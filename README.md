# Darwinia Runtime Module Library
The Darwinia Runtime Module Library (DRML) is a darwinia.network maintained collection of Substrate runtime modules.

## Runtime Modules Overview
- [darwinia-balances](./frame/balances)
<<<<<<< HEAD
	- Provides functionality of handling accounts and their balances.
- [darwinia-crab-backing](./frame/bridge/crab/backing)
	- Module of backing assets on the Crab network.
- [darwinia-crab-issuing](./frame/bridge/crab/issuing)
	- Module of issuing assets on the Crab network.
- [darwinia-ethereum-backing](./frame/bridge/ethereum/backing)
	- Module of backing assets on the Ethereum network.
- [darwinia-ethereum-issuing](./frame/bridge/ethereum/issuing)
	- Module of issuing assets on the Ethereum network.
- [darwinia-ethereum-relay](./frame/bridge/ethereum/relay)
	- Module of the Ethereum>Darwinia relayer.
- [darwinia-bridge-bsc](./frame/bridge/ethereum-bsc)
	- Module that verifies bsc(Binance Smart Chain) headers and authority set finality.
=======
	- Desc.
- [darwinia-bridge-ethereum](./frame/bridge/ethereum/relay)
	- Desc.
- [darwinia-bridge-bsc](./frame/bridge/bsc)
	- Desc.
>>>>>>> 20502a9b
- [darwinia-relay-authorities](./frame/bridge/relay-authorities)
	- Module that manages the relayer authorities.
- [darwinia-relayer-game](./frame/bridge/relayer-game)
<<<<<<< HEAD
	- Implementation of the Darwinia Relayer Game Protocol.
- [darwinia-s2s-backing](./frame/bridge/s2s/backing)
	- Module that manages assets backing in Substrate-to-Substrate bridges.
- [darwinia-s2s-issuing](./frame/bridge/s2s/issuing)
	- Module that manages assets issuing in Substrate-to-Substrate bridges.
- [darwinia-tron-backing](./frame/bridge/tron/backing)
	- Module of backing assets on the Tron network.
=======
	- Desc.
>>>>>>> 20502a9b
- [darwinia-claims](./frame/claims)
	- Module to process claims from Ethereum addresses.
- [darwinia-democracy](./frame/democracy)
	- Module that handles the administration of general stakeholder voting..
- [darwinia-dvm](./frame/dvm)
	- Ethereum block handling module of the EVM-compatible DVM sytem.
- [darwinia-evm](./frame/evm)
	- EVM execution handling module of the EVM-compatible DVM sytem.
- [darwinia-dvm-dynamic-fee](./frame/dvm-dynamic-fee)
	- Extending fee handling module of the EVM-compatible DVM sytem.
- [darwinia-elections-phragmen](./frame/elections-phragmen)
	- An election module based on sequential phragmen.
- [darwinia-header-mmr](./frame/header-mmr)
	- Module that maintains the MMR(Merkle Mountain Range) data structure of the source chain headers.
- [darwinia-staking](./frame/staking)
	- Module that provides the staking-related features, nominating, validating etc.
- [darwinia-support](./frame/support)
	- Basic utility module.
- [darwinia-vesting](./frame/vesting)
<<<<<<< HEAD
	- Module that provides vesting protection of the blocked balance on an account.
=======
	- Desc.
- [to-ethereum-backing](./frame/wormhole/backing/ethereum)
	- Desc.
- [from-ethereum-issuing](./frame/wormhole/issuing/ethereum)
	- Desc.
- [to-substrate-backing](./frame/wormhole/backing/s2s)
	- Desc.
- [from-substrate-issuing](./frame/wormhole/issuing/s2s)
	- Desc.
- [to-tron-backing](./frame/wormhole/backing/tron)
	- Desc.
>>>>>>> 20502a9b

## Development

### Deploy A Pangolin Local Testnet
```sh
tests/pangolin-local-testnet/deploy.sh
```<|MERGE_RESOLUTION|>--- conflicted
+++ resolved
@@ -3,41 +3,15 @@
 
 ## Runtime Modules Overview
 - [darwinia-balances](./frame/balances)
-<<<<<<< HEAD
 	- Provides functionality of handling accounts and their balances.
-- [darwinia-crab-backing](./frame/bridge/crab/backing)
-	- Module of backing assets on the Crab network.
-- [darwinia-crab-issuing](./frame/bridge/crab/issuing)
-	- Module of issuing assets on the Crab network.
-- [darwinia-ethereum-backing](./frame/bridge/ethereum/backing)
-	- Module of backing assets on the Ethereum network.
-- [darwinia-ethereum-issuing](./frame/bridge/ethereum/issuing)
-	- Module of issuing assets on the Ethereum network.
-- [darwinia-ethereum-relay](./frame/bridge/ethereum/relay)
+- [darwinia-bridge-ethereum](./frame/bridge/ethereum/relay)
 	- Module of the Ethereum>Darwinia relayer.
-- [darwinia-bridge-bsc](./frame/bridge/ethereum-bsc)
+- [darwinia-bridge-bsc](./frame/bridge/bsc)
 	- Module that verifies bsc(Binance Smart Chain) headers and authority set finality.
-=======
-	- Desc.
-- [darwinia-bridge-ethereum](./frame/bridge/ethereum/relay)
-	- Desc.
-- [darwinia-bridge-bsc](./frame/bridge/bsc)
-	- Desc.
->>>>>>> 20502a9b
 - [darwinia-relay-authorities](./frame/bridge/relay-authorities)
 	- Module that manages the relayer authorities.
 - [darwinia-relayer-game](./frame/bridge/relayer-game)
-<<<<<<< HEAD
 	- Implementation of the Darwinia Relayer Game Protocol.
-- [darwinia-s2s-backing](./frame/bridge/s2s/backing)
-	- Module that manages assets backing in Substrate-to-Substrate bridges.
-- [darwinia-s2s-issuing](./frame/bridge/s2s/issuing)
-	- Module that manages assets issuing in Substrate-to-Substrate bridges.
-- [darwinia-tron-backing](./frame/bridge/tron/backing)
-	- Module of backing assets on the Tron network.
-=======
-	- Desc.
->>>>>>> 20502a9b
 - [darwinia-claims](./frame/claims)
 	- Module to process claims from Ethereum addresses.
 - [darwinia-democracy](./frame/democracy)
@@ -57,21 +31,17 @@
 - [darwinia-support](./frame/support)
 	- Basic utility module.
 - [darwinia-vesting](./frame/vesting)
-<<<<<<< HEAD
 	- Module that provides vesting protection of the blocked balance on an account.
-=======
-	- Desc.
 - [to-ethereum-backing](./frame/wormhole/backing/ethereum)
-	- Desc.
+	- Module of backing assets on the Ethereum network.
 - [from-ethereum-issuing](./frame/wormhole/issuing/ethereum)
-	- Desc.
+	- Module that manages assets issuing in Substrate-to-Substrate bridges.
 - [to-substrate-backing](./frame/wormhole/backing/s2s)
-	- Desc.
+	- Module that manages assets backing in Substrate-to-Substrate bridges.
 - [from-substrate-issuing](./frame/wormhole/issuing/s2s)
-	- Desc.
+	- Module of issuing assets on the Crab network.
 - [to-tron-backing](./frame/wormhole/backing/tron)
-	- Desc.
->>>>>>> 20502a9b
+	- Module of backing assets on the Tron network.
 
 ## Development
 
