[workspace]
members = [
	"node/cli",
	"node/primitives/common",
	"node/primitives/bridge",
	"node/rpc",
	"node/runtime/common",
	"node/runtime/pangolin",
	"node/runtime/pangoro",
	"node/runtime/template",
	"node/service",
	"client/dvm/db",
	"client/dvm/mapping-sync",
	"client/dvm/rpc",
	"frame/balances",
	"frame/balances/rpc",
	"frame/balances/rpc/runtime-api",
	"frame/bridge/bsc",
	"frame/bridge/ethereum",
	"frame/bridge/relayer-game",
	"frame/bridge/relay-authorities",
	"frame/claims",
	"frame/democracy",
	"frame/dvm",
	"frame/dvm-dynamic-fee",
	"frame/dvm/rpc",
	"frame/dvm/rpc/runtime-api",
	"frame/elections-phragmen",
	"frame/evm",
	"frame/evm/precompile/contracts/blake2",
	"frame/evm/precompile/contracts/bn128",
	"frame/evm/precompile/contracts/curve25519",
	"frame/evm/precompile/contracts/dispatch",
	"frame/evm/precompile/contracts/ed25519",
	"frame/evm/precompile/contracts/modexp",
	"frame/evm/precompile/contracts/simple",
	"frame/evm/precompile/contracts/transfer",
	"frame/evm/precompile/contracts/sha3fips",
	"frame/evm/precompile/contracts/utils",
	"frame/evm/precompile/contracts/bridge/s2s",
	"frame/evm/precompile/contracts/bridge/ethereum",
	"frame/fee-market",
	"frame/fee-market/rpc",
	"frame/fee-market/rpc/runtime-api",
	"frame/header-mmr",
	"frame/header-mmr/rpc",
	"frame/header-mmr/rpc/runtime-api",
	"frame/staking",
	"frame/staking/rpc",
	"frame/staking/rpc/runtime-api",
	"frame/support",
	"frame/transaction-pause",
	"frame/vesting",
	"frame/wormhole/backing/ethereum",
	"frame/wormhole/backing/s2s",
	"frame/wormhole/backing/tron",
	"frame/wormhole/issuing/ethereum",
	"frame/wormhole/issuing/s2s",
	"primitives/asset",
	"primitives/bsc",
	"primitives/consensus",
	"primitives/contract",
	"primitives/ethereum",
	"primitives/evm",
	"primitives/fee-market",
	"primitives/merkle-patricia-trie",
	"primitives/relay",
	"primitives/rpc",
	"primitives/s2s",
	"primitives/storage",
]

<<<<<<< HEAD
exclude = [
	".maintain/check-default-features",
	"tests/ts-tests/template/"
]

=======
>>>>>>> d30cb2c5
# The list of dependencies below (which can be both direct and indirect dependencies) are crates
# that are suspected to be CPU-intensive, and that are unlikely to require debugging (as some of
# their debug info might be missing) or to require to be frequently recompiled. We compile these
# dependencies with `opt-level=3` even in "dev" mode in order to make "dev" mode more usable.
# The majority of these crates are cryptographic libraries.
#
# Note that this does **not** affect crates that depend on Substrate. In other words, if you add
# a dependency on Substrate, you have to copy-paste this list in your own `Cargo.toml` (assuming
# that you want the same list). This list is only relevant when running `cargo build` from within
# the Substrate workspace.
#
# If you see an error mentioning "profile package spec ... did not match any packages", it
# probably concerns this list.
#
# This list is ordered alphabetically.
[profile.dev.package]
blake2            = { opt-level = 3 }
blake2-rfc        = { opt-level = 3 }
blake2b_simd      = { opt-level = 3 }
chacha20poly1305  = { opt-level = 3 }
cranelift-codegen = { opt-level = 3 }
cranelift-wasm    = { opt-level = 3 }
crc32fast         = { opt-level = 3 }
crossbeam-deque   = { opt-level = 3 }
crypto-mac        = { opt-level = 3 }
curve25519-dalek  = { opt-level = 3 }
ed25519-dalek     = { opt-level = 3 }
flate2            = { opt-level = 3 }
futures-channel   = { opt-level = 3 }
hash-db           = { opt-level = 3 }
hashbrown         = { opt-level = 3 }
hmac              = { opt-level = 3 }
httparse          = { opt-level = 3 }
integer-sqrt      = { opt-level = 3 }
keccak            = { opt-level = 3 }
libm              = { opt-level = 3 }
librocksdb-sys    = { opt-level = 3 }
libsecp256k1      = { opt-level = 3 }
libz-sys          = { opt-level = 3 }
mio               = { opt-level = 3 }
nalgebra          = { opt-level = 3 }
num-bigint        = { opt-level = 3 }
parking_lot       = { opt-level = 3 }
parking_lot_core  = { opt-level = 3 }
percent-encoding  = { opt-level = 3 }
primitive-types   = { opt-level = 3 }
ring              = { opt-level = 3 }
rustls            = { opt-level = 3 }
sha2              = { opt-level = 3 }
sha3              = { opt-level = 3 }
smallvec          = { opt-level = 3 }
snow              = { opt-level = 3 }
twox-hash         = { opt-level = 3 }
uint              = { opt-level = 3 }
wasmi             = { opt-level = 3 }
x25519-dalek      = { opt-level = 3 }
yamux             = { opt-level = 3 }
zeroize           = { opt-level = 3 }

[profile.release]
# Darwinia runtime requires unwinding.
panic = "unwind"<|MERGE_RESOLUTION|>--- conflicted
+++ resolved
@@ -70,14 +70,6 @@
 	"primitives/storage",
 ]
 
-<<<<<<< HEAD
-exclude = [
-	".maintain/check-default-features",
-	"tests/ts-tests/template/"
-]
-
-=======
->>>>>>> d30cb2c5
 # The list of dependencies below (which can be both direct and indirect dependencies) are crates
 # that are suspected to be CPU-intensive, and that are unlikely to require debugging (as some of
 # their debug info might be missing) or to require to be frequently recompiled. We compile these
