[package]
authors     = ["Darwinia Network <hello@darwinia.network>"]
description = "Ethereum primitives for Darwinia Relay"
edition     = "2018"
homepage    = "https://darwinia.network/"
license     = "GPL-3.0"
name        = "ethereum-primitives"
readme      = "README.md"
repository  = "https://github.com/darwinia-network/darwinia-common/"
version     = "2.0.0"

[dependencies]
# crates
<<<<<<< HEAD
array-bytes = { version = "1.1.0" }
codec       = { package = "parity-scale-codec", version = "1.3.7", default-features = false, features = ["derive"] }
ethash      = { default-features = false, git = "https://github.com/darwinia-network/rust-ethash", tag = "v1.0.0" }
serde       = { version = "1.0.124", optional = true, features = ["derive"] }
=======
array-bytes     = { version = "1.1.0" }
codec           = { package = "parity-scale-codec", version = "2.0.1", default-features = false, features = ["derive"] }
ethbloom        = { version = "0.11.0", default-features = false, features = ["codec", "rlp"] }
ethereum-types  = { version = "0.11.0", default-features = false, features = ["codec", "rlp"] }
fixed-hash      = { version = "0.7.0", default-features = false }
impl-codec      = { version = "0.5.0", default-features = false }
impl-rlp        = { version = "0.3.0", default-features = false }
keccak-hash     = { version = "0.7.0", default-features = false }
primitive-types = { version = "0.9.0", default-features = false, features = ["codec", "rlp"] }
rlp             = { version = "0.5.0", default-features = false }
rlp-derive      = { version = "0.1.0" }
serde           = { version = "1.0.124", optional = true, features = ["derive"] }
>>>>>>> 235e3cbf
# darwinia
ethash               = { default-features = false, git = "https://github.com/darwinia-network/rust-ethash" }
merkle-patricia-trie = { default-features = false, path = "../merkle-patricia-trie" }
# substrate
sp-io      = { default-features = false, git = "https://github.com/darwinia-network/substrate.git", tag = "rococo-v1.1" }
sp-runtime = { default-features = false, git = "https://github.com/darwinia-network/substrate.git", tag = "rococo-v1.1" }
sp-std     = { default-features = false, git = "https://github.com/darwinia-network/substrate.git", tag = "rococo-v1.1" }

[dev-dependencies]
# crates
keccak-hasher = { version = "0.15.3" }
serde_json    = { version = "1.0.64" }
# github
triehash = { version = "0.8.4" }
# substrate
frame-support = { git = "https://github.com/darwinia-network/substrate.git", tag = "rococo-v1.1" }

[features]
default = ["std"]

std = [
	"crates-std",
	"darwinia-std",
	"substrate-std",
]

crates-std    = [
	"codec/std",
	"ethbloom/std",
	"ethereum-types/std",
	"ethereum-types/serialize",
	"fixed-hash/std",
	"impl-codec/std",
	"impl-rlp/std",
	"keccak-hash/std",
	"primitive-types/std",
	"rlp/std",
	"serde",
]
darwinia-std  = [
	"ethash/std",
	"merkle-patricia-trie/std",
]
substrate-std = [
	"sp-io/std",
	"sp-runtime/std",
	"sp-std/std",
]

deserialize  = []
with-new-dag = []<|MERGE_RESOLUTION|>--- conflicted
+++ resolved
@@ -11,12 +11,6 @@
 
 [dependencies]
 # crates
-<<<<<<< HEAD
-array-bytes = { version = "1.1.0" }
-codec       = { package = "parity-scale-codec", version = "1.3.7", default-features = false, features = ["derive"] }
-ethash      = { default-features = false, git = "https://github.com/darwinia-network/rust-ethash", tag = "v1.0.0" }
-serde       = { version = "1.0.124", optional = true, features = ["derive"] }
-=======
 array-bytes     = { version = "1.1.0" }
 codec           = { package = "parity-scale-codec", version = "2.0.1", default-features = false, features = ["derive"] }
 ethbloom        = { version = "0.11.0", default-features = false, features = ["codec", "rlp"] }
@@ -29,7 +23,6 @@
 rlp             = { version = "0.5.0", default-features = false }
 rlp-derive      = { version = "0.1.0" }
 serde           = { version = "1.0.124", optional = true, features = ["derive"] }
->>>>>>> 235e3cbf
 # darwinia
 ethash               = { default-features = false, git = "https://github.com/darwinia-network/rust-ethash" }
 merkle-patricia-trie = { default-features = false, path = "../merkle-patricia-trie" }
