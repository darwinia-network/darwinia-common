[package]
authors     = ["Darwinia Network <hello@darwinia.network>"]
description = "Ethereum primitives for Darwinia Relay"
edition     = "2018"
homepage    = "https://darwinia.network/"
license     = "GPL-3.0"
name        = "ethereum-primitives"
readme      = "README.md"
repository  = "https://github.com/darwinia-network/darwinia-common/"
version     = "2.0.0"

[dependencies]
# crates
array-bytes = { version = "1.1.0" }
<<<<<<< HEAD
codec       = { package = "parity-scale-codec", version = "2.0.0", default-features = false, features = ["derive"] }
ethash      = { default-features = false, git = "https://github.com/darwinia-network/rust-ethash" }
=======
codec       = { package = "parity-scale-codec", version = "1.3.7", default-features = false, features = ["derive"] }
ethash      = { default-features = false, git = "https://github.com/darwinia-network/rust-ethash", branch = "darwinia-v1" }
>>>>>>> 60c24e24
serde       = { version = "1.0.124", optional = true, features = ["derive"] }
# darwinia
merkle-patricia-trie = { default-features = false, path = "../merkle-patricia-trie" }
# github
ethbloom        = { default-features = false, git = "https://github.com/darwinia-network/parity-common.git" }
ethereum-types  = { default-features = false, git = "https://github.com/darwinia-network/parity-common.git" }
fixed-hash      = { default-features = false, git = "https://github.com/darwinia-network/parity-common.git" }
impl-codec      = { default-features = false, git = "https://github.com/darwinia-network/parity-common.git" }
impl-rlp        = { default-features = false, git = "https://github.com/darwinia-network/parity-common.git" }
keccak-hash     = { default-features = false, git = "https://github.com/darwinia-network/parity-common.git" }
primitive-types = { default-features = false, features = ["codec", "rlp"], git = "https://github.com/darwinia-network/parity-common.git" }
rlp             = { default-features = false, git = "https://github.com/darwinia-network/parity-common.git" }
rlp-derive      = { git = "https://github.com/darwinia-network/parity-common.git" }
# substrate
sp-io      = { default-features = false, git = "https://github.com/darwinia-network/substrate.git", tag = "rococo-v1.1" }
sp-runtime = { default-features = false, git = "https://github.com/darwinia-network/substrate.git", tag = "rococo-v1.1" }
sp-std     = { default-features = false, git = "https://github.com/darwinia-network/substrate.git", tag = "rococo-v1.1" }

[dev-dependencies]
# crates
keccak-hasher = { version = "0.15.3" }
serde_json    = { version = "1.0.62" }
# github
triehash = { git = "https://github.com/darwinia-network/parity-common.git" }
# substrate
frame-support = { git = "https://github.com/darwinia-network/substrate.git", tag = "rococo-v1.1" }

[features]
default = ["std"]

std = [
	"crates-std",
	"github-std",
	"darwinia-std",
	"substrate-std",
]

crates-std    = [
	"codec/std",
	"serde",
]
darwinia-std  = [
	"ethash/std",
	"merkle-patricia-trie/std",
]
github-std    = [
	"ethbloom/std",
	"ethereum-types/std",
	"ethereum-types/serialize",
	"fixed-hash/std",
	"impl-codec/std",
	"impl-rlp/std",
	"keccak-hash/std",
	"primitive-types/std",
	"rlp/std",
]
substrate-std = [
	"sp-io/std",
	"sp-runtime/std",
	"sp-std/std",
]

deserialize  = []
with-new-dag = []<|MERGE_RESOLUTION|>--- conflicted
+++ resolved
@@ -12,13 +12,8 @@
 [dependencies]
 # crates
 array-bytes = { version = "1.1.0" }
-<<<<<<< HEAD
-codec       = { package = "parity-scale-codec", version = "2.0.0", default-features = false, features = ["derive"] }
-ethash      = { default-features = false, git = "https://github.com/darwinia-network/rust-ethash" }
-=======
-codec       = { package = "parity-scale-codec", version = "1.3.7", default-features = false, features = ["derive"] }
+codec       = { package = "parity-scale-codec", version = "2.0.1", default-features = false, features = ["derive"] }
 ethash      = { default-features = false, git = "https://github.com/darwinia-network/rust-ethash", branch = "darwinia-v1" }
->>>>>>> 60c24e24
 serde       = { version = "1.0.124", optional = true, features = ["derive"] }
 # darwinia
 merkle-patricia-trie = { default-features = false, path = "../merkle-patricia-trie" }
