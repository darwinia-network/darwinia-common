--- conflicted
+++ resolved
@@ -17,13 +17,8 @@
 dp-asset            = { default-features = false, path = "../asset" }
 ethereum-primitives = { default-features = false, path = "../ethereum" }
 # paritytech
-<<<<<<< HEAD
-bp-messages = { default-features = false, git = "https://github.com/darwinia-network/darwinia-bridges-substrate", branch = "bear-move-FromBridgedChainMessageDispatch" }
-sp-std      = { default-features = false, git = "https://github.com/darwinia-network/substrate", branch = "darwinia-v0.12.2" }
-=======
 bp-messages = { default-features = false, git = "https://github.com/darwinia-network/darwinia-messages-substrate", branch = "darwinia-v0.12.3" }
 sp-std      = { default-features = false, git = "https://github.com/darwinia-network/substrate", branch = "darwinia-v0.12.3" }
->>>>>>> b336d633
 
 [dev-dependencies]
 array-bytes = { version = "1.5" }
