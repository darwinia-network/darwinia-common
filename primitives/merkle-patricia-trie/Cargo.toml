[package]
authors     = ["Darwinia Network <hello@darwinia.network>"]
description = "Merkle-Patricia Trie (Ethereum Style)"
edition     = "2021"
homepage    = "https://darwinia.network"
license     = "GPL-3.0"
name        = "merkle-patricia-trie"
readme      = "README.md"
repository  = "https://github.com/darwinia-network/darwinia-common"
version     = "2.8.11"

[[bench]]
harness = false
name    = "trie"

[dependencies]
# crates.io
hash      = { package = "keccak-hash", version = "0.8", default-features = false }
hashbrown = { version = "0.11" }
rlp       = { version = "0.5", default-features = false }
<<<<<<< HEAD
# paritytech
sp-std = { default-features = false, git = "https://github.com/darwinia-network/substrate", branch = "darwinia-v0.12.3" }
=======
>>>>>>> b31765ce

[dev-dependencies]
# crates.io
array-bytes    = { version = "1.5" }
criterion      = { version = "0.3" }
ethereum-types = { version = "0.12" }
hex            = { version = "0.4" }
rand           = { version = "0.8" }
uuid           = { version = "0.8", features = ["serde", "v4"] }

[features]
default = ["std"]

std = [
	# crates.io
	"hash/std",
	"rlp/std",
]<|MERGE_RESOLUTION|>--- conflicted
+++ resolved
@@ -18,11 +18,6 @@
 hash      = { package = "keccak-hash", version = "0.8", default-features = false }
 hashbrown = { version = "0.11" }
 rlp       = { version = "0.5", default-features = false }
-<<<<<<< HEAD
-# paritytech
-sp-std = { default-features = false, git = "https://github.com/darwinia-network/substrate", branch = "darwinia-v0.12.3" }
-=======
->>>>>>> b31765ce
 
 [dev-dependencies]
 # crates.io
