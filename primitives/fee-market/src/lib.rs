--- conflicted
+++ resolved
@@ -16,33 +16,18 @@
 // limitations under the License.
 #![cfg_attr(not(feature = "std"), no_std)]
 
-<<<<<<< HEAD
-=======
 // --- core ---
 use core::{cmp::Ordering, ops::Range};
->>>>>>> 4f5a0561
 // --- crates.io ---
 use codec::{Decode, Encode};
 use scale_info::TypeInfo;
 // --- paritytech ---
 use bp_messages::{LaneId, MessageNonce};
-<<<<<<< HEAD
-use frame_support::Parameter;
-use sp_std::{
-	cmp::{Ord, Ordering, PartialEq},
-	default::Default,
-	ops::{Add, AddAssign, Range, Sub},
-	vec::Vec,
-};
-/// Relayer who has enrolled the fee market
-#[derive(Clone, Debug, Eq, Encode, Decode, TypeInfo)]
-=======
 use sp_runtime::{traits::AtLeast32BitUnsigned, RuntimeDebug};
 use sp_std::vec::Vec;
 
 /// Relayer who has enrolled the fee market
 #[derive(Clone, Default, PartialEq, Eq, Encode, Decode, RuntimeDebug, TypeInfo)]
->>>>>>> 4f5a0561
 pub struct Relayer<AccountId, Balance> {
 	pub id: AccountId,
 	pub collateral: Balance,
@@ -89,11 +74,7 @@
 }
 
 /// Order represent cross-chain message relay task. Only support sub-sub message for now.
-<<<<<<< HEAD
-#[derive(Clone, Debug, Default, Encode, Decode, TypeInfo)]
-=======
 #[derive(Clone, Default, Encode, Decode, RuntimeDebug, TypeInfo)]
->>>>>>> 4f5a0561
 pub struct Order<AccountId, BlockNumber, Balance> {
 	pub lane: LaneId,
 	pub message: MessageNonce,
