--- conflicted
+++ resolved
@@ -11,11 +11,7 @@
 
 [dependencies]
 # crates.io
-<<<<<<< HEAD
-codec      = { package = "parity-scale-codec", version = "2.1.1", default-features = false }
-=======
 codec      = { package = "parity-scale-codec", version = "2.2", default-features = false }
->>>>>>> 4f5a0561
 scale-info = { version = "1.0", default-features = false, features = ["derive"] }
 # paritytech
 frame-support = { default-features = false, git = "https://github.com/darwinia-network/substrate", branch = "darwinia-v0.12.0" }
