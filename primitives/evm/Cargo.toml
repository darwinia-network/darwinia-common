--- conflicted
+++ resolved
@@ -11,14 +11,9 @@
 
 [dependencies]
 # crates
-<<<<<<< HEAD
-codec                 = { package = "parity-scale-codec", version = "2.0.0", default-features = false }
-evm                   = { version = "0.22.0", default-features = false, features = ["with-codec"] }
-=======
-codec                 = { package = "parity-scale-codec", version = "1.3.7", default-features = false }
-evm                   = { version = "0.23.0", default-features = false, features = ["with-codec"] }
->>>>>>> 60c24e24
-impl-trait-for-tuples = { version = "0.2.0" }
+codec                 = { package = "parity-scale-codec", version = "2.0.1", default-features = false }
+evm                   = { version = "0.24.0", default-features = false, features = ["with-codec"] }
+impl-trait-for-tuples = { version = "0.2.1" }
 serde                 = { version = "1.0.124", optional = true, features = ["derive"] }
 # substrate
 sp-core = { default-features = false, git = "https://github.com/darwinia-network/substrate.git", tag = "rococo-v1.1" }
