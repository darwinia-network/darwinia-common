[package]
authors     = ["Darwinia Network <hello@darwinia.network>"]
description = "Primitives for Darwinia EVM trace event"
edition     = "2021"
homepage    = "https://substrate.dev"
license     = "Apache-2.0"
name        = "dp-evm-trace-events"
readme      = "README.md"
repository  = "https://github.com/darwinia-network/darwinia-common/"
version     = "2.7.1"


[dependencies]
# crates.io
environmental  = { version = "1.1.2", default-features = false }
ethereum       = { version = "0.9.0", default-features = false, features = ["with-codec"] }
ethereum-types = { version = "0.12.0", default-features = false }
<<<<<<< HEAD
# darwinia-network
evm           = { default-features = false, features = ["with-codec", "tracing"], git = "https://github.com/darwinia-network/evm", branch = "darwinia-v0.12.0" }
evm-gasometer = { default-features = false, features = ["tracing"], git = "https://github.com/darwinia-network/evm", branch = "darwinia-v0.12.0" }
evm-runtime   = { default-features = false, features = ["tracing"], git = "https://github.com/darwinia-network/evm", branch = "darwinia-v0.12.0" }
=======
evm            = { version = "0.30", default-features = false, features = ["with-codec"] }
evm-gasometer  = { version = "0.30", default-features = false }
evm-runtime    = { version = "0.30", default-features = false }
>>>>>>> bb8993cc
# paritytech
codec = { package = "parity-scale-codec", version = "2.2", default-features = false }


[features]
default = ["std"]

std = [
	# crates.io
	"environmental/std",
	"ethereum/std",
	"ethereum-types/std",
	"evm/std",
	"evm-gasometer/std",
	"evm-runtime/std",
	# paritytech
	"codec/std",
]

evm-tracing = ["evm-gasometer/tracing", "evm-runtime/tracing", "evm/tracing"]<|MERGE_RESOLUTION|>--- conflicted
+++ resolved
@@ -15,16 +15,9 @@
 environmental  = { version = "1.1.2", default-features = false }
 ethereum       = { version = "0.9.0", default-features = false, features = ["with-codec"] }
 ethereum-types = { version = "0.12.0", default-features = false }
-<<<<<<< HEAD
-# darwinia-network
-evm           = { default-features = false, features = ["with-codec", "tracing"], git = "https://github.com/darwinia-network/evm", branch = "darwinia-v0.12.0" }
-evm-gasometer = { default-features = false, features = ["tracing"], git = "https://github.com/darwinia-network/evm", branch = "darwinia-v0.12.0" }
-evm-runtime   = { default-features = false, features = ["tracing"], git = "https://github.com/darwinia-network/evm", branch = "darwinia-v0.12.0" }
-=======
 evm            = { version = "0.30", default-features = false, features = ["with-codec"] }
 evm-gasometer  = { version = "0.30", default-features = false }
 evm-runtime    = { version = "0.30", default-features = false }
->>>>>>> bb8993cc
 # paritytech
 codec = { package = "parity-scale-codec", version = "2.2", default-features = false }
 
