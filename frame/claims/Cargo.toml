[package]
authors     = ["Darwinia Network <hello@darwinia.network>"]
description = "FRAME to claim airdrop"
edition     = "2018"
homepage    = "https://darwinia.network/"
license     = "GPL-3.0"
name        = "darwinia-claims"
repository  = "https://github.com/darwinia-network/darwinia-common/"
version     = "1.0.0-alpha.2"

[dependencies]
# crates
codec      = { package = "parity-scale-codec", version = "1.3.4", default-features = false, features = ["derive"] }
serde      = { version = "1.0.115", optional = true }
serde_json = { version = "1.0.57", optional = true }
# darwinia
array-bytes      = { default-features = false, path = "../../primitives/array-bytes" }
darwinia-support = { default-features = false, path = "../support" }
# substrate
frame-support = { default-features = false, git = "https://github.com/darwinia-network/substrate.git", tag = "v2.0.0-darwinia-rc5" }
frame-system  = { default-features = false, git = "https://github.com/darwinia-network/substrate.git", tag = "v2.0.0-darwinia-rc5" }
sp-io         = { default-features = false, git = "https://github.com/darwinia-network/substrate.git", tag = "v2.0.0-darwinia-rc5" }
sp-runtime    = { default-features = false, git = "https://github.com/darwinia-network/substrate.git", tag = "v2.0.0-darwinia-rc5" }
sp-std        = { default-features = false, git = "https://github.com/darwinia-network/substrate.git", tag = "v2.0.0-darwinia-rc5" }

[dev-dependencies]
# crates
libsecp256k1 = { version = "0.3.5" }
<<<<<<< HEAD
tiny-keccak  = { version = "1.5.0" }
=======
>>>>>>> 67e07dff
# darwinia
darwinia-balances = { path = "../balances" }
# substrate
sp-core = { git = "https://github.com/darwinia-network/substrate.git", tag = "v2.0.0-darwinia-rc5" }

[features]
default = ["std"]

std = [
	"crates-std",
	"darwinia-std",
	"substrate-std",
]

crates-std    = [
	"codec/std",
	"serde",
	"serde_json",
]
darwinia-std  = [
	"array-bytes/std",
	"darwinia-support/std",
]
substrate-std = [
	"frame-support/std",
	"frame-system/std",
	"sp-io/std",
	"sp-runtime/std",
	"sp-std/std",
]<|MERGE_RESOLUTION|>--- conflicted
+++ resolved
@@ -26,10 +26,6 @@
 [dev-dependencies]
 # crates
 libsecp256k1 = { version = "0.3.5" }
-<<<<<<< HEAD
-tiny-keccak  = { version = "1.5.0" }
-=======
->>>>>>> 67e07dff
 # darwinia
 darwinia-balances = { path = "../balances" }
 # substrate
