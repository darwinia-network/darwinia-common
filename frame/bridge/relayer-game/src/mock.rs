--- conflicted
+++ resolved
@@ -11,14 +11,7 @@
 	// --- darwinia ---
 	use crate::{mock::*, *};
 	use darwinia_support::relay::Relayable;
-<<<<<<< HEAD
-	use ethereum_primitives::H256;
-
-	pub type MockTcBlockNumber = u64;
-	pub type MockTcHeaderHash = u64;
-=======
 	use types::*;
->>>>>>> 85b789d6
 
 	decl_storage! {
 		trait Store for Module<T: Trait> as DarwiniaRelay {
@@ -84,15 +77,6 @@
 
 			verify(&header)?;
 
-<<<<<<< HEAD
-			Ok(TcHeaderBrief {
-				block_number: header.number,
-				hash: header.hash,
-				parent_hash: header.parent_hash,
-				mmr: H256::default(),
-				others: vec![],
-			})
-=======
 			Ok((
 				TcHeaderBrief {
 					number: header.number,
@@ -107,7 +91,6 @@
 					vec![]
 				},
 			))
->>>>>>> 85b789d6
 		}
 
 		fn on_chain_arbitrate(
