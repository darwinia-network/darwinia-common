--- conflicted
+++ resolved
@@ -11,13 +11,8 @@
 
 [dependencies]
 # crates
-<<<<<<< HEAD
 codec = { package = "parity-scale-codec", version = "2.0.0", default-features = false }
-serde = { version = "1.0.123", optional = true }
-=======
-codec = { package = "parity-scale-codec", version = "1.3.7", default-features = false }
 serde = { version = "1.0.124", optional = true }
->>>>>>> 0c913ac7
 # darwinia
 darwinia-relay-primitives = { default-features = false, path = "../../../primitives/relay" }
 darwinia-support          = { default-features = false, path = "../../support" }
