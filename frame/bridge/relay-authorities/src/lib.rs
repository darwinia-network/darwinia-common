// This file is part of Darwinia.
//
// Copyright (C) 2018-2020 Darwinia Network
// SPDX-License-Identifier: GPL-3.0
//
// Darwinia is free software: you can redistribute it and/or modify
// it under the terms of the GNU General Public License as published by
// the Free Software Foundation, either version 3 of the License, or
// (at your option) any later version.
//
// Darwinia is distributed in the hope that it will be useful,
// but WITHOUT ANY WARRANTY; without even the implied warranty of
// MERCHANTABILITY or FITNESS FOR A PARTICULAR PURPOSE.  See the
// GNU General Public License for more details.
//
// You should have received a copy of the GNU General Public License
// along with Darwinia. If not, see <https://www.gnu.org/licenses/>.

//! # Relay Authorities Module

#![cfg_attr(not(feature = "std"), no_std)]

#[cfg(test)]
mod mock;
#[cfg(test)]
mod test;

mod types {
	// --- darwinia ---
	use crate::*;

	pub type AccountId<T> = <T as frame_system::Trait>::AccountId;
	pub type BlockNumber<T> = <T as frame_system::Trait>::BlockNumber;
	pub type MMRRoot<T> = <T as frame_system::Trait>::Hash;
	pub type RingBalance<T, I> = <RingCurrency<T, I> as Currency<AccountId<T>>>::Balance;
	pub type RingCurrency<T, I> = <T as Trait<I>>::RingCurrency;

	pub type RelayAuthoritySigner<T, I> = <<T as Trait<I>>::Sign as Sign<BlockNumber<T>>>::Signer;
	pub type RelayAuthorityMessage<T, I> = <<T as Trait<I>>::Sign as Sign<BlockNumber<T>>>::Message;
	pub type RelayAuthoritySignature<T, I> =
		<<T as Trait<I>>::Sign as Sign<BlockNumber<T>>>::Signature;
	pub type RelayAuthorityT<T, I> =
		RelayAuthority<AccountId<T>, RelayAuthoritySigner<T, I>, RingBalance<T, I>, BlockNumber<T>>;
	pub type ScheduledAuthoritiesChangeT<T, I> = ScheduledAuthoritiesChange<
		AccountId<T>,
		RelayAuthoritySigner<T, I>,
		RingBalance<T, I>,
		BlockNumber<T>,
	>;
}

// --- crates ---
use codec::Encode;
// --- substrate ---
use frame_support::{
	decl_error, decl_event, decl_module, decl_storage, ensure,
	traits::{Currency, EnsureOrigin, Get, LockIdentifier},
	weights::Weight,
	StorageValue,
};
use frame_system::ensure_signed;
use sp_runtime::{DispatchError, DispatchResult, Perbill, SaturatedConversion};
#[cfg(not(feature = "std"))]
use sp_std::borrow::ToOwned;
use sp_std::{mem, prelude::*};
// --- darwinia ---
use darwinia_relay_primitives::relay_authorities::*;
use darwinia_support::balance::lock::*;
use types::*;

pub trait Trait<I: Instance = DefaultInstance>: frame_system::Trait {
	type Event: From<Event<Self, I>> + Into<<Self as frame_system::Trait>::Event>;
	type RingCurrency: LockableCurrency<Self::AccountId, Moment = Self::BlockNumber>;
	type LockId: Get<LockIdentifier>;
	type TermDuration: Get<Self::BlockNumber>;
	type MaxCandidates: Get<usize>;
	type AddOrigin: EnsureOrigin<Self::Origin>;
	type RemoveOrigin: EnsureOrigin<Self::Origin>;
	type ResetOrigin: EnsureOrigin<Self::Origin>;
	type DarwiniaMMR: MMR<Self::BlockNumber, Self::Hash>;
	type Sign: Sign<Self::BlockNumber>;
	type OpCodes: Get<(OpCode, OpCode)>;
	type SignThreshold: Get<Perbill>;
	type SubmitDuration: Get<Self::BlockNumber>;
	type WeightInfo: WeightInfo;
}

pub trait WeightInfo {}
impl WeightInfo for () {}

decl_event! {
	pub enum Event<T, I: Instance = DefaultInstance>
	where
		AccountId = AccountId<T>,
		BlockNumber = BlockNumber<T>,
		MMRRoot = MMRRoot<T>,
		RelayAuthoritySigner = RelayAuthoritySigner<T, I>,
		RelayAuthorityMessage = RelayAuthorityMessage<T, I>,
		RelayAuthoritySignature = RelayAuthoritySignature<T, I>,
	{
		/// A New MMR Root Scheduled Request to be Signed. [block number of the mmr root to sign]
		ScheduleMMRRoot(BlockNumber),
		/// MMR Root Signed. [block number of the mmr root, mmr root, signatures]
		MMRRootSigned(BlockNumber, MMRRoot, Vec<(AccountId, RelayAuthoritySignature)>),
		/// A New Authority Set Change Scheduled Request to be Signed. [message to sign]
		ScheduleAuthoritiesChange(RelayAuthorityMessage),
		/// The Next Authorities Signed. [term, next authorities, signatures]
		AuthoritiesChangeSigned(Term, Vec<RelayAuthoritySigner>, Vec<(AccountId, RelayAuthoritySignature)>),
	}
}

decl_error! {
	pub enum Error for Module<T: Trait<I>, I: Instance> {
		/// Candidate - ALREADY EXISTED
		CandidateAE,
		/// Candidate - NOT EXISTED
		CandidateNE,
		/// Authority - ALREADY EXISTED
		AuthorityAE,
		/// Authority - NOT EXISTED
		AuthorityNE,
		/// Authority - IN TERM
		AuthorityIT,
		/// Authorities Count - TOO LOW
		AuthoritiesCountTL,
		/// Stake - INSUFFICIENT
		StakeIns,
		/// On Authorities Change - DISABLED
		OnAuthoritiesChangeDis,
		/// Scheduled Sign -NOT EXISTED
		ScheduledSignNE,
		/// Darwinia MMR Root - NOT READY YET
		DarwiniaMMRRootNRY,
		/// Signature - INVALID
		SignatureInv,
		/// Term - MISMATCHED
		TermMis,
		/// Authorities - MISMATCHED
		AuthoritiesMis,
		/// Next Authorities - NOT EXISTED
		NextAuthoritiesNE,
	}
}

decl_storage! {
	trait Store for Module<T: Trait<I>, I: Instance = DefaultInstance> as DarwiniaRelayAuthorities {
		/// Anyone can request to be an authority with some stake
		/// Also submit your signer at the same time (for ethereum: your ethereum address in H160 format)
		///
		/// Once you requested, you'll enter the candidates
		///
		/// This request can be canceled at any time
		pub Candidates get(fn candidates): Vec<RelayAuthorityT<T, I>>;

		/// Authority must elect from candidates
		///
		/// Only council or root can be the voter of the election
		///
		/// Once you become an authority, you must serve for a specific term.
		/// Before that, you can't renounce
		pub Authorities get(fn authorities): Vec<RelayAuthorityT<T, I>>;

		/// The scheduled change of authority set
		pub NextAuthorities get(fn next_authorities): Option<ScheduledAuthoritiesChangeT<T, I>>;

		/// A term index counter, play the same role as nonce in extrinsic
		pub AuthorityTerm get(fn authority_term): Term;

<<<<<<< HEAD
		/// The state of current authorities set
		///
		/// Tuple Params
		/// 	1. is on authority change
		/// 	1. the authorities change signature submit deadline, this will be delay indefinitely if can't collect enough signatures
		pub AuthoritiesState
			get(fn authorities_state)
			: (bool, BlockNumber<T>) = (false, 0u32.into());

=======
>>>>>>> 91aee02f
		/// The authorities change requirements
		///
		/// Once the signatures count reaches the sign threshold storage will be killed then raise a signed event
		///
		/// Params
		/// 	1. the message to sign
		/// 	1. collected signatures
		pub AuthoritiesToSign
			get(fn authorities_to_sign)
			: Option<(RelayAuthorityMessage<T, I>, Vec<(AccountId<T>, RelayAuthoritySignature<T, I>)>)>;

		/// The `MMRRootsToSign` keys cache
		///
		/// Only use for update the `MMRRootsToSign` once the authorities changed
		pub MMRRootsToSignKeys get(fn mmr_root_to_sign_keys): Vec<BlockNumber<T>>;

		/// All the relay requirements from the backing module here
		///
		/// If the map's key has existed, it means the mmr root relay requirement is valid
		///
		/// Once the signatures count reaches the sign threshold storage will be killed then raise a signed event
		///
		/// Params
		/// 	1. collected signatures
		pub MMRRootsToSign
			get(fn mmr_root_to_sign_of)
			: map hasher(identity) BlockNumber<T>
			=> Option<Vec<(AccountId<T>, RelayAuthoritySignature<T, I>)>>;

		/// The mmr root signature submit duration, will be delayed if on authorities change
		pub SubmitDuration get(fn submit_duration): BlockNumber<T> = T::SubmitDuration::get();
	}
	add_extra_genesis {
		config(authorities): Vec<(AccountId<T>, RelayAuthoritySigner<T, I>, RingBalance<T, I>)>;
		build(|config| {
			let mut authorities = vec![];

			for (account_id, signer, stake) in config.authorities.iter() {
				T::RingCurrency::set_lock(
					T::LockId::get(),
					account_id,
					LockFor::Common { amount: *stake },
					WithdrawReasons::all(),
				);

				authorities.push(RelayAuthority {
					account_id: account_id.to_owned(),
					signer: signer.to_owned(),
					stake: *stake,
					term: <frame_system::Module<T>>::block_number() + T::TermDuration::get()
				});
			}

			<Authorities<T, I>>::put(authorities);
		});
	}
}

decl_module! {
	pub struct Module<T: Trait<I>, I: Instance = DefaultInstance> for enum Call
	where
		origin: T::Origin
	{
		type Error = Error<T, I>;

		const LockId: LockIdentifier = T::LockId::get();

		const TermDuration: BlockNumber<T> = T::TermDuration::get();

		const MaxCandidates: u32 = T::MaxCandidates::get() as _;

		const SignThreshold: Perbill = T::SignThreshold::get();

		const SubmitDuration: BlockNumber<T> = T::SubmitDuration::get();

		fn deposit_event() = default;

		// Deal with the slash thing. If authority didn't do his job before the deadline
		fn on_initialize(now: BlockNumber<T>) -> Weight {
			Self::check_misbehavior(now);

			0
		}

		/// Request to be an authority
		///
		/// This will be failed if match one of these sections:
		/// - already is a candidate
		/// - already is an authority
		/// - insufficient stake, required at least more than the last candidate's
		///   if too there're many candidates in the candidates' queue
		#[weight = 10_000_000]
		pub fn request_authority(
			origin,
			stake: RingBalance<T, I>,
			signer: RelayAuthoritySigner<T, I>,
		) {
			let account_id = ensure_signed(origin)?;

			if let Some(scheduled_authorities_change) = <NextAuthorities<T, I>>::get() {
				ensure!(
					find_authority_position::<T, I>(
						&scheduled_authorities_change.next_authorities,
						&account_id
					).is_none(),
					<Error<T, I>>::AuthorityAE
				);
			}

			ensure!(
				find_authority_position::<T, I>(&<Authorities<T, I>>::get(), &account_id).is_none(),
				<Error<T, I>>::AuthorityAE
			);
			ensure!(
				<RingCurrency<T, I>>::usable_balance(&account_id) > stake,
				<Error<T, I>>::StakeIns
			);

			<Candidates<T, I>>::try_mutate(|candidates| {
				ensure!(
					find_authority_position::<T, I>(candidates, &account_id).is_none(),
					<Error<T, I>>::CandidateAE
				);

				// Max candidates can't be zero
				if candidates.len() == T::MaxCandidates::get() {
					let mut minimum_stake = candidates[0].stake;
					let mut position = 0;

					for (i, candidate) in candidates.iter().skip(1).enumerate() {
						let stake = candidate.stake;

						if stake < minimum_stake {
							minimum_stake = stake;
							position = i;
						}
					}

					ensure!(stake > minimum_stake, <Error<T, I>>::StakeIns);

					// TODO: slash the weed out?
					let weep_out = candidates.remove(position);

					<RingCurrency<T, I>>::remove_lock(T::LockId::get(), &weep_out.account_id);
				}

				<RingCurrency<T, I>>::set_lock(
					T::LockId::get(),
					&account_id,
					LockFor::Common { amount: stake },
					WithdrawReasons::all()
				);

				candidates.push(RelayAuthority {
					account_id,
					signer,
					stake,
					term: 0u32.into()
				});

				DispatchResult::Ok(())
			})?;
		}

		/// This would never fail. No-op if can't find the request
		#[weight = 10_000_000]
		pub fn cancel_request(origin) {
			let account_id = ensure_signed(origin)?;
			let _ = Self::remove_candidate_by_id_with(
				&account_id,
				|| <RingCurrency<T, I>>::remove_lock(T::LockId::get(), &account_id)
			);
		}

		/// Require reset origin
		///
		/// Clear the candidates
		#[weight = 10_000_000]
		pub fn kill_candidates(origin) {
			T::ResetOrigin::ensure_origin(origin)?;

			let lock_id = T::LockId::get();

			for RelayAuthority { account_id, .. } in <Candidates<T, I>>::take() {
				<RingCurrency<T, I>>::remove_lock(lock_id, &account_id);
			}
		}

		/// Require add origin
		///
		/// Add an authority from the candidates
		///
		/// This call is disallowed during the authorities change
		#[weight = 10_000_000]
		pub fn add_authority(origin, account_ids: Vec<AccountId<T>>) {
			T::AddOrigin::ensure_origin(origin)?;

			ensure!(!Self::on_authorities_change(), <Error<T, I>>::OnAuthoritiesChangeDis);
			// Won't check duplicated here, MUST make this authority sure is unique
			// As we already make a check in `request_authority`
			let next_authorities = {
				let mut authorities = <Authorities<T, I>>::get();

				for account_id in account_ids {
					let mut authority = Self::remove_candidate_by_id_with(&account_id, || ())?;
					authority.term = <frame_system::Module<T>>::block_number() + T::TermDuration::get();

					authorities.push(authority);
				}

				authorities
			};

			Self::schedule_authorities_change(next_authorities);
		}

		/// Renounce the authority for you
		///
		/// This call is disallowed during the authorities change
		///
		/// No-op if can't find the authority
		///
		/// Will fail if you still in the term
		#[weight = 10_000_000]
		pub fn renounce_authority(origin) {
			let account_id = ensure_signed(origin)?;

			ensure!(!Self::on_authorities_change(), <Error<T, I>>::OnAuthoritiesChangeDis);

			let next_authorities = Self::remove_authority_by_ids_with(
				vec![account_id],
				|authority| if authority.term >= <frame_system::Module<T>>::block_number() {
					Some(<Error<T, I>>::AuthorityIT)
				} else {
					None
				}
			)?;

			if next_authorities.is_empty() {
				Err(<Error<T, I>>::AuthoritiesCountTL)?;
			}

			Self::schedule_authorities_change(next_authorities);
		}

		/// Require remove origin
		///
		/// This call is disallowed during the authorities change
		#[weight = 10_000_000]
		pub fn remove_authority(origin, account_ids: Vec<AccountId<T>>) {
			T::RemoveOrigin::ensure_origin(origin)?;

			ensure!(!Self::on_authorities_change(), <Error<T, I>>::OnAuthoritiesChangeDis);

			let next_authorities = Self::remove_authority_by_ids_with(account_ids, |_| None)?;

			if next_authorities.is_empty() {
				Err(<Error<T, I>>::AuthoritiesCountTL)?;
			}

			Self::schedule_authorities_change(next_authorities);
		}

		/// Require authority origin
		///
		/// This call is disallowed during the authorities change
		///
		/// No-op if already submit
		///
		/// Verify
		/// - the relay requirement is valid
		/// - the signature is signed by the submitter
		#[weight = 10_000_000]
		pub fn submit_signed_mmr_root(
			origin,
			block_number: BlockNumber<T>,
			signature: RelayAuthoritySignature<T, I>
		) {
			let authority = ensure_signed(origin)?;

			// Not allow to submit during the authority set change
			ensure!(!Self::on_authorities_change(), <Error<T, I>>::OnAuthoritiesChangeDis);

			let mut signatures =
				<MMRRootsToSign<T, I>>::get(block_number).ok_or(<Error<T, I>>::ScheduledSignNE)?;

			// No-op if was already submitted
			if signatures.iter().position(|(authority_, _)| authority_ == &authority).is_some() {
				return Ok(());
			}

			let authorities = <Authorities<T, I>>::get();
			let signer = find_signer::<T, I>(
				&authorities,
				&authority
			).ok_or(<Error<T, I>>::AuthorityNE)?;
			let mmr_root =
				T::DarwiniaMMR::get_root(block_number).ok_or(<Error<T, I>>::DarwiniaMMRRootNRY)?;

			// The message is composed of:
			//
			// hash(
			// 	codec(
			// 		spec_name: String,
			// 		op_code: OpCode,
			// 		block number: Compact<BlockNumber>,
			// 		mmr_root: Hash
			// 	)
			// )
			let message = T::Sign::hash(
				&_S {
					_1: T::Version::get().spec_name,
					_2: T::OpCodes::get().0,
					_3: block_number,
					_4: mmr_root
				}
				.encode()
			);

			ensure!(
				T::Sign::verify_signature(&signature, &message, &signer),
				 <Error<T, I>>::SignatureInv
			);

			signatures.push((authority, signature));

			if Perbill::from_rational_approximation(signatures.len() as u32, authorities.len() as _)
				>= T::SignThreshold::get()
			{
				// TODO: clean the mmr root which was contains in this mmr root?

				Self::mmr_root_signed(block_number);
				Self::deposit_event(RawEvent::MMRRootSigned(block_number, mmr_root, signatures));
			} else {
				<MMRRootsToSign<T, I>>::insert(block_number, signatures);
			}
		}

		/// Require authority origin
		///
		/// This call is only allowed during the authorities change
		///
		/// No-op if already submit
		///
		/// Verify
		/// - the relay requirement is valid
		/// - the signature is signed by the submitter
		#[weight = 10_000_000]
		pub fn submit_signed_authorities(origin, signature: RelayAuthoritySignature<T, I>) {
			let authority = ensure_signed(origin)?;

			ensure!(Self::on_authorities_change(), <Error<T, I>>::OnAuthoritiesChangeDis);

			let (message, mut signatures) = if let Some(signatures) = <AuthoritiesToSign<T, I>>::get() {
				signatures
			} else {
				return Ok(());
			};

			if signatures
				.iter()
				.position(|(authority_, _)| authority_ == &authority)
				.is_some()
			{
				return Ok(());
			}

			let authorities = <Authorities<T, I>>::get();
			let signer = find_signer::<T, I>(
				&authorities,
				&authority
			).ok_or(<Error<T, I>>::AuthorityNE)?;

			ensure!(
				T::Sign::verify_signature(&signature, &message, &signer),
				 <Error<T, I>>::SignatureInv
			);

			signatures.push((authority, signature));

			if Perbill::from_rational_approximation(signatures.len() as u32, authorities.len() as _)
				>= T::SignThreshold::get()
			{
				Self::apply_authorities_change()?;
				Self::deposit_event(RawEvent::AuthoritiesChangeSigned(
					<AuthorityTerm<I>>::get(),
					<Authorities<T, I>>::get()
						.into_iter()
						.map(|authority| authority.signer)
						.collect(),
					signatures
				));
			} else {
				<AuthoritiesToSign<T, I>>::put((message, signatures));
			}
		}

		#[weight = 10_000_000]
		pub fn kill_authorities(origin) {
			T::ResetOrigin::ensure_origin(origin)?;

			let lock_id = T::LockId::get();

			for RelayAuthority { account_id, .. } in <Authorities<T, I>>::take() {
				<RingCurrency<T, I>>::remove_lock(lock_id, &account_id);
			}

			<NextAuthorities<T, I>>::kill();
			<AuthoritiesToSign<T, I>>::kill();
			{
				<MMRRootsToSign<T, I>>::remove_all();
				let schedule = (
					<frame_system::Module<T>>::block_number().saturated_into::<u64>() / 10 * 10 + 10
				).saturated_into();
				<MMRRootsToSignKeys<T, I>>::mutate(|schedules| *schedules = vec![schedule]);
				Self::schedule_mmr_root(schedule);
			}
			<SubmitDuration<T, I>>::kill();
		}

		#[weight = 10_000_000]
		pub fn force_new_term(origin) {
			T::ResetOrigin::ensure_origin(origin)?;

			Self::apply_authorities_change()?;

			<NextAuthorities<T, I>>::kill();
		}
	}
}

impl<T, I> Module<T, I>
where
	T: Trait<I>,
	I: Instance,
{
	pub fn remove_candidate_by_id_with<F>(
		account_id: &AccountId<T>,
		f: F,
	) -> Result<RelayAuthorityT<T, I>, DispatchError>
	where
		F: Fn(),
	{
		Ok(<Candidates<T, I>>::try_mutate(|candidates| {
			if let Some(position) = find_authority_position::<T, I>(&candidates, account_id) {
				f();

				Ok(candidates.remove(position))
			} else {
				Err(<Error<T, I>>::CandidateNE)
			}
		})?)
	}

	pub fn remove_authority_by_ids_with<F>(
		account_ids: Vec<AccountId<T>>,
		f: F,
	) -> Result<Vec<RelayAuthorityT<T, I>>, DispatchError>
	where
		F: Fn(&RelayAuthorityT<T, I>) -> Option<Error<T, I>>,
	{
		let mut authorities = <Authorities<T, I>>::get();
		let mut remove_authorities = vec![];

		for account_id in account_ids.iter() {
			let position = find_authority_position::<T, I>(&authorities, account_id)
				.ok_or(<Error<T, I>>::AuthorityNE)?;

			if let Some(e) = f(&authorities[position]) {
				Err(e)?;
			}

			authorities.remove(position);
			<RingCurrency<T, I>>::remove_lock(T::LockId::get(), account_id);

			remove_authorities.push(account_id);
		}

		if remove_authorities.is_empty() {
			Err(<Error<T, I>>::AuthorityNE)?
		}

		// TODO: optimize DB R/W, but it's ok in real case, since the set won't grow so large
		for key in <MMRRootsToSignKeys<T, I>>::get() {
			if let Some(mut signatures) = <MMRRootsToSign<T, I>>::get(key) {
				for account_id in &remove_authorities {
					if let Some(position) = signatures
						.iter()
						.position(|(authority, _)| &authority == account_id)
					{
						signatures.remove(position);
					}

					<MMRRootsToSign<T, I>>::insert(key, &signatures);
				}
			} else {
				// Should never enter this condition
				// TODO: error log
			}
		}

		Ok(authorities)
	}

	pub fn on_authorities_change() -> bool {
		<NextAuthorities<T, I>>::exists()
	}

	pub fn schedule_authorities_change(next_authorities: Vec<RelayAuthorityT<T, I>>) {
		// The message is composed of:
		//
		// hash(
		// 	codec(
		// 		spec_name: String,
		// 		op_code: OpCode,
		// 		term: Compact<u32>,
		// 		next authorities: Vec<Signer>
		// 	)
		// )
		let message = T::Sign::hash(
			&_S {
				_1: T::Version::get().spec_name,
				_2: T::OpCodes::get().1,
				_3: <AuthorityTerm<I>>::get(),
				_4: next_authorities
					.iter()
					.map(|authority| authority.signer.clone())
					.collect::<Vec<_>>(),
			}
			.encode(),
		);

		<AuthoritiesToSign<T, I>>::put((
			&message,
			<Vec<(AccountId<T>, RelayAuthoritySignature<T, I>)>>::new(),
		));

		let submit_duration = T::SubmitDuration::get();

		<NextAuthorities<T, I>>::put(ScheduledAuthoritiesChange {
			next_authorities,
			deadline: <frame_system::Module<T>>::block_number() + submit_duration,
		});
		<SubmitDuration<T, I>>::mutate(|submit_duration_| *submit_duration_ += submit_duration);

		Self::deposit_event(RawEvent::ScheduleAuthoritiesChange(message));
	}

	pub fn apply_authorities_change() -> DispatchResult {
		<AuthoritiesToSign<T, I>>::kill();
<<<<<<< HEAD
		<AuthoritiesState<T, I>>::mutate(|authorities_state| authorities_state.1 = 0u32.into());
=======
		<NextAuthorities<T, I>>::try_mutate(|maybe_scheduled_authorities_change| {
			let scheduled_authorities_change = maybe_scheduled_authorities_change
				.as_mut()
				.ok_or(<Error<T, I>>::NextAuthoritiesNE)?;
>>>>>>> 91aee02f

			<Authorities<T, I>>::mutate(|authorities| {
				let next_authorities =
					mem::take(&mut scheduled_authorities_change.next_authorities);
				let previous_authorities = mem::replace(authorities, next_authorities);

				for RelayAuthority { account_id, .. } in previous_authorities {
					<RingCurrency<T, I>>::remove_lock(T::LockId::get(), &account_id);
				}
			});

			DispatchResult::Ok(())
		})?;
		<SubmitDuration<T, I>>::kill();

		Ok(())
	}

	pub fn mmr_root_signed(block_number: BlockNumber<T>) {
		<MMRRootsToSign<T, I>>::remove(block_number);
		<MMRRootsToSignKeys<T, I>>::mutate(|mmr_roots_to_sign_keys| {
			if let Some(position) = mmr_roots_to_sign_keys
				.iter()
				.position(|key| key == &block_number)
			{
				mmr_roots_to_sign_keys.remove(position);
			}
		});
	}

	pub fn check_misbehavior(now: BlockNumber<T>) {
		let find_and_slash_misbehavior =
			|signatures: Vec<(AccountId<T>, RelayAuthoritySignature<T, I>)>| {
				for RelayAuthority {
					account_id, stake, ..
				} in <Authorities<T, I>>::get()
				{
					if let None = signatures
						.iter()
						.position(|(authority, _)| authority == &account_id)
					{
						<RingCurrency<T, I>>::slash(&account_id, stake);

						// TODO: how to deal with the slashed authority
					}
				}
			};

		if let Some(mut scheduled_authorities_change) = <NextAuthorities<T, I>>::get() {
			if scheduled_authorities_change.deadline == now {
				if let Some((_, signatures)) = <AuthoritiesToSign<T, I>>::get() {
					find_and_slash_misbehavior(signatures);
				} else {
					// Should never enter this condition
					// TODO: error log
				}

				let submit_duration = T::SubmitDuration::get();

				scheduled_authorities_change.deadline += submit_duration;

				<NextAuthorities<T, I>>::put(scheduled_authorities_change);
				<SubmitDuration<T, I>>::mutate(|submit_duration_| {
					*submit_duration_ += submit_duration
				});
			}
		} else {
			if let Some(signatures) =
				<MMRRootsToSign<T, I>>::take(now - <SubmitDuration<T, I>>::get())
			{
				find_and_slash_misbehavior(signatures);

				// TODO: delay or discard?
			}
		}
	}
}

impl<T, I> RelayAuthorityProtocol<BlockNumber<T>> for Module<T, I>
where
	T: Trait<I>,
	I: Instance,
{
	type Signer = RelayAuthoritySigner<T, I>;

	fn schedule_mmr_root(block_number: BlockNumber<T>) {
		let _ = <MMRRootsToSign<T, I>>::try_mutate(block_number, |signed_mmr_root| {
			// No-op if the sign was already scheduled
			if signed_mmr_root.is_some() {
				return Err(());
			}

			<MMRRootsToSignKeys<T, I>>::append(block_number);

			*signed_mmr_root = Some(<Vec<(AccountId<T>, RelayAuthoritySignature<T, I>)>>::new());

			Self::deposit_event(RawEvent::ScheduleMMRRoot(block_number));

			Ok(())
		});
	}

	fn check_authorities_change_to_sync(
		term: Term,
		mut authorities: Vec<Self::Signer>,
	) -> DispatchResult {
		ensure!(term == <AuthorityTerm<I>>::get(), <Error<T, I>>::TermMis);

		let mut chain_authorities = <Authorities<T, I>>::get()
			.into_iter()
			.map(|authority| authority.signer)
			.collect::<Vec<_>>();

		authorities.sort();
		chain_authorities.sort();

		if authorities == chain_authorities {
			Ok(())
		} else {
			Err(<Error<T, I>>::AuthoritiesMis)?
		}
	}

	fn sync_authorities_change() {
		<NextAuthorities<T, I>>::kill();
		<AuthorityTerm<I>>::mutate(|authority_term| *authority_term += 1);
	}
}

pub fn find_authority_position<T, I>(
	authorities: &[RelayAuthorityT<T, I>],
	account_id: &AccountId<T>,
) -> Option<usize>
where
	T: Trait<I>,
	I: Instance,
{
	authorities
		.iter()
		.position(|relay_authority| relay_authority == account_id)
}

pub fn find_signer<T, I>(
	authorities: &[RelayAuthorityT<T, I>],
	account_id: &AccountId<T>,
) -> Option<RelayAuthoritySigner<T, I>>
where
	T: Trait<I>,
	I: Instance,
{
	if let Some(position) = authorities
		.iter()
		.position(|relay_authority| relay_authority == account_id)
	{
		Some(authorities[position].signer.to_owned())
	} else {
		None
	}
}<|MERGE_RESOLUTION|>--- conflicted
+++ resolved
@@ -166,18 +166,6 @@
 		/// A term index counter, play the same role as nonce in extrinsic
 		pub AuthorityTerm get(fn authority_term): Term;
 
-<<<<<<< HEAD
-		/// The state of current authorities set
-		///
-		/// Tuple Params
-		/// 	1. is on authority change
-		/// 	1. the authorities change signature submit deadline, this will be delay indefinitely if can't collect enough signatures
-		pub AuthoritiesState
-			get(fn authorities_state)
-			: (bool, BlockNumber<T>) = (false, 0u32.into());
-
-=======
->>>>>>> 91aee02f
 		/// The authorities change requirements
 		///
 		/// Once the signatures count reaches the sign threshold storage will be killed then raise a signed event
@@ -728,14 +716,10 @@
 
 	pub fn apply_authorities_change() -> DispatchResult {
 		<AuthoritiesToSign<T, I>>::kill();
-<<<<<<< HEAD
-		<AuthoritiesState<T, I>>::mutate(|authorities_state| authorities_state.1 = 0u32.into());
-=======
 		<NextAuthorities<T, I>>::try_mutate(|maybe_scheduled_authorities_change| {
 			let scheduled_authorities_change = maybe_scheduled_authorities_change
 				.as_mut()
 				.ok_or(<Error<T, I>>::NextAuthoritiesNE)?;
->>>>>>> 91aee02f
 
 			<Authorities<T, I>>::mutate(|authorities| {
 				let next_authorities =
