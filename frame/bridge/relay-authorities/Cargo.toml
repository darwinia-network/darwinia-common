--- conflicted
+++ resolved
@@ -30,14 +30,9 @@
 darwinia-header-mmr = { features = ["easy-testing"], path = "../../header-mmr" }
 darwinia-support    = { path = "../../support" }
 # substrate
-<<<<<<< HEAD
-sp-core = { git = "https://github.com/darwinia-network/substrate.git", tag = "darwinia-v0.11.2" }
-sp-io   = { git = "https://github.com/darwinia-network/substrate.git", tag = "darwinia-v0.11.2" }
-=======
-sp-core    = { git = "https://github.com/darwinia-network/substrate.git", tag = "darwinia-v0.11.1" }
-sp-io      = { git = "https://github.com/darwinia-network/substrate.git", tag = "darwinia-v0.11.1" }
-sp-tracing = { git = "https://github.com/darwinia-network/substrate.git", tag = "darwinia-v0.11.1" }
->>>>>>> dac159b3
+sp-core    = { git = "https://github.com/darwinia-network/substrate.git", tag = "darwinia-v0.11.2" }
+sp-io      = { git = "https://github.com/darwinia-network/substrate.git", tag = "darwinia-v0.11.2" }
+sp-tracing = { git = "https://github.com/darwinia-network/substrate.git", tag = "darwinia-v0.11.2" }
 
 [features]
 default = ["std"]
