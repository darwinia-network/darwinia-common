--- conflicted
+++ resolved
@@ -18,31 +18,18 @@
 bsc-primitives      = { default-features = false, path = "../../../primitives/bsc" }
 ethereum-primitives = { default-features = false, features = ["full-codec", "full-rlp"], path = "../../../primitives/ethereum" }
 # paritytech
-<<<<<<< HEAD
-frame-benchmarking = { optional = true, default-features = false, git = "https://github.com/darwinia-network/substrate", branch = "darwinia-v0.11.7" }
-frame-support = { default-features = false, git = "https://github.com/darwinia-network/substrate", branch = "darwinia-v0.11.7" }
-frame-system  = { default-features = false, git = "https://github.com/darwinia-network/substrate", branch = "darwinia-v0.11.7" }
-sp-core       = { default-features = false, git = "https://github.com/darwinia-network/substrate", branch = "darwinia-v0.11.7" }
-sp-io         = { default-features = false, git = "https://github.com/darwinia-network/substrate", branch = "darwinia-v0.11.7" }
-sp-runtime    = { default-features = false, git = "https://github.com/darwinia-network/substrate", branch = "darwinia-v0.11.7" }
-sp-std        = { default-features = false, git = "https://github.com/darwinia-network/substrate", branch = "darwinia-v0.11.7" }
-=======
-frame-support = { default-features = false, git = "https://github.com/darwinia-network/substrate", branch = "darwinia-v0.11.8" }
-frame-system  = { default-features = false, git = "https://github.com/darwinia-network/substrate", branch = "darwinia-v0.11.8" }
-sp-core       = { default-features = false, git = "https://github.com/darwinia-network/substrate", branch = "darwinia-v0.11.8" }
-sp-io         = { default-features = false, git = "https://github.com/darwinia-network/substrate", branch = "darwinia-v0.11.8" }
-sp-runtime    = { default-features = false, git = "https://github.com/darwinia-network/substrate", branch = "darwinia-v0.11.8" }
-sp-std        = { default-features = false, git = "https://github.com/darwinia-network/substrate", branch = "darwinia-v0.11.8" }
->>>>>>> 9104f2dc
+frame-benchmarking = { optional = true, default-features = false, git = "https://github.com/darwinia-network/substrate", branch = "darwinia-v0.11.8" }
+frame-support      = { default-features = false, git = "https://github.com/darwinia-network/substrate", branch = "darwinia-v0.11.8" }
+frame-system       = { default-features = false, git = "https://github.com/darwinia-network/substrate", branch = "darwinia-v0.11.8" }
+sp-core            = { default-features = false, git = "https://github.com/darwinia-network/substrate", branch = "darwinia-v0.11.8" }
+sp-io              = { default-features = false, git = "https://github.com/darwinia-network/substrate", branch = "darwinia-v0.11.8" }
+sp-runtime         = { default-features = false, git = "https://github.com/darwinia-network/substrate", branch = "darwinia-v0.11.8" }
+sp-std             = { default-features = false, git = "https://github.com/darwinia-network/substrate", branch = "darwinia-v0.11.8" }
 
 [dev-dependencies]
 # paritytech
-<<<<<<< HEAD
-pallet-timestamp = { git = "https://github.com/darwinia-network/substrate", branch = "darwinia-v0.11.7" }
-serde_json  = { version = "1.0" }
-=======
 pallet-timestamp = { git = "https://github.com/darwinia-network/substrate", branch = "darwinia-v0.11.8" }
->>>>>>> 9104f2dc
+serde_json       = { version = "1.0" }
 
 [features]
 default = ["std"]
