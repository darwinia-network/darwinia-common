--- conflicted
+++ resolved
@@ -16,16 +16,10 @@
 # darwinia-network
 darwinia-ethereum = { default-features = false, path = "../../dvm/ethereum" }
 # paritytech
-<<<<<<< HEAD
 frame-support = { default-features = false, git = "https://github.com/darwinia-network/substrate", branch = "darwinia-v0.12.5" }
 frame-system  = { default-features = false, git = "https://github.com/darwinia-network/substrate", branch = "darwinia-v0.12.5" }
 sp-core       = { default-features = false, git = "https://github.com/darwinia-network/substrate", branch = "darwinia-v0.12.5" }
-=======
-frame-support = { default-features = false, git = "https://github.com/darwinia-network/substrate", branch = "darwinia-v0.12.4" }
-frame-system  = { default-features = false, git = "https://github.com/darwinia-network/substrate", branch = "darwinia-v0.12.4" }
-sp-core       = { default-features = false, git = "https://github.com/darwinia-network/substrate", branch = "darwinia-v0.12.4" }
-sp-io         = { default-features = false, git = "https://github.com/darwinia-network/substrate", branch = "darwinia-v0.12.4" }
->>>>>>> af0b4f05
+sp-io         = { default-features = false, git = "https://github.com/darwinia-network/substrate", branch = "darwinia-v0.12.5" }
 
 [features]
 default = ["std"]
