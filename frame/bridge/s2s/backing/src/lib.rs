--- conflicted
+++ resolved
@@ -48,18 +48,12 @@
 };
 use sp_std::prelude::*;
 // --- darwinia ---
-<<<<<<< HEAD
 use darwinia_support::{
 	balance::*,
 	evm::{ContractId, IntoDvmAddress},
 	s2s::{
 		ensure_source_root, to_bytes32, RelayMessageCaller, RING_DECIMAL, RING_NAME, RING_SYMBOL,
 	},
-=======
-use darwinia_support::s2s::{
-	ensure_source_root, to_bytes32, RelayMessageCaller, BACK_ERC20_RING, RING_DECIMAL, RING_NAME,
-	RING_SYMBOL,
->>>>>>> b52a0135
 };
 use dp_asset::{
 	token::{Token, TokenInfo, TokenOption},
@@ -87,12 +81,7 @@
 		type BackErc20RingId: Get<ContractId>;
 		#[pallet::constant]
 		type RingLockMaxLimit: Get<RingBalance<Self>>;
-<<<<<<< HEAD
-
-		type RingCurrency: LockableCurrency<Self::AccountId, Moment = Self::BlockNumber>;
-=======
 		type RingCurrency: Currency<AccountId<Self>>;
->>>>>>> b52a0135
 
 		type BridgedAccountIdConverter: Convert<H256, Self::AccountId>;
 		type BridgedChainId: Get<ChainId>;
