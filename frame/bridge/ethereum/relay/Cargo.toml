--- conflicted
+++ resolved
@@ -12,18 +12,11 @@
 
 [dependencies]
 # crates
-<<<<<<< HEAD
 array-bytes = { version = "1.1.0" }
 blake2-rfc  = { version = "0.2.18", default-features = false }
-codec       = { package = "parity-scale-codec", version = "1.3.6", default-features = false }
+codec       = { package = "parity-scale-codec", version = "1.3.7", default-features = false }
 serde       = { version = "1.0.123", optional = true }
 serde_json  = { version = "1.0.62", optional = true }
-=======
-blake2-rfc = { version = "0.2.18", default-features = false }
-codec      = { package = "parity-scale-codec", version = "1.3.7", default-features = false }
-serde      = { version = "1.0.123", optional = true }
-serde_json = { version = "1.0.62", optional = true }
->>>>>>> 7521f2ab
 # darwinia
 darwinia-relay-primitives = { default-features = false, path = "../../../../primitives/relay" }
 darwinia-relayer-game     = { default-features = false, path = "../../../bridge/relayer-game" }
