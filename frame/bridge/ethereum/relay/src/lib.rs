--- conflicted
+++ resolved
@@ -135,17 +135,11 @@
 		VerifyReceipt(AccountId, EthereumReceipt, EthereumHeader),
 		/// A relay header parcel got pended. [ethereum block number]
 		Pended(EthereumBlockNumber),
-<<<<<<< HEAD
 		/// A guard voted. [ethereum block number, aye]
 		GuardVoted(EthereumBlockNumber, bool),
-		/// Pending relay header parcel approved. [block number, reason]
-		PendingRelayHeaderParcelApproved(EthereumBlockNumber, Vec<u8>),
-		/// Pending relay header parcel rejected. [block number]
-=======
 		/// Pending relay header parcel confirmed. [ethereum block number, reason]
 		PendingRelayHeaderParcelConfirmed(EthereumBlockNumber, Vec<u8>),
 		/// Pending relay header parcel rejected. [ethereum block number]
->>>>>>> 165fd1fc
 		PendingRelayHeaderParcelRejected(EthereumBlockNumber),
 	}
 }
@@ -418,14 +412,6 @@
 						Self::confirm_relay_header_parcel_with_reason(
 							pending_relay_header_parcels.remove(i).1, 	b"Confirmed By Tech.Comm".to_vec()
 						)?;
-<<<<<<< HEAD
-
-						Self::deposit_event(RawEvent::PendingRelayHeaderParcelApproved(
-							ethereum_block_number,
-							b"Approved By Tech.Comm".to_vec(),
-						));
-=======
->>>>>>> 165fd1fc
 					} else if reject_threashold >= T::RejectThreshold::get() {
 						pending_relay_header_parcels.remove(i);
 
