--- conflicted
+++ resolved
@@ -23,17 +23,15 @@
 // --- darwinia ---
 use crate::helper::leaf_index_to_pos;
 use crate::mmr::{block_num_to_mmr_size, MergeHash, MerkleProof};
+use array_bytes::array_unchecked;
 use darwinia_support::relay::*;
-<<<<<<< HEAD
 use ethereum_primitives::{
-	header::EthHeader, merkle::DoubleNodeWithMerkleProof, pow::EthashPartial, EthBlockNumber, H256,
+	header::EthHeader, merkle::DoubleNodeWithMerkleProof, pow::EthashPartial, EthBlockNumber,
+	H256 as EthH256,
 };
-
-type EthereumMMRHash = H256;
-type MMRMerkleProof = MerkleProof<EthereumMMRHash, EthereumMMRHash>;
-=======
-use ethereum_primitives::{header::EthHeader, EthBlockNumber};
->>>>>>> 85b789d6
+use sp_core::H256;
+
+type EthereumMMRHash = EthH256;
 
 pub trait Trait: frame_system::Trait {
 	type Event: From<Event<Self>> + Into<<Self as frame_system::Trait>::Event>;
@@ -228,13 +226,8 @@
 
 impl<T: Trait> Relayable for Module<T> {
 	type TcBlockNumber = EthBlockNumber;
-<<<<<<< HEAD
-	type TcHeaderHash = H256;
-	type TcHeaderMMR = EthereumMMRHash;
-=======
 	type TcHeaderHash = ethereum_primitives::H256;
 	type TcHeaderMMR = sp_core::H256;
->>>>>>> 85b789d6
 
 	fn best_block_number() -> Self::TcBlockNumber {
 		return if let Some(i) = LastConfirmedHeaderInfo::get() {
@@ -244,16 +237,6 @@
 		};
 	}
 
-<<<<<<< HEAD
-	fn header_existed(block_number: Self::TcBlockNumber) -> bool {
-		ConfirmedHeadersDoubleMap::contains_key(
-			block_number / ConfirmBlocksInCycle::get(),
-			block_number,
-		)
-	}
-
-=======
->>>>>>> 85b789d6
 	fn verify_raw_header_thing(
 		raw_header_thing: RawHeaderThing,
 		with_proposed_raw_header: bool,
@@ -280,14 +263,33 @@
 		if !Self::verify_block_seal(&eth_header, &ethash_proof) {
 			return Err(<Error<T>>::HeaderInvalid)?;
 		};
-
-		Ok(TcHeaderBrief {
-			block_number: eth_header.number,
-			hash: eth_header.hash.unwrap_or_default(),
-			parent_hash: eth_header.parent_hash,
-			mmr: mmr_root,
-			others: eth_header.encode(),
-		})
+		if with_proposed_raw_header {
+			Ok((
+				TcHeaderBrief {
+					number: eth_header.number,
+					hash: eth_header.hash.unwrap_or_default(),
+					parent_hash: eth_header.parent_hash,
+					mmr: array_unchecked!(mmr_root, 16, 32).into(),
+					others: eth_header.encode(),
+				},
+				ProposalEthHeaderThing {
+					eth_header,
+					mmr_root,
+				}
+				.encode(),
+			))
+		} else {
+			Ok((
+				TcHeaderBrief {
+					number: eth_header.number,
+					hash: eth_header.hash.unwrap_or_default(),
+					parent_hash: eth_header.parent_hash,
+					mmr: array_unchecked!(mmr_root, 16, 32).into(),
+					others: eth_header.encode(),
+				},
+				vec![],
+			))
+		}
 	}
 
 	fn verify_raw_header_thing_chain(
@@ -324,7 +326,15 @@
 				//  C  ...  1st
 				//  C: Last Comfirmed Block  1st: 1st submit block
 				if let Some(l) = LastConfirmedHeaderInfo::get() {
-					if !Self::verify_mmr(eth_header.number, mmr_root, mmr_proof, vec![(l.0, l.1)]) {
+					if !Self::verify_mmr(
+						eth_header.number,
+						array_unchecked!(mmr_root, 16, 32).into(),
+						mmr_proof
+							.iter()
+							.map(|h| array_unchecked!(h, 16, 32).into())
+							.collect(),
+						vec![(l.0, l.1)],
+					) {
 						return Err(<Error<T>>::MMRInvalid)?;
 					}
 				};
@@ -341,14 +351,20 @@
 				if !Self::verify_mmr(
 					previous_header_number,
 					previous_mmr.unwrap_or_default(),
-					mmr_proof,
-					vec![(eth_header.number, eth_header.hash.unwrap_or_default())],
+					mmr_proof
+						.iter()
+						.map(|h| array_unchecked!(h, 16, 32).into())
+						.collect(),
+					vec![(
+						eth_header.number,
+						array_unchecked!(eth_header.hash.unwrap_or_default(), 16, 32).into(),
+					)],
 				) {
 					return Err(<Error<T>>::MMRInvalid)?;
 				}
 			}
 
-			previous_mmr = Some(mmr_root);
+			previous_mmr = Some(array_unchecked!(mmr_root, 16, 32).into());
 			previous_header_number = eth_header.number;
 		}
 		Ok(output)
@@ -367,14 +383,13 @@
 
 		let eth_partial = EthashPartial::production();
 
-		for i in 1..header_briefs_chain.len() - 1 {
-			if header_briefs_chain[i].parent_hash != header_briefs_chain[i + 1].hash {
+		for i in 1..header_brief_chain.len() - 1 {
+			if header_brief_chain[i].parent_hash != header_brief_chain[i + 1].hash {
 				return Err(<Error<T>>::ChainInvalid)?;
 			}
-			let header =
-				EthHeader::decode(&mut &*header_briefs_chain[i].others).unwrap_or_default();
+			let header = EthHeader::decode(&mut &*header_brief_chain[i].others).unwrap_or_default();
 			let previous_header =
-				EthHeader::decode(&mut &*header_briefs_chain[i + 1].others).unwrap_or_default();
+				EthHeader::decode(&mut &*header_brief_chain[i + 1].others).unwrap_or_default();
 
 			if *(header.difficulty()) != eth_partial.calculate_difficulty(&header, &previous_header)
 			{
@@ -400,7 +415,7 @@
 		if eth_header.number > last_comfirmed_block_number {
 			LastConfirmedHeaderInfo::set(Some((
 				eth_header.number,
-				eth_header.hash.unwrap_or_default(),
+				array_unchecked!(eth_header.hash.unwrap_or_default(), 16, 32).into(),
 				mmr_root,
 			)))
 		};
@@ -428,6 +443,12 @@
 	mmr_proof: Vec<EthereumMMRHash>,
 }
 
+#[derive(Encode, Decode, Default, RuntimeDebug)]
+pub struct ProposalEthHeaderThing {
+	eth_header: EthHeader,
+	mmr_root: EthereumMMRHash,
+}
+
 impl From<RawHeaderThing> for EthHeaderThing {
 	fn from(raw_header_thing: RawHeaderThing) -> Self {
 		EthHeaderThing::decode(&mut &*raw_header_thing).unwrap_or_default()
