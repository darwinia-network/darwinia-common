[package]
authors     = ["Darwinia Network <hello@darwinia.network>"]
description = "FRAME pallet to back Ethereum assets"
edition     = "2018"
homepage    = "https://darwinia.network/"
license     = "GPL-3.0"
name        = "darwinia-ethereum-backing"
readme      = "README.md"
repository  = "https://github.com/darwinia-network/darwinia-common/"
version     = "2.0.0"

[dependencies]
# crates
array-bytes = { version = "1.1.0" }
<<<<<<< HEAD
codec       = { package = "parity-scale-codec", version = "2.0.0", default-features = false, features = ["derive"] }
serde       = { version = "1.0.123", optional = true }
=======
codec       = { package = "parity-scale-codec", version = "1.3.7", default-features = false, features = ["derive"] }
serde       = { version = "1.0.124", optional = true }
>>>>>>> 0c913ac7
serde_json  = { version = "1.0.62", optional = true }
# darwinia
darwinia-relay-primitives = { default-features = false, path = "../../../../primitives/relay" }
darwinia-support          = { default-features = false, path = "../../../support" }
ethereum-primitives       = { default-features = false, path = "../../../../primitives/ethereum-primitives" }
# github
ethabi = { default-features = false, git = "https://github.com/darwinia-network/ethabi.git", branch = "with_no_std" }
# substrate
frame-support = { default-features = false, git = "https://github.com/darwinia-network/substrate.git", tag = "rococo-v1.0" }
frame-system  = { default-features = false, git = "https://github.com/darwinia-network/substrate.git", tag = "rococo-v1.0" }
sp-io         = { default-features = false, git = "https://github.com/darwinia-network/substrate.git", tag = "rococo-v1.0" }
sp-runtime    = { default-features = false, git = "https://github.com/darwinia-network/substrate.git", tag = "rococo-v1.0" }
sp-std        = { default-features = false, git = "https://github.com/darwinia-network/substrate.git", tag = "rococo-v1.0" }

[dev-dependencies]
# darwinia
darwinia-balances              = { path = "../../../../frame/balances" }
darwinia-ethereum-linear-relay = { path = "../linear-relay" }
darwinia-ethereum-relay        = { features = ["deserialize"], path = "../relay" }
darwinia-relay-primitives      = { path = "../../../../primitives/relay" }
darwinia-relayer-game          = { path = "../../relayer-game" }
darwinia-staking               = { path = "../../../../frame/staking" }
ethereum-primitives            = { features = ["deserialize"], path = "../../../../primitives/ethereum-primitives" }
# github
rlp = { package = "rlp", git = "https://github.com/darwinia-network/parity-common.git" }
# substrate
pallet-session   = { git = "https://github.com/darwinia-network/substrate.git", tag = "rococo-v1.0" }
pallet-timestamp = { git = "https://github.com/darwinia-network/substrate.git", tag = "rococo-v1.0" }
sp-core          = { git = "https://github.com/darwinia-network/substrate.git", tag = "rococo-v1.0" }
sp-staking       = { git = "https://github.com/darwinia-network/substrate.git", tag = "rococo-v1.0" }

[features]
default = ["std"]

std = [
	"crates-std",
	"darwinia-std",
	"github-std",
	"substrate-std",
]

crates-std    = [
	"codec/std",
	"serde",
	"serde_json",
]
darwinia-std  = [
	"darwinia-relay-primitives/std",
	"darwinia-support/std",
	"ethereum-primitives/std",
]
github-std    = ["ethabi/std"]
substrate-std = [
	"frame-support/std",
	"frame-system/std",
	"sp-io/std",
	"sp-runtime/std",
	"sp-std/std",
]<|MERGE_RESOLUTION|>--- conflicted
+++ resolved
@@ -12,13 +12,8 @@
 [dependencies]
 # crates
 array-bytes = { version = "1.1.0" }
-<<<<<<< HEAD
 codec       = { package = "parity-scale-codec", version = "2.0.0", default-features = false, features = ["derive"] }
-serde       = { version = "1.0.123", optional = true }
-=======
-codec       = { package = "parity-scale-codec", version = "1.3.7", default-features = false, features = ["derive"] }
 serde       = { version = "1.0.124", optional = true }
->>>>>>> 0c913ac7
 serde_json  = { version = "1.0.62", optional = true }
 # darwinia
 darwinia-relay-primitives = { default-features = false, path = "../../../../primitives/relay" }
