//! Prototype module for cross chain assets backing.

#![cfg_attr(not(feature = "std"), no_std)]
#![recursion_limit = "128"]

#[cfg(all(feature = "std", test))]
mod mock;
#[cfg(all(feature = "std", test))]
mod tests;

mod types {
	use crate::*;

	/// Balance of an account.
	pub type Balance = u128;
	pub type DepositId = U256;

	pub type MomentT<T> = <TimeT<T> as Time>::Moment;

	pub type RingBalance<T> =
		<<T as Trait>::Ring as Currency<<T as system::Trait>::AccountId>>::Balance;
	pub type RingPositiveImbalance<T> =
		<<T as Trait>::Ring as Currency<<T as system::Trait>::AccountId>>::PositiveImbalance;

	pub type KtonBalance<T> =
		<<T as Trait>::Kton as Currency<<T as system::Trait>::AccountId>>::Balance;
	pub type KtonPositiveImbalance<T> =
		<<T as Trait>::Kton as Currency<<T as system::Trait>::AccountId>>::PositiveImbalance;

	pub type EthTransactionIndex = (H256, u64);

	type TimeT<T> = <T as Trait>::Time;
}

// --- crates ---
use codec::{Decode, Encode};
// --- github ---
use ethabi::{Event as EthEvent, EventParam as EthEventParam, ParamType, RawLog};
// --- substrate ---
use frame_support::{
<<<<<<< HEAD
	decl_error, decl_event, decl_module, decl_storage, ensure,
=======
	debug, decl_error, decl_event, decl_module, decl_storage, ensure,
>>>>>>> 0214ec4f
	traits::{Currency, Get, OnUnbalanced, Time},
	weights::SimpleDispatchInfo,
};
use frame_system::{self as system, ensure_root, ensure_signed};
use sp_runtime::{
	traits::{CheckedSub, SaturatedConversion},
	DispatchError, DispatchResult, RuntimeDebug,
};
#[cfg(not(feature = "std"))]
use sp_std::borrow::ToOwned;
use sp_std::{convert::TryFrom, marker::PhantomData, vec};
// --- darwinia ---
use darwinia_eth_relay::{EthReceiptProof, VerifyEthReceipts};
use darwinia_support::traits::{LockableCurrency, OnDepositRedeem};
use eth_primitives::{EthAddress, H256, U256};
use types::*;

pub trait Trait: system::Trait {
	type Event: From<Event<Self>> + Into<<Self as system::Trait>::Event>;

	type Time: Time;

	type DetermineAccountId: AccountIdFor<Self::AccountId>;

	type EthRelay: VerifyEthReceipts;

	type OnDepositRedeem: OnDepositRedeem<
		Self::AccountId,
		Balance = RingBalance<Self>,
		Moment = MomentT<Self>,
	>;

	type Ring: LockableCurrency<Self::AccountId, Moment = Self::BlockNumber>;
	type RingReward: OnUnbalanced<RingPositiveImbalance<Self>>;

	type Kton: LockableCurrency<Self::AccountId, Moment = Self::BlockNumber>;
	type KtonReward: OnUnbalanced<KtonPositiveImbalance<Self>>;

	type SubKeyPrefix: Get<u8>;
}

#[derive(Clone, PartialEq, Encode, Decode, RuntimeDebug)]
pub enum RedeemFor {
	Ring(EthReceiptProof),
	Kton(EthReceiptProof),
	Deposit(EthReceiptProof),
}

decl_storage! {
	trait Store for Module<T: Trait> as EthBacking {
		pub RingLocked get(fn ring_locked) config(): RingBalance<T>;
		pub RingProofVerified
			get(fn ring_proof_verfied)
			: map hasher(blake2_128_concat) EthTransactionIndex => Option<EthReceiptProof>;
		pub RingRedeemAddress get(fn ring_redeem_address) config(): EthAddress;

		pub KtonLocked get(fn kton_locked) config(): KtonBalance<T>;
		pub KtonProofVerified
			get(fn kton_proof_verfied)
			: map hasher(blake2_128_concat) EthTransactionIndex => Option<EthReceiptProof>;
		pub KtonRedeemAddress get(fn kton_redeem_address) config(): EthAddress;

		pub DepositProofVerified
			 get(fn deposit_proof_verfied)
			 : map hasher(blake2_128_concat) EthTransactionIndex => Option<EthReceiptProof>;
		pub DepositRedeemAddress get(fn deposit_redeem_address) config(): EthAddress;
	}
}

decl_event! {
	pub enum Event<T>
	where
		<T as system::Trait>::AccountId,
		RingBalance = RingBalance<T>,
		KtonBalance = KtonBalance<T>,
	{
		RedeemRing(AccountId, RingBalance, EthTransactionIndex),
		RedeemKton(AccountId, KtonBalance, EthTransactionIndex),
		RedeemDeposit(AccountId, DepositId, RingBalance, EthTransactionIndex),
	}
}

decl_error! {
	pub enum Error for Module<T: Trait> {
		/// Address Length - MISMATCHED
		AddrLenMis,
		/// Pubkey Prefix - MISMATCHED
		PubkeyPrefixMis,

		/// Bytes - CONVERSION FAILED
		BytesCF,
		/// Int - CONVERSION FAILED
		IntCF,

		/// Deposit - ALREADY REDEEMED
		DepositAR,
		/// *KTON* - ALREADY REDEEMED
		KtonAR,
		/// *RING* - ALREADY REDEEMED
		RingAR,

		/// Eth Log - PARSING FAILED
		EthLogPF,

		/// *KTON* Locked - NO SUFFICIENT BACKING ASSETS
		KtonLockedNSBA,
		/// *RING* Locked - NO SUFFICIENT BACKING ASSETS
		RingLockedNSBA,

		/// Log Entry - NOT EXISTED
		LogEntryNE,
	}
}

decl_module! {
	pub struct Module<T: Trait> for enum Call
	where
		origin: T::Origin
	{
		type Error = Error<T>;

		const SubKeyPrefix: u8 = T::SubKeyPrefix::get();

		fn deposit_event() = default;

		/// Redeem balances
		///
		/// # <weight>
		/// - `O(1)`
		/// # </weight>
		#[weight = SimpleDispatchInfo::FixedNormal(10_000)]
		pub fn redeem(origin, r#for: RedeemFor) {
			let _relayer = ensure_signed(origin)?;

			match r#for {
				RedeemFor::Ring(proof_record) => Self::redeem_ring(proof_record)?,
				RedeemFor::Kton(proof_record) => Self::redeem_kton(proof_record)?,
				RedeemFor::Deposit(proof_record) => Self::redeem_deposit(proof_record)?,
			}
		}

		/// Set a new ring redeem address.
		///
		/// The dispatch origin of this call must be _Root_.
		///
		/// - `new`: The new ring redeem address.
		///
		/// # <weight>
		/// - `O(1)`.
		/// # </weight>
		#[weight = SimpleDispatchInfo::FixedNormal(10_000)]
		pub fn set_ring_redeem_address(origin, new: EthAddress) {
			ensure_root(origin)?;
			RingRedeemAddress::put(new);
		}

		/// Set a new kton redeem address.
		///
		/// The dispatch origin of this call must be _Root_.
		///
		/// - `new`: The new kton redeem address.
		///
		/// # <weight>
		/// - `O(1)`.
		/// # </weight>
		#[weight = SimpleDispatchInfo::FixedNormal(10_000)]
		pub fn set_kton_redeem_address(origin, new: EthAddress) {
			ensure_root(origin)?;
			KtonRedeemAddress::put(new);
		}

		/// Set a new deposit redeem address.
		///
		/// The dispatch origin of this call must be _Root_.
		///
		/// - `new`: The new deposit redeem address.
		///
		/// # <weight>
		/// - `O(1)`.
		/// # </weight>
		#[weight = SimpleDispatchInfo::FixedNormal(10_000)]
		pub fn set_deposit_redeem_address(origin, new: EthAddress) {
			ensure_root(origin)?;
			DepositRedeemAddress::put(new);
		}
	}
}

impl<T: Trait> Module<T> {
	// --- immutable ---

	fn parse_token_redeem_proof(
		proof_record: &EthReceiptProof,
		event_name: &str,
	) -> Result<(Balance, T::AccountId), DispatchError> {
		let result = {
			let verified_receipt = T::EthRelay::verify_receipt(proof_record)?;
			let eth_event = EthEvent {
				name: event_name.to_owned(),
				inputs: vec![
					EthEventParam {
						name: "token".to_owned(),
						kind: ParamType::Address,
						indexed: true,
					},
					EthEventParam {
						name: "owner".to_owned(),
						kind: ParamType::Address,
						indexed: true,
					},
					EthEventParam {
						name: "amount".to_owned(),
						kind: ParamType::Uint(256),
						indexed: false,
					},
					EthEventParam {
						name: "data".to_owned(),
						kind: ParamType::Bytes,
						indexed: false,
					},
				],
				anonymous: false,
			};
			let log_entry = verified_receipt
				.logs
				.into_iter()
				.find(|x| {
					x.address == Self::ring_redeem_address() && x.topics[0] == eth_event.signature()
				})
				.ok_or(<Error<T>>::LogEntryNE)?;
			let log = RawLog {
				topics: vec![
					log_entry.topics[0],
					log_entry.topics[1],
					log_entry.topics[2],
				],
				data: log_entry.data.clone(),
			};

			eth_event.parse_log(log).map_err(|_| <Error<T>>::EthLogPF)?
		};
		let redeemed_amount = {
			// TODO: div 10**18 and mul 10**9
			let amount = result.params[2]
				.value
				.clone()
				.to_uint()
				.map(|x| x / U256::from(1_000_000_000u64))
				.ok_or(<Error<T>>::IntCF)?;

			Balance::try_from(amount)?
		};
		let darwinia_account = {
			let raw_subkey = result.params[3]
				.value
				.clone()
				.to_bytes()
				.ok_or(<Error<T>>::BytesCF)?;
			debug::trace!(target: "ebk-acct", "[eth-backing] Raw Subkey: {:?}", raw_subkey);

			//			let decoded_sub_key = hex::decode(&raw_subkey).map_err(|_| "Decode Address - FAILED")?;

			T::DetermineAccountId::account_id_for(&raw_subkey)?
		};
		debug::trace!(target: "ebk-acct", "[eth-backing] Darwinia Account: {:?}", darwinia_account);

		Ok((redeemed_amount, darwinia_account))
	}

	fn parse_deposit_redeem_proof(
		proof_record: &EthReceiptProof,
	) -> Result<
		(
			DepositId,
			MomentT<T>,
			MomentT<T>,
			RingBalance<T>,
			T::AccountId,
		),
		DispatchError,
	> {
		let result = {
			let verified_receipt = T::EthRelay::verify_receipt(proof_record)?;
			let eth_event = EthEvent {
				name: "Burndrop".to_owned(),
				inputs: vec![
					EthEventParam {
						name: "_depositID".to_owned(),
						kind: ParamType::Uint(256),
						indexed: true,
					},
					EthEventParam {
						name: "_depositor".to_owned(),
						kind: ParamType::Address,
						indexed: false,
					},
					EthEventParam {
						name: "_months".to_owned(),
						kind: ParamType::Uint(48),
						indexed: false,
					},
					EthEventParam {
						name: "_startAt".to_owned(),
						kind: ParamType::Uint(48),
						indexed: false,
					},
					EthEventParam {
						name: "_unitInterest".to_owned(),
						kind: ParamType::Uint(64),
						indexed: false,
					},
					EthEventParam {
						name: "_value".to_owned(),
						kind: ParamType::Uint(128),
						indexed: false,
					},
					EthEventParam {
						name: "_data".to_owned(),
						kind: ParamType::Bytes,
						indexed: false,
					},
				],
				anonymous: false,
			};
			let log_entry = verified_receipt
				.logs
				.iter()
				.find(|&x| {
					x.address == Self::deposit_redeem_address()
						&& x.topics[0] == eth_event.signature()
				})
				.ok_or(<Error<T>>::LogEntryNE)?;
			let log = RawLog {
				topics: vec![log_entry.topics[0], log_entry.topics[1]],
				data: log_entry.data.clone(),
			};

			eth_event.parse_log(log).map_err(|_| <Error<T>>::EthLogPF)?
		};
		let deposit_id = result.params[0]
			.value
			.clone()
			.to_uint()
			.ok_or(<Error<T>>::IntCF)?;
		let month = {
			let month = result.params[2]
				.value
				.clone()
				.to_uint()
				.ok_or(<Error<T>>::IntCF)?;

			<MomentT<T>>::saturated_from(month.saturated_into())
		};
		// https://github.com/evolutionlandorg/bank/blob/master/contracts/GringottsBankV2.sol#L178
		// The start_at here is in seconds, will be converted to milliseconds later in on_deposit_redeem
		let start_at = {
			let start_at = result.params[3]
				.value
				.clone()
				.to_uint()
				.ok_or(<Error<T>>::IntCF)?;

			<MomentT<T>>::saturated_from(start_at.saturated_into())
		};
		let redeemed_ring = {
			// The decimal in Ethereum is 10**18, and the decimal in Darwinia is 10**9,
			// div 10**18 and mul 10**9
			let redeemed_ring = result.params[5]
				.value
				.clone()
				.to_uint()
				.map(|x| x / U256::from(1_000_000_000u64))
				.ok_or(<Error<T>>::IntCF)?;

			<RingBalance<T>>::saturated_from(redeemed_ring.saturated_into())
		};
		let darwinia_account = {
			let raw_subkey = result.params[6]
				.value
				.clone()
				.to_bytes()
				.ok_or(<Error<T>>::BytesCF)?;
			debug::trace!(target: "ebk-acct", "[eth-backing] Raw Subkey: {:?}", raw_subkey);

			//				let decoded_sub_key = hex::decode(&raw_subkey).map_err(|_| "Decode Address - FAILED")?;

			T::DetermineAccountId::account_id_for(&raw_subkey)?
		};
		debug::trace!(target: "ebk-acct", "[eth-backing] Darwinia Account: {:?}", darwinia_account);

		Ok((deposit_id, month, start_at, redeemed_ring, darwinia_account))
	}

	// --- mutable ---

	// event RingBurndropTokens(address indexed token, address indexed owner, uint amount, bytes data)
	// https://ropsten.etherscan.io/tx/0x81f699c93b00ab0b7db701f87b6f6045c1e0692862fcaaf8f06755abb0536800
	fn redeem_ring(proof_record: EthReceiptProof) -> DispatchResult {
		ensure!(
			!RingProofVerified::contains_key((proof_record.header_hash, proof_record.index)),
			<Error<T>>::RingAR,
		);

		let (redeemed_ring, darwinia_account) =
			Self::parse_token_redeem_proof(&proof_record, "RingBurndropTokens")?;
		let redeemed_ring = redeemed_ring.saturated_into();
		let new_ring_locked = Self::ring_locked()
			.checked_sub(&redeemed_ring)
			.ok_or(<Error<T>>::RingLockedNSBA)?;
		let redeemed_positive_imbalance_ring =
			T::Ring::deposit_into_existing(&darwinia_account, redeemed_ring)?;

		// RingReward should be set to (), cause nothing special need to be done for on_unbalanced
		T::RingReward::on_unbalanced(redeemed_positive_imbalance_ring);
		RingProofVerified::insert(
			(proof_record.header_hash, proof_record.index),
			&proof_record,
		);
		<RingLocked<T>>::put(new_ring_locked);
		<Module<T>>::deposit_event(RawEvent::RedeemRing(
			darwinia_account,
			redeemed_ring,
			(proof_record.header_hash, proof_record.index),
		));

		Ok(())
	}

	// event KtonBurndropTokens(address indexed token, address indexed owner, uint amount, bytes data)
	// https://ropsten.etherscan.io/tx/0xc878562085dd8b68ad81adf0820aa0380f1f81b0ea7c012be122937b74020f96
	fn redeem_kton(proof_record: EthReceiptProof) -> DispatchResult {
		ensure!(
			!KtonProofVerified::contains_key((proof_record.header_hash, proof_record.index)),
			<Error<T>>::KtonAR,
		);

		let (redeemed_kton, darwinia_account) =
			Self::parse_token_redeem_proof(&proof_record, "KtonBurndropTokens")?;
		let redeemed_kton = redeemed_kton.saturated_into();
		let new_kton_locked = Self::kton_locked()
			.checked_sub(&redeemed_kton)
			.ok_or(<Error<T>>::KtonLockedNSBA)?;
		let redeemed_positive_imbalance_kton =
			T::Kton::deposit_into_existing(&darwinia_account, redeemed_kton)?;

		// KtonReward should be set to (), cause nothing special need to be done for on_unbalanced
		T::KtonReward::on_unbalanced(redeemed_positive_imbalance_kton);
		KtonProofVerified::insert(
			(proof_record.header_hash, proof_record.index),
			&proof_record,
		);
		<KtonLocked<T>>::put(new_kton_locked);
		<Module<T>>::deposit_event(RawEvent::RedeemKton(
			darwinia_account,
			redeemed_kton,
			(proof_record.header_hash, proof_record.index),
		));

		Ok(())
	}

	// event Burndrop(uint256 indexed _depositID,  address _depositor, uint48 _months, uint48 _startAt, uint64 _unitInterest, uint128 _value, bytes _data)
	// https://ropsten.etherscan.io/tx/0xfd2cac791bb0c0bee7c5711f17ef93401061d314f4eb84e1bc91f32b73134ca1
	fn redeem_deposit(proof_record: EthReceiptProof) -> DispatchResult {
		ensure!(
			!DepositProofVerified::contains_key((proof_record.header_hash, proof_record.index)),
			<Error<T>>::DepositAR,
		);

		let (deposit_id, month, start_at, redeemed_ring, darwinia_account) =
			Self::parse_deposit_redeem_proof(&proof_record)?;
		let new_ring_locked = Self::ring_locked()
			.checked_sub(&redeemed_ring)
			.ok_or(<Error<T>>::RingLockedNSBA)?;

		T::OnDepositRedeem::on_deposit_redeem(start_at, month, redeemed_ring, &darwinia_account)?;
		// TODO: check deposit_id duplication
		// TODO: Ignore Unit Interest for now
		DepositProofVerified::insert(
			(proof_record.header_hash, proof_record.index),
			&proof_record,
		);
		<RingLocked<T>>::put(new_ring_locked);
		<Module<T>>::deposit_event(RawEvent::RedeemDeposit(
			darwinia_account,
			deposit_id,
			redeemed_ring,
			(proof_record.header_hash, proof_record.index),
		));

		Ok(())
	}
}

pub trait AccountIdFor<AccountId> {
	fn account_id_for(decoded_sub_key: &[u8]) -> Result<AccountId, DispatchError>;
}

pub struct AccountIdDeterminator<T: Trait>(PhantomData<T>);

impl<T: Trait> AccountIdFor<T::AccountId> for AccountIdDeterminator<T>
where
	T::AccountId: sp_std::convert::From<[u8; 32]> + AsRef<[u8]>,
{
	fn account_id_for(decoded_sub_key: &[u8]) -> Result<T::AccountId, DispatchError> {
		ensure!(decoded_sub_key.len() == 33, <Error<T>>::AddrLenMis);
		ensure!(
			decoded_sub_key[0] == T::SubKeyPrefix::get(),
			<Error<T>>::PubkeyPrefixMis
		);

		let mut raw_account = [0u8; 32];
		raw_account.copy_from_slice(&decoded_sub_key[1..]);

		Ok(raw_account.into())
	}
}

impl<T: Trait> Module<T> {
	pub fn adjust_deposit_value() {
		unimplemented!()
	}
}<|MERGE_RESOLUTION|>--- conflicted
+++ resolved
@@ -38,11 +38,7 @@
 use ethabi::{Event as EthEvent, EventParam as EthEventParam, ParamType, RawLog};
 // --- substrate ---
 use frame_support::{
-<<<<<<< HEAD
-	decl_error, decl_event, decl_module, decl_storage, ensure,
-=======
 	debug, decl_error, decl_event, decl_module, decl_storage, ensure,
->>>>>>> 0214ec4f
 	traits::{Currency, Get, OnUnbalanced, Time},
 	weights::SimpleDispatchInfo,
 };
