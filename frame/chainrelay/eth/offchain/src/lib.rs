--- conflicted
+++ resolved
@@ -23,18 +23,12 @@
 // --- crates ---
 use hex::FromHex;
 // --- substrate ---
-<<<<<<< HEAD
-use frame_support::{debug, decl_error, decl_event, decl_module, decl_storage, traits::Get};
-=======
-use frame_support::{
-	debug, decl_error, decl_event, decl_module, decl_storage, dispatch,
-	traits::{Get, Time},
-};
->>>>>>> fc43a161
+use frame_support::{debug, decl_error, decl_event, decl_module, traits::Get};
 use frame_system::{self as system, offchain::SubmitSignedTransaction};
 use simple_json::{self, json::JsonValue};
 use sp_runtime::{
 	offchain::{http::Request, storage::StorageValueRef},
+	traits::Zero,
 	DispatchError, KeyTypeId,
 };
 use sp_std::prelude::*;
@@ -42,7 +36,10 @@
 use darwinia_eth_relay::HeaderInfo;
 use eth_primitives::{header::EthHeader, pow::EthashSeal};
 
+type ApiKey = [u8; 34];
+
 type EthRelay<T> = darwinia_eth_relay::Module<T>;
+type EthRelayCall<T> = darwinia_eth_relay::Call<T>;
 
 pub const KEY_TYPE: KeyTypeId = KeyTypeId(*b"rlwk");
 
@@ -52,13 +49,7 @@
 pub trait Trait: darwinia_eth_relay::Trait {
 	type Event: From<Event<Self>> + Into<<Self as system::Trait>::Event>;
 
-<<<<<<< HEAD
-	type Call: From<darwinia_eth_relay::Call<Self>>;
-=======
-	type Time: Time;
-
-	type Call: From<Call<Self>>;
->>>>>>> fc43a161
+	type Call: From<EthRelayCall<Self>>;
 
 	type SubmitSignedTransaction: SubmitSignedTransaction<Self, <Self as Trait>::Call>;
 
@@ -118,11 +109,6 @@
 	}
 }
 
-decl_storage! {
-	trait Store for Module<T: Trait> as DarwiniaEthOffchain {
-	}
-}
-
 decl_module! {
 	pub struct Module<T: Trait> for enum Call
 	where
@@ -130,34 +116,37 @@
 	{
 		type Error = Error<T>;
 
+		const FetchInterval: T::BlockNumber = T::FetchInterval::get();
+
 		fn deposit_event() = default;
 
-
-		pub fn relay_header(
-			origin,
-			_block: T::BlockNumber,
-			token: Vec<u8>,
-		) -> dispatch::DispatchResult {
-			let eth_header = Self::fetch_eth_header(token)?;
-			return <darwinia_eth_relay::Module<T>>::relay_header(origin, eth_header)
-		}
-
 		fn offchain_worker(block: T::BlockNumber) {
-			let fetch_interval = T::FetchInterval::get();
-			let token: Option<[u8;34]> = StorageValueRef::persistent(b"eapi").get().unwrap_or(None);
-			if fetch_interval > 0.into() && block % fetch_interval == 0.into() && token.is_some()
-			{
-				debug::trace!(target: "eoc-ow", "[eth-offchain] Token: {:?}",
-					token.unwrap().to_vec());
-				let call = Call::relay_header(block, token.unwrap().to_vec());
-				let _ = T::SubmitSignedTransaction::submit_signed(call);
+			if let Some(maybe_key) = StorageValueRef::persistent(b"eapi").get::<ApiKey>() {
+				if let Some(key) = maybe_key {
+					let fetch_interval = T::FetchInterval::get().max(1.into());
+					if (block % fetch_interval).is_zero() {
+						let key = key.to_vec();
+						debug::trace!(
+							target: "eoc-key",
+							"[eth-offchain] EtherScan API Key: {:?}",
+							key,
+						);
+
+						let header = Self::fetch_header(key);
+						debug::trace!(target: "eoc-fc", "[eth-offchain] Fetch Header: {:?}", header);
+
+						if let Ok(header) = header {
+							Self::submit_header(header);
+						}
+					}
+				}
 			}
 		}
 	}
 }
 
 impl<T: Trait> Module<T> {
-	fn fetch_eth_header(mut token: Vec<u8>) -> Result<EthHeader, DispatchError> {
+	fn fetch_header(mut key: Vec<u8>) -> Result<EthHeader, DispatchError> {
 		if !T::SubmitSignedTransaction::can_sign() {
 			Err(<Error<T>>::AccountUnavail)?;
 		}
@@ -172,12 +161,26 @@
 			let mut v = ethscan_url::GTE_BLOCK.to_vec();
 			v.append(&mut base_n_bytes(next_block_number, 16));
 			v.append(&mut "&boolean=true&apikey=".as_bytes().to_vec());
-			v.append(&mut token);
+			v.append(&mut key);
 			v
 		};
 		let block_info = Self::json_request(&raw_url)?;
-		let eth_header = Self::build_eth_header(next_block_number, block_info)?;
+		let eth_header = Self::build_header(next_block_number, block_info)?;
+
 		Ok(eth_header)
+	}
+
+	fn submit_header(header: EthHeader) {
+		let results =
+			T::SubmitSignedTransaction::submit_signed(<EthRelayCall<T>>::relay_header(header));
+		for (account, result) in &results {
+			debug::trace!(
+				target: "eoc-sm",
+				"[eth-offchain] Account: {:?}, Relay: {:?}",
+				account,
+				result,
+			);
+		}
 	}
 
 	fn json_request<A: AsRef<[u8]>>(raw_url: A) -> Result<JsonValue, DispatchError> {
@@ -226,7 +229,7 @@
 		.map_err(|_| <Error<T>>::JsonPF)?)
 	}
 
-	fn build_eth_header(number: u64, block_info: JsonValue) -> Result<EthHeader, DispatchError> {
+	fn build_header(number: u64, block_info: JsonValue) -> Result<EthHeader, DispatchError> {
 		let parent_hash = &block_info.get_object()[10].1.get_bytes()[2..];
 		let timestamp_hex = &block_info.get_object()[15].1.get_string()[2..];
 		let author = &block_info.get_object()[6].1.get_bytes()[2..];
