--- conflicted
+++ resolved
@@ -135,13 +135,7 @@
 //! 	T::Currency::set_lock(
 //! 		STAKING_ID,
 //! 		&ledger.stash,
-<<<<<<< HEAD
 //! 		ledger.total,
-=======
-//! 		LockFor::Common {
-//! 			amount: ledger.total
-//! 			},
->>>>>>> 1f40b571
 //! 		WithdrawReasons::all()
 //! 	);
 //! 	// <Ledger<T>>::insert(controller, ledger); // Commented out as we don't have access to Staking's storage here.
@@ -197,14 +191,9 @@
 			fn reducible_balance(who: &T::AccountId, keep_alive: bool) -> Self::Balance {
 				let a = Self::account(who);
 				// Liquid balance is what is neither reserved nor locked/frozen.
-<<<<<<< HEAD
 				let liquid = a
 					.free()
 					.saturating_sub(Self::frozen_balance(who).frozen_for(Reasons::All));
-=======
-				let liquid =
-					a.free().saturating_sub(Self::frozen_balance(who).frozen_for(LockReasons::All));
->>>>>>> 1f40b571
 				if <frame_system::Pallet<T>>::can_dec_provider(who) && !keep_alive {
 					liquid
 				} else {
@@ -1845,7 +1834,6 @@
 			amount: T::Balance,
 			reasons: WithdrawReasons,
 		) {
-<<<<<<< HEAD
 			if amount.is_zero() || reasons.is_empty() {
 				return;
 			}
@@ -1855,18 +1843,6 @@
 				lock_for: LockFor::Common { amount },
 				reasons: reasons.into(),
 			});
-=======
-			if match &lock_for {
-				LockFor::Common { amount } => *amount,
-				LockFor::Staking(staking_lock) =>
-					staking_lock.locked_amount(<frame_system::Pallet<T>>::block_number()),
-			}
-			.is_zero() || reasons.is_empty()
-			{
-				return;
-			}
-			let mut new_lock = Some(BalanceLock { id, lock_for, lock_reasons: reasons.into() });
->>>>>>> 1f40b571
 			let mut locks = Self::locks(who)
 				.into_iter()
 				.filter_map(|l| if l.id == id { new_lock.take() } else { Some(l) })
@@ -1906,20 +1882,10 @@
 								lock_for: {
 									match nl.lock_for {
 										// Only extend common lock type
-<<<<<<< HEAD
 										LockFor::Common { amount: na } => LockFor::Common {
 											amount: (a).max(na),
 										},
 										// `StakingLock` was removed.
-=======
-										LockFor::Common { amount: na } =>
-											LockFor::Common { amount: (a).max(na) },
-										// Not allow to extend other combination/type lock
-										//
-										// And the lock is always with lock id
-										// it's impossible to match a (other lock, common lock)
-										// under this if condition
->>>>>>> 1f40b571
 										_ => {
 											frame_support::log::error!(
 												"Unreachable code balances/src/lib.rs:1908"
