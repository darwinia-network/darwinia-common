--- conflicted
+++ resolved
@@ -19,7 +19,6 @@
 # darwinia-network
 ethereum-primitives = { default-features = false, path = "../../primitives/ethereum" }
 # paritytech
-<<<<<<< HEAD
 bp-messages     = { default-features = false, git = "https://github.com/darwinia-network/darwinia-bridges-substrate", branch = "darwinia-v0.12.1" }
 bp-runtime      = { default-features = false, git = "https://github.com/darwinia-network/darwinia-bridges-substrate", branch = "darwinia-v0.12.1" }
 frame-support   = { default-features = false, git = "https://github.com/darwinia-network/substrate", branch = "darwinia-v0.12.1" }
@@ -29,15 +28,6 @@
 sp-io           = { default-features = false, git = "https://github.com/darwinia-network/substrate", branch = "darwinia-v0.12.1" }
 sp-runtime      = { default-features = false, git = "https://github.com/darwinia-network/substrate", branch = "darwinia-v0.12.1" }
 sp-std          = { default-features = false, git = "https://github.com/darwinia-network/substrate", branch = "darwinia-v0.12.1" }
-=======
-bp-messages   = { default-features = false, git = "https://github.com/darwinia-network/darwinia-bridges-substrate", branch = "darwinia-v0.12.1" }
-bp-runtime    = { default-features = false, git = "https://github.com/darwinia-network/darwinia-bridges-substrate", branch = "darwinia-v0.12.1" }
-frame-support = { default-features = false, git = "https://github.com/darwinia-network/substrate", branch = "darwinia-v0.12.1" }
-sp-core       = { default-features = false, git = "https://github.com/darwinia-network/substrate", branch = "darwinia-v0.12.1" }
-sp-io         = { default-features = false, git = "https://github.com/darwinia-network/substrate", branch = "darwinia-v0.12.1" }
-sp-runtime    = { default-features = false, git = "https://github.com/darwinia-network/substrate", branch = "darwinia-v0.12.1" }
-sp-std        = { default-features = false, git = "https://github.com/darwinia-network/substrate", branch = "darwinia-v0.12.1" }
->>>>>>> 96eabf47
 
 [features]
 default = ["std"]
