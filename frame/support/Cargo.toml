--- conflicted
+++ resolved
@@ -19,17 +19,6 @@
 # darwinia-network
 ethereum-primitives = { default-features = false, path = "../../primitives/ethereum" }
 # paritytech
-<<<<<<< HEAD
-bp-messages     = { default-features = false, git = "https://github.com/darwinia-network/darwinia-bridges-substrate", branch = "bear-move-FromBridgedChainMessageDispatch" }
-bp-runtime      = { default-features = false, git = "https://github.com/darwinia-network/darwinia-bridges-substrate", branch = "bear-move-FromBridgedChainMessageDispatch" }
-frame-support   = { default-features = false, git = "https://github.com/darwinia-network/substrate", branch = "darwinia-v0.12.2" }
-frame-system    = { default-features = false, git = "https://github.com/darwinia-network/substrate", branch = "darwinia-v0.12.2" }
-pallet-balances = { default-features = false, git = "https://github.com/darwinia-network/substrate", branch = "darwinia-v0.12.2" }
-sp-core         = { default-features = false, git = "https://github.com/darwinia-network/substrate", branch = "darwinia-v0.12.2" }
-sp-io           = { default-features = false, git = "https://github.com/darwinia-network/substrate", branch = "darwinia-v0.12.2" }
-sp-runtime      = { default-features = false, git = "https://github.com/darwinia-network/substrate", branch = "darwinia-v0.12.2" }
-sp-std          = { default-features = false, git = "https://github.com/darwinia-network/substrate", branch = "darwinia-v0.12.2" }
-=======
 bp-messages     = { default-features = false, git = "https://github.com/darwinia-network/darwinia-messages-substrate", branch = "darwinia-v0.12.3" }
 bp-runtime      = { default-features = false, git = "https://github.com/darwinia-network/darwinia-messages-substrate", branch = "darwinia-v0.12.3" }
 frame-support   = { default-features = false, git = "https://github.com/darwinia-network/substrate", branch = "darwinia-v0.12.3" }
@@ -39,7 +28,6 @@
 sp-io           = { default-features = false, git = "https://github.com/darwinia-network/substrate", branch = "darwinia-v0.12.3" }
 sp-runtime      = { default-features = false, git = "https://github.com/darwinia-network/substrate", branch = "darwinia-v0.12.3" }
 sp-std          = { default-features = false, git = "https://github.com/darwinia-network/substrate", branch = "darwinia-v0.12.3" }
->>>>>>> b336d633
 
 [features]
 default = ["std"]
