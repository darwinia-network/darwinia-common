[package]
authors     = ["Darwinia Network <hello@darwinia.network>"]
description = "Support code for Darwinia runtime"
edition     = "2018"
homepage    = "https://darwinia.network/"
license     = "GPL-3.0"
name        = "darwinia-support"
readme      = "README.md"
repository  = "https://github.com/darwinia-network/darwinia-common/"
version     = "2.6.6"

[dependencies]
# crates.io
array-bytes           = { version = "1.3.3" }
codec                 = { package = "parity-scale-codec", version = "2.1.1", default-features = false, features = ["derive"] }
ethereum              = { version = "0.7.1", default-features = false, features = ["with-codec"] }
impl-trait-for-tuples = { version = "0.2.1" }
num-traits            = { version = "0.2.14", default-features = false }
sha3                  = { version = "0.9.1", default-features = false }
# darwinia-network
ethabi              = { default-features = false, git = "https://github.com/darwinia-network/ethabi", tag = "v13.0.0-no-std" }
ethereum-primitives = { default-features = false, path = "../../primitives/ethereum" }
# paritytech
<<<<<<< HEAD
bp-runtime    = { default-features = false, git = "https://github.com/darwinia-network/parity-bridges-common", branch = "test-fee-market" }
frame-support = { default-features = false, git = "https://github.com/darwinia-network/substrate", branch = "main" }
sp-core       = { default-features = false, git = "https://github.com/darwinia-network/substrate", branch = "main" }
sp-io         = { default-features = false, git = "https://github.com/darwinia-network/substrate", branch = "main" }
sp-runtime    = { default-features = false, git = "https://github.com/darwinia-network/substrate", branch = "main" }
sp-std        = { default-features = false, git = "https://github.com/darwinia-network/substrate", branch = "main" }
=======
bp-runtime    = { default-features = false, git = "https://github.com/darwinia-network/parity-bridges-common", tag = "darwinia-v0.11.5-rc1" }
frame-support = { default-features = false, git = "https://github.com/darwinia-network/substrate", tag = "darwinia-v0.11.4" }
sp-core       = { default-features = false, git = "https://github.com/darwinia-network/substrate", tag = "darwinia-v0.11.4" }
sp-io         = { default-features = false, git = "https://github.com/darwinia-network/substrate", tag = "darwinia-v0.11.4" }
sp-runtime    = { default-features = false, git = "https://github.com/darwinia-network/substrate", tag = "darwinia-v0.11.4" }
sp-std        = { default-features = false, git = "https://github.com/darwinia-network/substrate", tag = "darwinia-v0.11.4" }
>>>>>>> dedfe86f

[features]
default = ["std"]

std = [
	# crates.io
	"codec/std",
	"num-traits/std",
	"ethereum/std",
	"sha3/std",
	# darwinia-network
	"ethabi/std",
	"ethereum-primitives/std",
	# paritytech
	"frame-support/std",
	"bp-runtime/std",
	"sp-core/std",
	"sp-runtime/std",
	"sp-io/std",
	"sp-std/std",
]

easy-testing = []<|MERGE_RESOLUTION|>--- conflicted
+++ resolved
@@ -21,21 +21,12 @@
 ethabi              = { default-features = false, git = "https://github.com/darwinia-network/ethabi", tag = "v13.0.0-no-std" }
 ethereum-primitives = { default-features = false, path = "../../primitives/ethereum" }
 # paritytech
-<<<<<<< HEAD
-bp-runtime    = { default-features = false, git = "https://github.com/darwinia-network/parity-bridges-common", branch = "test-fee-market" }
-frame-support = { default-features = false, git = "https://github.com/darwinia-network/substrate", branch = "main" }
-sp-core       = { default-features = false, git = "https://github.com/darwinia-network/substrate", branch = "main" }
-sp-io         = { default-features = false, git = "https://github.com/darwinia-network/substrate", branch = "main" }
-sp-runtime    = { default-features = false, git = "https://github.com/darwinia-network/substrate", branch = "main" }
-sp-std        = { default-features = false, git = "https://github.com/darwinia-network/substrate", branch = "main" }
-=======
 bp-runtime    = { default-features = false, git = "https://github.com/darwinia-network/parity-bridges-common", tag = "darwinia-v0.11.5-rc1" }
 frame-support = { default-features = false, git = "https://github.com/darwinia-network/substrate", tag = "darwinia-v0.11.4" }
 sp-core       = { default-features = false, git = "https://github.com/darwinia-network/substrate", tag = "darwinia-v0.11.4" }
 sp-io         = { default-features = false, git = "https://github.com/darwinia-network/substrate", tag = "darwinia-v0.11.4" }
 sp-runtime    = { default-features = false, git = "https://github.com/darwinia-network/substrate", tag = "darwinia-v0.11.4" }
 sp-std        = { default-features = false, git = "https://github.com/darwinia-network/substrate", tag = "darwinia-v0.11.4" }
->>>>>>> dedfe86f
 
 [features]
 default = ["std"]
