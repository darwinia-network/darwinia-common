--- conflicted
+++ resolved
@@ -19,25 +19,15 @@
 # darwinia-network
 ethereum-primitives = { default-features = false, path = "../../primitives/ethereum" }
 # paritytech
-<<<<<<< HEAD
-bp-messages     = { default-features = false, git = "https://github.com/darwinia-network/darwinia-bridges-substrate", branch = "darwinia-v0.12.1" }
-bp-runtime      = { default-features = false, git = "https://github.com/darwinia-network/darwinia-bridges-substrate", branch = "darwinia-v0.12.1" }
-frame-support   = { default-features = false, git = "https://github.com/darwinia-network/substrate", branch = "darwinia-v0.12.1" }
-frame-system    = { default-features = false, git = "https://github.com/darwinia-network/substrate", branch = "darwinia-v0.12.1" }
-pallet-balances = { default-features = false, git = "https://github.com/darwinia-network/substrate", branch = "darwinia-v0.12.1" }
-sp-core         = { default-features = false, git = "https://github.com/darwinia-network/substrate", branch = "darwinia-v0.12.1" }
-sp-io           = { default-features = false, git = "https://github.com/darwinia-network/substrate", branch = "darwinia-v0.12.1" }
-sp-runtime      = { default-features = false, git = "https://github.com/darwinia-network/substrate", branch = "darwinia-v0.12.1" }
-sp-std          = { default-features = false, git = "https://github.com/darwinia-network/substrate", branch = "darwinia-v0.12.1" }
-=======
-bp-messages   = { default-features = false, git = "https://github.com/darwinia-network/darwinia-bridges-substrate", branch = "darwinia-v0.12.2" }
-bp-runtime    = { default-features = false, git = "https://github.com/darwinia-network/darwinia-bridges-substrate", branch = "darwinia-v0.12.2" }
-frame-support = { default-features = false, git = "https://github.com/darwinia-network/substrate", branch = "darwinia-v0.12.2" }
-sp-core       = { default-features = false, git = "https://github.com/darwinia-network/substrate", branch = "darwinia-v0.12.2" }
-sp-io         = { default-features = false, git = "https://github.com/darwinia-network/substrate", branch = "darwinia-v0.12.2" }
-sp-runtime    = { default-features = false, git = "https://github.com/darwinia-network/substrate", branch = "darwinia-v0.12.2" }
-sp-std        = { default-features = false, git = "https://github.com/darwinia-network/substrate", branch = "darwinia-v0.12.2" }
->>>>>>> 1f40b571
+bp-messages     = { default-features = false, git = "https://github.com/darwinia-network/darwinia-bridges-substrate", branch = "darwinia-v0.12.2" }
+bp-runtime      = { default-features = false, git = "https://github.com/darwinia-network/darwinia-bridges-substrate", branch = "darwinia-v0.12.2" }
+frame-support   = { default-features = false, git = "https://github.com/darwinia-network/substrate", branch = "darwinia-v0.12.2" }
+frame-system    = { default-features = false, git = "https://github.com/darwinia-network/substrate", branch = "darwinia-v0.12.2" }
+pallet-balances = { default-features = false, git = "https://github.com/darwinia-network/substrate", branch = "darwinia-v0.12.2" }
+sp-core         = { default-features = false, git = "https://github.com/darwinia-network/substrate", branch = "darwinia-v0.12.2" }
+sp-io           = { default-features = false, git = "https://github.com/darwinia-network/substrate", branch = "darwinia-v0.12.2" }
+sp-runtime      = { default-features = false, git = "https://github.com/darwinia-network/substrate", branch = "darwinia-v0.12.2" }
+sp-std          = { default-features = false, git = "https://github.com/darwinia-network/substrate", branch = "darwinia-v0.12.2" }
 
 [features]
 default = ["std"]
