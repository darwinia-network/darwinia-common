[package]
authors     = ["Darwinia Network <hello@darwinia.network>"]
description = "Support code for Darwinia runtime"
edition     = "2018"
homepage    = "https://darwinia.network/"
license     = "GPL-3.0"
name        = "darwinia-support"
readme      = "README.md"
repository  = "https://github.com/darwinia-network/darwinia-common/"
version     = "2.5.0"

[dependencies]
# crates.io
array-bytes           = { version = "1.3.3" }
codec                 = { package = "parity-scale-codec", version = "2.1.1", default-features = false, features = ["derive"] }
ethereum              = { version = "0.7.1", default-features = false, features = ["with-codec"] }
impl-trait-for-tuples = { version = "0.2.1" }
num-traits            = { version = "0.2.14", default-features = false }
<<<<<<< HEAD
sha3                  = { version = "0.9.1", default-features = false }
# darwinia
ethabi              = { default-features = false, git = "https://github.com/darwinia-network/ethabi.git", branch = "xavier-no-std" }
=======
# darwinia-network
ethabi              = { default-features = false, git = "https://github.com/darwinia-network/ethabi.git", tag = "v13.0.0-no-std" }
>>>>>>> 2619efc5
ethereum-primitives = { default-features = false, path = "../../primitives/ethereum-primitives" }
# paritytech
bp-runtime    = { default-features = false, git = "https://github.com/darwinia-network/parity-bridges-common", branch = "main" }
frame-support = { default-features = false, git = "https://github.com/darwinia-network/substrate.git", branch = "main" }
sp-core       = { default-features = false, git = "https://github.com/darwinia-network/substrate.git", branch = "main" }
sp-runtime    = { default-features = false, git = "https://github.com/darwinia-network/substrate.git", branch = "main" }
sp-io         = { default-features = false, git = "https://github.com/darwinia-network/substrate.git", branch = "main" }
sp-std        = { default-features = false, git = "https://github.com/darwinia-network/substrate.git", branch = "main" }

[features]
default = ["std"]

std = [
	# crates.io
	"codec/std",
	"num-traits/std",
<<<<<<< HEAD
	"ethereum/std",
	"sha3/std",
]
darwinia-std = [
=======
	# darwinia-network
>>>>>>> 2619efc5
	"ethabi/std",
	"ethereum-primitives/std",
	# paritytech
	"frame-support/std",
	"bp-runtime/std",
	"sp-core/std",
	"sp-runtime/std",
	"sp-io/std",
	"sp-std/std",
]

easy-testing = []<|MERGE_RESOLUTION|>--- conflicted
+++ resolved
@@ -16,14 +16,9 @@
 ethereum              = { version = "0.7.1", default-features = false, features = ["with-codec"] }
 impl-trait-for-tuples = { version = "0.2.1" }
 num-traits            = { version = "0.2.14", default-features = false }
-<<<<<<< HEAD
 sha3                  = { version = "0.9.1", default-features = false }
-# darwinia
-ethabi              = { default-features = false, git = "https://github.com/darwinia-network/ethabi.git", branch = "xavier-no-std" }
-=======
 # darwinia-network
 ethabi              = { default-features = false, git = "https://github.com/darwinia-network/ethabi.git", tag = "v13.0.0-no-std" }
->>>>>>> 2619efc5
 ethereum-primitives = { default-features = false, path = "../../primitives/ethereum-primitives" }
 # paritytech
 bp-runtime    = { default-features = false, git = "https://github.com/darwinia-network/parity-bridges-common", branch = "main" }
@@ -40,14 +35,9 @@
 	# crates.io
 	"codec/std",
 	"num-traits/std",
-<<<<<<< HEAD
 	"ethereum/std",
 	"sha3/std",
-]
-darwinia-std = [
-=======
 	# darwinia-network
->>>>>>> 2619efc5
 	"ethabi/std",
 	"ethereum-primitives/std",
 	# paritytech
