--- conflicted
+++ resolved
@@ -19,9 +19,6 @@
 // --- substrate ---
 use sp_core::U256;
 // --- darwinia ---
-<<<<<<< HEAD
-use crate::*;
-=======
 use crate::*;
 
 #[test]
@@ -30,5 +27,4 @@
 		U256::from(10).checked_pow(U256::from(9)).unwrap(),
 		evm::POW_9.into()
 	)
-}
->>>>>>> 425c9dc8
+}