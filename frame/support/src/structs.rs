use codec::{Decode, Encode};
use num_traits::Zero;
use sp_runtime::{traits::AtLeast32Bit, RuntimeDebug};
use sp_std::{cmp::Ordering, ops::BitOr, prelude::*};

use crate::balance::lock::{LockIdentifier, WithdrawReason, WithdrawReasons};

<<<<<<< HEAD
/// Active balance information for an account.
#[derive(Encode, Decode, Clone, PartialEq, Eq, Default, RuntimeDebug)]
pub struct AccountData<Balance> {
	/// Non-reserved part of the balance. There may still be restrictions on this, but it is the
	/// total pool what may in principle be transferred, reserved and used for tipping.
	///
	/// This is the only balance that matters in terms of most operations on tokens. It
	/// alone is used to determine the balance when in the contract execution environment.
	pub free_ring: Balance,
	/// Non-reserved part of the balance. There may still be restrictions on this, but it is the
	/// total pool what may in principle be transferred, reserved and used for tipping.
	///
	/// This is the only balance that matters in terms of most operations on tokens. It
	/// alone is used to determine the balance when in the contract execution environment.
	pub free_kton: Balance,
	/// Balance which is reserved and may not be used at all.
	///
	/// This can still get slashed, but gets slashed last of all.
	///
	/// This balance is a 'reserve' balance that other subsystems use in order to set aside tokens
	/// that are still 'owned' by the account holder, but which are suspendable.
	pub reserved_ring: Balance,
	/// Balance which is reserved and may not be used at all.
	///
	/// This can still get slashed, but gets slashed last of all.
	///
	/// This balance is a 'reserve' balance that other subsystems use in order to set aside tokens
	/// that are still 'owned' by the account holder, but which are suspendable.
	pub reserved_kton: Balance,
}

impl<Balance> AccountData<Balance>
where
	Balance: Copy + Ord + Saturating + Zero,
{
	/// How much this account's balance can be reduced for the given `reasons`.
	pub fn usable_ring(
		&self,
		reasons: LockReasons,
		frozen_balance: FrozenBalance<Balance>,
	) -> Balance {
		self.free_ring
			.saturating_sub(FrozenBalance::frozen_for(reasons, frozen_balance))
	}
	/// How much this account's balance can be reduced for the given `reasons`.
	pub fn usable_kton(
		&self,
		reasons: LockReasons,
		frozen_balance: FrozenBalance<Balance>,
	) -> Balance {
		self.free_kton
			.saturating_sub(FrozenBalance::frozen_for(reasons, frozen_balance))
	}
	/// The total balance in this account including any that is reserved and ignoring any frozen.
	pub fn total_ring(&self) -> Balance {
		self.free_ring.saturating_add(self.reserved_ring)
	}
	/// The total balance in this account including any that is reserved and ignoring any frozen.
	pub fn total_kton(&self) -> Balance {
		self.free_kton.saturating_add(self.reserved_kton)
	}
}

=======
>>>>>>> 2c413acf
/// Frozen balance information for an account.
pub struct FrozenBalance<Balance> {
	/// The amount that `free` may not drop below when withdrawing specifically for transaction
	/// fee payment.
	pub fee: Balance,
	/// The amount that `free` may not drop below when withdrawing for *anything except transaction
	/// fee payment*.
	pub misc: Balance,
}

impl<Balance> FrozenBalance<Balance>
where
	Balance: Copy + Ord + Zero,
{
	pub fn zero() -> Self {
		Self {
			fee: Zero::zero(),
			misc: Zero::zero(),
		}
	}

	/// The amount that this account's free balance may not be reduced beyond for the given
	/// `reasons`.
	pub fn frozen_for(self, reasons: LockReasons) -> Balance {
		match reasons {
			LockReasons::All => self.misc.max(self.fee),
			LockReasons::Misc => self.misc,
			LockReasons::Fee => self.fee,
		}
	}
}

/// Simplified reasons for withdrawing balance.
#[derive(Encode, Decode, Clone, Copy, PartialEq, Eq, RuntimeDebug)]
pub enum LockReasons {
	/// Paying system transaction fees.
	Fee = 0,
	/// Any reason other than paying system transaction fees.
	Misc = 1,
	/// Any reason at all.
	All = 2,
}

impl From<WithdrawReasons> for LockReasons {
	fn from(r: WithdrawReasons) -> LockReasons {
		if r == WithdrawReasons::from(WithdrawReason::TransactionPayment) {
			LockReasons::Fee
		} else if r.contains(WithdrawReason::TransactionPayment) {
			LockReasons::All
		} else {
			LockReasons::Misc
		}
	}
}

impl BitOr for LockReasons {
	type Output = LockReasons;
	fn bitor(self, other: LockReasons) -> LockReasons {
		if self == other {
			return self;
		}
		LockReasons::All
	}
}

/// A single lock on a balance. There can be many of these on an account and they "overlap", so the
/// same balance is frozen by multiple locks.
#[derive(Encode, Decode, Clone, PartialEq, Eq, RuntimeDebug)]
pub struct BalanceLock<Balance, Moment> {
	/// An identifier for this lock. Only one lock may be in existence for each identifier.
	pub id: LockIdentifier,
	pub lock_for: LockFor<Balance, Moment>,
	/// If true, then the lock remains in effect even for payment of transaction fees.
	pub lock_reasons: LockReasons,
}

#[cfg(feature = "easy-testing")]
impl<Balance, Moment> BalanceLock<Balance, Moment>
where
	Balance: Copy + PartialOrd + AtLeast32Bit,
	Moment: Copy + PartialOrd,
{
	// For performance, we don't need the `at` in some cases
	// Only use for tests to avoid write a lot of matches in tests
	pub fn locked_amount(&self, at: Option<Moment>) -> Balance {
		match &self.lock_for {
			LockFor::Common { amount } => *amount,
			LockFor::Staking(staking_lock) => staking_lock
				.locked_amount(at.expect("This's a `StakingLock`, please specify the `Moment`.")),
		}
	}
}

#[derive(Clone, PartialEq, Eq, Encode, Decode, RuntimeDebug)]
pub enum LockFor<Balance, Moment> {
	Common { amount: Balance },
	Staking(StakingLock<Balance, Moment>),
}

#[derive(Clone, Default, PartialEq, Eq, Encode, Decode, RuntimeDebug)]
pub struct StakingLock<Balance, Moment> {
	/// The amount which the free balance may not drop below when this lock is in effect.
	pub staking_amount: Balance,
	pub unbondings: Vec<Unbonding<Balance, Moment>>,
}

impl<Balance, Moment> StakingLock<Balance, Moment>
where
	Balance: Copy + PartialOrd + AtLeast32Bit,
	Moment: Copy + PartialOrd,
{
	#[inline]
	pub fn locked_amount(&self, at: Moment) -> Balance {
		self.unbondings
			.iter()
			.fold(self.staking_amount, |acc, unbonding| {
				if unbonding.valid_at(at) {
					acc.saturating_add(unbonding.amount)
				} else {
					acc
				}
			})
	}

	#[inline]
	pub fn update(&mut self, at: Moment) {
		let mut locked_amount = self.staking_amount;

		self.unbondings.retain(|unbonding| {
			let valid = unbonding.valid_at(at);
			if valid {
				locked_amount = locked_amount.saturating_add(unbonding.amount);
			}

			valid
		});
	}
}

#[derive(Clone, PartialEq, Eq, Encode, Decode, RuntimeDebug)]
pub struct Unbonding<Balance, Moment> {
	/// The amount which the free balance may not drop below when this lock is in effect.
	pub amount: Balance,
	pub until: Moment,
}

impl<Balance, Moment> Unbonding<Balance, Moment>
where
	Balance: Copy + PartialOrd + Zero,
	Moment: PartialOrd,
{
	#[inline]
	fn valid_at(&self, at: Moment) -> bool {
		self.until > at
	}

	#[inline]
	pub fn locked_amount(&self, at: Moment) -> Balance {
		if self.valid_at(at) {
			self.amount
		} else {
			Zero::zero()
		}
	}
}

/// A wrapper for any rational number with a u32 bit numerator and denominator.
#[derive(Clone, Copy, Default, Eq, RuntimeDebug)]
pub struct Rational64(u64, u64);

impl Rational64 {
	/// Nothing.
	pub fn zero() -> Self {
		Self(0, 1)
	}

	/// If it is zero or not
	pub fn is_zero(&self) -> bool {
		self.0.is_zero()
	}

	/// Build from a raw `n/d`.
	pub fn from(n: u64, d: u64) -> Self {
		Self(n, d.max(1))
	}

	/// Build from a raw `n/d`. This could lead to / 0 if not properly handled.
	pub fn from_unchecked(n: u64, d: u64) -> Self {
		Self(n, d)
	}

	/// Return the numerator.
	pub fn n(&self) -> u64 {
		self.0
	}

	/// Return the denominator.
	pub fn d(&self) -> u64 {
		self.1
	}

	/// A saturating add that assumes `self` and `other` have the same denominator.
	pub fn lazy_saturating_add(self, other: Self) -> Self {
		if other.is_zero() {
			self
		} else {
			Self(self.0.saturating_add(other.0), self.1)
		}
	}

	/// A saturating subtraction that assumes `self` and `other` have the same denominator.
	pub fn lazy_saturating_sub(self, other: Self) -> Self {
		if other.is_zero() {
			self
		} else {
			Self(self.0.saturating_sub(other.0), self.1)
		}
	}

	/// Safely and accurately compute `a * b / c`. The approach is:
	///   - Simply try `a * b / c`.
	///   - Else, convert them both into big numbers and re-try.
	///
	/// Invariant: c must be greater than or equal to 1.
	pub fn multiply_by_rational(a: u64, b: u64, mut c: u64) -> u64 {
		if a.is_zero() || b.is_zero() {
			return 0;
		}
		c = c.max(1);

		// a and b are interchangeable by definition in this function. It always helps to assume the
		// bigger of which is being multiplied by a `0 < b/c < 1`. Hence, a should be the bigger and
		// b the smaller one.
		let (mut a, mut b) = if a > b { (a, b) } else { (b, a) };

		// Attempt to perform the division first
		if a % c == 0 {
			a /= c;
			c = 1;
		} else if b % c == 0 {
			b /= c;
			c = 1;
		}

		((a as u128 * b as u128) / c as u128) as _
	}
}

impl PartialOrd for Rational64 {
	fn partial_cmp(&self, other: &Self) -> Option<Ordering> {
		Some(self.cmp(other))
	}
}

impl Ord for Rational64 {
	fn cmp(&self, other: &Self) -> Ordering {
		// handle some edge cases.
		if self.1 == other.1 {
			self.0.cmp(&other.0)
		} else if self.1.is_zero() {
			Ordering::Greater
		} else if other.1.is_zero() {
			Ordering::Less
		} else {
			// Don't even compute gcd.
			let self_n = self.0 as u128 * other.1 as u128;
			let other_n = other.0 as u128 * self.1 as u128;
			self_n.cmp(&other_n)
		}
	}
}

impl PartialEq for Rational64 {
	fn eq(&self, other: &Self) -> bool {
		// handle some edge cases.
		if self.1 == other.1 {
			self.0.eq(&other.0)
		} else {
			let self_n = self.0 as u128 * other.1 as u128;
			let other_n = other.0 as u128 * self.1 as u128;
			self_n.eq(&other_n)
		}
	}
}<|MERGE_RESOLUTION|>--- conflicted
+++ resolved
@@ -5,72 +5,6 @@
 
 use crate::balance::lock::{LockIdentifier, WithdrawReason, WithdrawReasons};
 
-<<<<<<< HEAD
-/// Active balance information for an account.
-#[derive(Encode, Decode, Clone, PartialEq, Eq, Default, RuntimeDebug)]
-pub struct AccountData<Balance> {
-	/// Non-reserved part of the balance. There may still be restrictions on this, but it is the
-	/// total pool what may in principle be transferred, reserved and used for tipping.
-	///
-	/// This is the only balance that matters in terms of most operations on tokens. It
-	/// alone is used to determine the balance when in the contract execution environment.
-	pub free_ring: Balance,
-	/// Non-reserved part of the balance. There may still be restrictions on this, but it is the
-	/// total pool what may in principle be transferred, reserved and used for tipping.
-	///
-	/// This is the only balance that matters in terms of most operations on tokens. It
-	/// alone is used to determine the balance when in the contract execution environment.
-	pub free_kton: Balance,
-	/// Balance which is reserved and may not be used at all.
-	///
-	/// This can still get slashed, but gets slashed last of all.
-	///
-	/// This balance is a 'reserve' balance that other subsystems use in order to set aside tokens
-	/// that are still 'owned' by the account holder, but which are suspendable.
-	pub reserved_ring: Balance,
-	/// Balance which is reserved and may not be used at all.
-	///
-	/// This can still get slashed, but gets slashed last of all.
-	///
-	/// This balance is a 'reserve' balance that other subsystems use in order to set aside tokens
-	/// that are still 'owned' by the account holder, but which are suspendable.
-	pub reserved_kton: Balance,
-}
-
-impl<Balance> AccountData<Balance>
-where
-	Balance: Copy + Ord + Saturating + Zero,
-{
-	/// How much this account's balance can be reduced for the given `reasons`.
-	pub fn usable_ring(
-		&self,
-		reasons: LockReasons,
-		frozen_balance: FrozenBalance<Balance>,
-	) -> Balance {
-		self.free_ring
-			.saturating_sub(FrozenBalance::frozen_for(reasons, frozen_balance))
-	}
-	/// How much this account's balance can be reduced for the given `reasons`.
-	pub fn usable_kton(
-		&self,
-		reasons: LockReasons,
-		frozen_balance: FrozenBalance<Balance>,
-	) -> Balance {
-		self.free_kton
-			.saturating_sub(FrozenBalance::frozen_for(reasons, frozen_balance))
-	}
-	/// The total balance in this account including any that is reserved and ignoring any frozen.
-	pub fn total_ring(&self) -> Balance {
-		self.free_ring.saturating_add(self.reserved_ring)
-	}
-	/// The total balance in this account including any that is reserved and ignoring any frozen.
-	pub fn total_kton(&self) -> Balance {
-		self.free_kton.saturating_add(self.reserved_kton)
-	}
-}
-
-=======
->>>>>>> 2c413acf
 /// Frozen balance information for an account.
 pub struct FrozenBalance<Balance> {
 	/// The amount that `free` may not drop below when withdrawing specifically for transaction
