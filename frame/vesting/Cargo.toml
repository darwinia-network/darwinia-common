[package]
name = "darwinia-vesting"
version = "0.5.0"
authors = ["Darwinia Network <hello@darwinia.network>"]
description = "FRAME pallet for manage vesting"
edition = "2018"
license = "GPL-3.0"
homepage = "https://darwinia.network/"
repository = "https://github.com/darwinia-network/darwinia/"

[dependencies]
# crates
codec = { package = "parity-scale-codec", version = "1.0.0", default-features = false, features = ["derive"] }
serde = { version = "1.0.101", optional = true }
# darwinia
darwinia-support = { default-features = false, path = "../support" }
# substrate
frame-support = { default-features = false, git = "https://github.com/darwinia-network/substrate.git", tag = "v2.0.0-alpha.darwinia.2" }
frame-system = { default-features = false, git = "https://github.com/darwinia-network/substrate.git", tag = "v2.0.0-alpha.darwinia.2" }
sp-io = { default-features = false, git = "https://github.com/darwinia-network/substrate.git", tag = "v2.0.0-alpha.darwinia.2" }
sp-runtime = { default-features = false, git = "https://github.com/darwinia-network/substrate.git", tag = "v2.0.0-alpha.darwinia.2" }
sp-std = { default-features = false, git = "https://github.com/darwinia-network/substrate.git", tag = "v2.0.0-alpha.darwinia.2" }

[dev-dependencies]
# crates
hex-literal = { version = "0.2.1" }
# darwinia
<<<<<<< HEAD
pallet-balances = { package = "darwinia-ring", path = "../balances/ring" }
=======
pallet-balances = { package = "darwinia-balances", path = "../balances" }
>>>>>>> 2c413acf
# substrate
sp-core = { git = "https://github.com/darwinia-network/substrate.git", tag = "v2.0.0-alpha.darwinia.2" }
sp-storage = { git = "https://github.com/darwinia-network/substrate.git", tag = "v2.0.0-alpha.darwinia.2" }

[features]
default = ["std"]
std = [
	# crates
	"codec/std",
	"serde",
	# darwinia
	"darwinia-support/std",
	# substrate
	"frame-support/std",
	"frame-system/std",
	"sp-io/std",
	"sp-runtime/std",
	"sp-std/std",
]<|MERGE_RESOLUTION|>--- conflicted
+++ resolved
@@ -25,11 +25,7 @@
 # crates
 hex-literal = { version = "0.2.1" }
 # darwinia
-<<<<<<< HEAD
-pallet-balances = { package = "darwinia-ring", path = "../balances/ring" }
-=======
 pallet-balances = { package = "darwinia-balances", path = "../balances" }
->>>>>>> 2c413acf
 # substrate
 sp-core = { git = "https://github.com/darwinia-network/substrate.git", tag = "v2.0.0-alpha.darwinia.2" }
 sp-storage = { git = "https://github.com/darwinia-network/substrate.git", tag = "v2.0.0-alpha.darwinia.2" }
