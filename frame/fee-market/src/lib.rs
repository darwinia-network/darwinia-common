// This file is part of Darwinia.
//
// Copyright (C) 2018-2021 Darwinia Network
// SPDX-License-Identifier: GPL-3.0
//
// Darwinia is free software: you can redistribute it and/or modify
// it under the terms of the GNU General Public License as published by
// the Free Software Foundation, either version 3 of the License, or
// (at your option) any later version.
//
// Darwinia is distributed in the hope that it will be useful,
// but WITHOUT ANY WARRANTY; without even the implied warranty of
// MERCHANTABILITY or FITNESS FOR A PARTICULAR PURPOSE. See the
// GNU General Public License for more details.
//
// You should have received a copy of the GNU General Public License
// along with Darwinia. If not, see <https://www.gnu.org/licenses/>.

//! # Fee Market Pallet

#![cfg_attr(not(feature = "std"), no_std)]
#![recursion_limit = "128"]

#[cfg(feature = "runtime-benchmarks")]
mod benchmarking;
#[cfg(test)]
mod tests;

pub mod s2s;
pub mod weight;
pub use weight::WeightInfo;

// --- substrate ---
use bp_messages::{LaneId, MessageNonce};
use frame_support::{
	ensure,
	pallet_prelude::*,
	traits::{Currency, Get, LockIdentifier, WithdrawReasons},
	transactional, PalletId,
};
use frame_system::{ensure_signed, pallet_prelude::*};
use num_traits::Zero;
use sp_runtime::{traits::Saturating, Permill, SaturatedConversion};
use sp_std::{default::Default, vec::Vec};
// --- darwinia-network ---
use darwinia_support::{
	balance::{LockFor, LockableCurrency},
	AccountId,
};
use dp_fee::{Order, Relayer};

pub type RingBalance<T> = <<T as Config>::RingCurrency as Currency<AccountId<T>>>::Balance;
pub use pallet::*;

#[frame_support::pallet]
pub mod pallet {
	use super::*;

	#[pallet::config]
	pub trait Config: frame_system::Config {
		#[pallet::constant]
		type PalletId: Get<PalletId>;
		/// Some reward goes to Treasury.
		#[pallet::constant]
		type TreasuryPalletId: Get<PalletId>;
		#[pallet::constant]
		type LockId: Get<LockIdentifier>;

		/// The minimum fee for relaying.
		#[pallet::constant]
		type MinimumRelayFee: Get<RingBalance<Self>>;
		/// The assigned relayers number for each order.
		#[pallet::constant]
		type AssignedRelayersNumber: Get<u64>;
		/// The collateral relayer need to lock for each order.
		#[pallet::constant]
		type CollateralPerOrder: Get<RingBalance<Self>>;
		/// The slot times set
		#[pallet::constant]
		type Slot: Get<Self::BlockNumber>;

		/// Reward parameters
		#[pallet::constant]
		type AssignedRelayersRewardRatio: Get<Permill>;
		#[pallet::constant]
		type MessageRelayersRewardRatio: Get<Permill>;
		#[pallet::constant]
		type ConfirmRelayersRewardRatio: Get<Permill>;

		type RingCurrency: LockableCurrency<Self::AccountId, Moment = Self::BlockNumber>
			+ Currency<Self::AccountId>;
		type Event: From<Event<Self>> + IsType<<Self as frame_system::Config>::Event>;
		type WeightInfo: WeightInfo;
	}

	#[pallet::event]
	#[pallet::generate_deposit(fn deposit_event)]
	#[pallet::metadata(
		T::AccountId = "AccountId",
		RingBalance<T> = "RingBalance",
	)]
	pub enum Event<T: Config> {
		/// Relayer enrollment
		Enroll(T::AccountId, RingBalance<T>, RingBalance<T>),
		/// Update relayer locked collateral
		UpdateLockedCollateral(T::AccountId, RingBalance<T>),
		/// Update relayer fee
		UpdateRelayFee(T::AccountId, RingBalance<T>),
		/// Relayer cancel enrollment
		CancelEnrollment(T::AccountId),
	}

	#[pallet::error]
	pub enum Error<T> {
		/// Insufficient balance.
		InsufficientBalance,
		/// The relayer has been enrolled.
		AlreadyEnrolled,
		/// This relayer doesn't enroll ever.
		NotEnrolled,
		/// Update locked collateral is not allow since some orders are not confirm.
		StillHasOrdersNotConfirmed,
		/// The fee is lower than MinimumRelayFee.
		RelayFeeTooLow,
		/// The relayer is occupied, and can't cancel enrollment now.
		OccupiedRelayer,
		/// Extend lock failed.
		ExtendLockFailed,
	}

	// Enrolled relayers storage
	#[pallet::storage]
	#[pallet::getter(fn relayer)]
	pub type RelayersMap<T: Config> = StorageMap<
		_,
		Blake2_128Concat,
		T::AccountId,
		Relayer<T::AccountId, RingBalance<T>>,
		ValueQuery,
	>;
	#[pallet::storage]
	#[pallet::getter(fn relayers)]
	pub type Relayers<T: Config> = StorageValue<_, Vec<T::AccountId>, ValueQuery>;

	// Priority relayers storage
	#[pallet::storage]
	#[pallet::getter(fn assigned_relayers)]
	pub type AssignedRelayers<T: Config> =
		StorageValue<_, Vec<Relayer<T::AccountId, RingBalance<T>>>, OptionQuery>;

	// Order storage
	#[pallet::storage]
	#[pallet::getter(fn order)]
	pub type Orders<T: Config> = StorageMap<
		_,
		Blake2_128Concat,
		(LaneId, MessageNonce),
		Order<T::AccountId, T::BlockNumber, RingBalance<T>>,
		OptionQuery,
	>;
	#[pallet::storage]
	pub type ConfirmedMessagesThisBlock<T: Config> =
		StorageValue<_, Vec<(LaneId, MessageNonce)>, ValueQuery>;

	#[pallet::pallet]
	pub struct Pallet<T>(_);
	#[pallet::hooks]
	impl<T: Config> Hooks<BlockNumberFor<T>> for Pallet<T> {
		fn on_finalize(_: BlockNumberFor<T>) {
			// Clean the order's storage when the rewards has been paid off
			for (lane_id, message_nonce) in <ConfirmedMessagesThisBlock<T>>::get() {
				<Orders<T>>::remove((lane_id, message_nonce));
			}
			<ConfirmedMessagesThisBlock<T>>::kill();
		}
	}

	#[pallet::call]
	impl<T: Config> Pallet<T> {
		/// Any accounts can enroll to be a relayer by lock collateral. The relay fee is optional,
		/// the default value is MinimumRelayFee in runtime. (Update market needed)
		/// Note: One account can enroll only once.
		#[pallet::weight(<T as Config>::WeightInfo::enroll_and_lock_collateral())]
		#[transactional]
		pub fn enroll_and_lock_collateral(
			origin: OriginFor<T>,
			lock_collateral: RingBalance<T>,
			relay_fee: Option<RingBalance<T>>,
		) -> DispatchResultWithPostInfo {
			let who = ensure_signed(origin)?;
			ensure!(!Self::is_enrolled(&who), <Error<T>>::AlreadyEnrolled);

			ensure!(
				T::RingCurrency::free_balance(&who) >= lock_collateral,
				<Error<T>>::InsufficientBalance
			);
			if let Some(fee) = relay_fee {
				ensure!(fee >= T::MinimumRelayFee::get(), <Error<T>>::RelayFeeTooLow);
			}
			let fee = relay_fee.unwrap_or_else(T::MinimumRelayFee::get);

			T::RingCurrency::set_lock(
				T::LockId::get(),
				&who,
				LockFor::Common {
					amount: lock_collateral,
				},
				WithdrawReasons::all(),
			);
			// Store enrollment detail information.
			<RelayersMap<T>>::insert(&who, Relayer::new(who.clone(), lock_collateral, fee));
			<Relayers<T>>::append(&who);

			Self::update_market();
			Self::deposit_event(Event::<T>::Enroll(who, lock_collateral, fee));
			Ok(().into())
		}

		/// Update locked collateral for enrolled relayer, only supporting lock more. (Update market needed)
		#[pallet::weight(<T as Config>::WeightInfo::update_locked_collateral())]
		#[transactional]
		pub fn update_locked_collateral(
			origin: OriginFor<T>,
			new_collateral: RingBalance<T>,
		) -> DispatchResultWithPostInfo {
			let who = ensure_signed(origin)?;
			ensure!(Self::is_enrolled(&who), <Error<T>>::NotEnrolled);
			ensure!(
				T::RingCurrency::free_balance(&who) >= new_collateral,
				<Error<T>>::InsufficientBalance
			);

			// Increase the locked collateral
			if new_collateral >= Self::relayer(&who).collateral {
				let _ = T::RingCurrency::extend_lock(
					T::LockId::get(),
					&who,
					new_collateral,
					WithdrawReasons::all(),
				)
				.map_err(|_| <Error<T>>::ExtendLockFailed);
			} else {
				// Decrease the locked collateral
				if let Some((_, orders_locked_collateral)) = Self::occupied(&who) {
					ensure!(
						new_collateral >= orders_locked_collateral,
						<Error<T>>::StillHasOrdersNotConfirmed
					);

					T::RingCurrency::remove_lock(T::LockId::get(), &who);
					T::RingCurrency::set_lock(
						T::LockId::get(),
						&who,
						LockFor::Common {
							amount: new_collateral,
						},
						WithdrawReasons::all(),
					);
				}
			}

			<RelayersMap<T>>::mutate(who.clone(), |relayer| {
				relayer.collateral = new_collateral;
			});
			Self::update_market();
			Self::deposit_event(Event::<T>::UpdateLockedCollateral(who, new_collateral));
			Ok(().into())
		}

		/// Update relay fee for enrolled relayer. (Update market needed)
		#[pallet::weight(<T as Config>::WeightInfo::update_relay_fee())]
		#[transactional]
		pub fn update_relay_fee(
			origin: OriginFor<T>,
			new_fee: RingBalance<T>,
		) -> DispatchResultWithPostInfo {
			let who = ensure_signed(origin)?;
			ensure!(Self::is_enrolled(&who), <Error<T>>::NotEnrolled);
			ensure!(
				new_fee >= T::MinimumRelayFee::get(),
				<Error<T>>::RelayFeeTooLow
			);

			<RelayersMap<T>>::mutate(who.clone(), |relayer| {
				relayer.fee = new_fee;
			});

			Self::update_market();
			Self::deposit_event(Event::<T>::UpdateRelayFee(who, new_fee));
			Ok(().into())
		}

		/// Cancel enrolled relayer(Update market needed)
		#[pallet::weight(<T as Config>::WeightInfo::cancel_enrollment())]
		#[transactional]
		pub fn cancel_enrollment(origin: OriginFor<T>) -> DispatchResultWithPostInfo {
			let who = ensure_signed(origin)?;
			ensure!(Self::is_enrolled(&who), <Error<T>>::NotEnrolled);
			ensure!(Self::occupied(&who).is_none(), <Error<T>>::OccupiedRelayer);

			Self::remove_enrolled_relayer(&who);
			Self::deposit_event(Event::<T>::CancelEnrollment(who));
			Ok(().into())
		}
	}
}

impl<T: Config> Pallet<T> {
	/// An important update in this pallet, need to update market information in the following cases:
	///
	/// - New relayer enroll.
	/// - The enrolled relayer wants to update fee or order capacity.
	/// - The enrolled relayer wants to cancel enrollment.
	/// - The order didn't confirm in-time, slash occurred.
	pub(crate) fn update_market() {
		// Sort all enrolled relayers who are able to accept orders.
		let mut relayers: Vec<Relayer<T::AccountId, RingBalance<T>>> = <Relayers<T>>::get()
			.iter()
			.map(RelayersMap::<T>::get)
			.filter(|r| Self::usable_order_capacity(&r.id) >= 1)
			.collect();

		// Select the first `AssignedRelayersNumber` relayers as AssignedRelayer.
		let assigned_relayers_len = T::AssignedRelayersNumber::get() as usize;
		if relayers.len() >= assigned_relayers_len {
			relayers.sort();

			let assigned_relayers: Vec<_> = relayers.iter().take(assigned_relayers_len).collect();
			<AssignedRelayers<T>>::put(assigned_relayers);
		} else {
			// The market fee comes from the last item in AssignedRelayers,
			// It's would be essential to wipe this storage if relayers not enough.
			<AssignedRelayers<T>>::kill();
		}
	}

	/// Update relayer after slash occurred, this will changes RelayersMap storage. (Update market needed)
	pub(crate) fn update_relayer_after_slash(who: &T::AccountId, new_collateral: RingBalance<T>) {
		T::RingCurrency::set_lock(
			T::LockId::get(),
			&who,
			LockFor::Common {
				amount: new_collateral,
			},
			WithdrawReasons::all(),
		);
		<RelayersMap<T>>::mutate(who.clone(), |relayer| {
			relayer.collateral = new_collateral;
		});

		Self::update_market();
	}

	/// Remove enrolled relayer, then update market fee. (Update market needed)
	pub(crate) fn remove_enrolled_relayer(who: &T::AccountId) {
		T::RingCurrency::remove_lock(T::LockId::get(), who);

		<RelayersMap<T>>::remove(who.clone());
		<Relayers<T>>::mutate(|relayers| relayers.retain(|x| x != who));
		<AssignedRelayers<T>>::mutate(|assigned_relayers| {
			if let Some(relayers) = assigned_relayers {
				relayers.retain(|x| x.id != *who);
			}
		});
		Self::update_market();
	}

	/// Whether the relayer has enrolled
	pub(crate) fn is_enrolled(who: &T::AccountId) -> bool {
		<Relayers<T>>::get().iter().any(|r| *r == *who)
	}

	/// Get market fee, If there is not enough relayers have order capacity to accept new order, return None.
	pub fn market_fee() -> Option<RingBalance<T>> {
		Self::assigned_relayers().and_then(|relayers| relayers.last().map(|r| r.fee))
	}

<<<<<<< HEAD
	/// Whether the enrolled relayer is occupied, If occupied, return the number of orders and orders locked collateral, otherwise, return None.
	pub(crate) fn occupied(who: &T::AccountId) -> Option<(u32, RingBalance<T>)> {
		let mut count = 0u32;
		let mut orders_locked_collateral = RingBalance::<T>::zero();
=======
	/// Get order indexes in the storage
	pub fn in_process_orders() -> Vec<(LaneId, MessageNonce)> {
		Orders::<T>::iter().map(|(k, _v)| k).collect()
	}

	/// Get order info
	pub fn order(
		lane_id: &LaneId,
		message: &MessageNonce,
	) -> Option<Order<T::AccountId, T::BlockNumber, Fee<T>>> {
		<Orders<T>>::get((lane_id, message))
	}

	/// Whether the enrolled relayer is occupied(Responsible for order relaying)
	pub fn is_occupied(who: &T::AccountId) -> bool {
>>>>>>> 48fb1ff2
		for (_, order) in <Orders<T>>::iter() {
			if order.relayers_slice().iter().any(|r| r.id == *who) && !order.is_confirmed() {
				count += 1;
				orders_locked_collateral =
					orders_locked_collateral.saturating_add(order.locked_collateral);
			}
		}

		if count == 0 {
			return None;
		}
		Some((count, orders_locked_collateral))
	}

	/// The relayer collateral is composed of two part: fee_collateral and orders_locked_collateral.
	/// Calculate the order capacity with fee_collateral
	pub(crate) fn usable_order_capacity(who: &T::AccountId) -> u32 {
		if let Some((_, orders_locked_collateral)) = Self::occupied(&who) {
			let free_collateral = Self::relayer(who)
				.collateral
				.saturating_sub(orders_locked_collateral);
			return Self::collateral_to_order_capacity(free_collateral);
		}
		Self::collateral_to_order_capacity(Self::relayer(who).collateral)
	}

	fn collateral_to_order_capacity(collateral: RingBalance<T>) -> u32 {
		(collateral / T::CollateralPerOrder::get()).saturated_into::<u32>()
	}
}<|MERGE_RESOLUTION|>--- conflicted
+++ resolved
@@ -375,28 +375,16 @@
 		Self::assigned_relayers().and_then(|relayers| relayers.last().map(|r| r.fee))
 	}
 
-<<<<<<< HEAD
+	/// Get order indexes in the storage
+	pub fn in_process_orders() -> Vec<(LaneId, MessageNonce)> {
+		Orders::<T>::iter().map(|(k, _v)| k).collect()
+	}
+
+	/// Whether the enrolled relayer is occupied(Responsible for order relaying)
 	/// Whether the enrolled relayer is occupied, If occupied, return the number of orders and orders locked collateral, otherwise, return None.
 	pub(crate) fn occupied(who: &T::AccountId) -> Option<(u32, RingBalance<T>)> {
 		let mut count = 0u32;
 		let mut orders_locked_collateral = RingBalance::<T>::zero();
-=======
-	/// Get order indexes in the storage
-	pub fn in_process_orders() -> Vec<(LaneId, MessageNonce)> {
-		Orders::<T>::iter().map(|(k, _v)| k).collect()
-	}
-
-	/// Get order info
-	pub fn order(
-		lane_id: &LaneId,
-		message: &MessageNonce,
-	) -> Option<Order<T::AccountId, T::BlockNumber, Fee<T>>> {
-		<Orders<T>>::get((lane_id, message))
-	}
-
-	/// Whether the enrolled relayer is occupied(Responsible for order relaying)
-	pub fn is_occupied(who: &T::AccountId) -> bool {
->>>>>>> 48fb1ff2
 		for (_, order) in <Orders<T>>::iter() {
 			if order.relayers_slice().iter().any(|r| r.id == *who) && !order.is_confirmed() {
 				count += 1;
