// This file is part of Darwinia.
//
// Copyright (C) 2018-2022 Darwinia Network
// SPDX-License-Identifier: GPL-3.0
//
// Darwinia is free software: you can redistribute it and/or modify
// it under the terms of the GNU General Public License as published by
// the Free Software Foundation, either version 3 of the License, or
// (at your option) any later version.
//
// Darwinia is distributed in the hope that it will be useful,
// but WITHOUT ANY WARRANTY; without even the implied warranty of
// MERCHANTABILITY or FITNESS FOR A PARTICULAR PURPOSE. See the
// GNU General Public License for more details.
//
// You should have received a copy of the GNU General Public License
// along with Darwinia. If not, see <https://www.gnu.org/licenses/>.

//! # Fee Market Pallet

#![cfg_attr(not(feature = "std"), no_std)]
#![recursion_limit = "128"]

#[cfg(feature = "runtime-benchmarks")]
mod benchmarking;
#[cfg(test)]
mod tests;

pub mod weight;
pub use weight::WeightInfo;

pub mod s2s;
pub mod types;

// --- paritytech ---
use bp_messages::{LaneId, MessageNonce};
use frame_support::{
	ensure,
	pallet_prelude::*,
	traits::{Currency, Get, LockIdentifier, LockableCurrency, WithdrawReasons},
	transactional, PalletId,
};
use frame_system::{ensure_signed, pallet_prelude::*};
use sp_runtime::{
	traits::{Saturating, Zero},
	Permill, SaturatedConversion,
};
use sp_std::vec::Vec;
// --- darwinia-network ---
use types::{Order, Relayer, SlashReport};

pub type AccountId<T> = <T as frame_system::Config>::AccountId;
pub type RingBalance<T, I> = <<T as Config<I>>::RingCurrency as Currency<AccountId<T>>>::Balance;

#[frame_support::pallet]
pub mod pallet {
	use super::*;

	#[pallet::config]
	pub trait Config<I: 'static = ()>: frame_system::Config {
		#[pallet::constant]
		type PalletId: Get<PalletId>;
		/// Some reward goes to Treasury.
		#[pallet::constant]
		type TreasuryPalletId: Get<PalletId>;
		#[pallet::constant]
		type LockId: Get<LockIdentifier>;

		/// The minimum fee for relaying.
		#[pallet::constant]
		type MinimumRelayFee: Get<RingBalance<Self, I>>;
		/// The collateral relayer need to lock for each order.
		#[pallet::constant]
		type CollateralPerOrder: Get<RingBalance<Self, I>>;
		/// The slot times set
		#[pallet::constant]
		type Slot: Get<Self::BlockNumber>;

		/// Reward parameters
		#[pallet::constant]
		type AssignedRelayersRewardRatio: Get<Permill>;
		#[pallet::constant]
		type MessageRelayersRewardRatio: Get<Permill>;
		#[pallet::constant]
		type ConfirmRelayersRewardRatio: Get<Permill>;

		/// The slash rule
		type Slasher: Slasher<Self, I>;
		type RingCurrency: LockableCurrency<Self::AccountId, Moment = Self::BlockNumber>;

		type Event: From<Event<Self, I>> + IsType<<Self as frame_system::Config>::Event>;
		type WeightInfo: WeightInfo;
	}

	#[pallet::event]
	#[pallet::generate_deposit(pub(super) fn deposit_event)]
	pub enum Event<T: Config<I>, I: 'static = ()> {
		/// Relayer enrollment. \[account_id, locked_collateral, relay_fee\]
		Enroll(T::AccountId, RingBalance<T, I>, RingBalance<T, I>),
		/// Update relayer locked collateral. \[account_id, new_collateral\]
		UpdateLockedCollateral(T::AccountId, RingBalance<T, I>),
		/// Update relayer fee. \[account_id, new_fee\]
		UpdateRelayFee(T::AccountId, RingBalance<T, I>),
		/// Relayer cancel enrollment. \[account_id\]
		CancelEnrollment(T::AccountId),
		/// Update collateral slash protect value. \[slash_protect_value\]
		UpdateCollateralSlashProtect(RingBalance<T, I>),
		/// Update market assigned relayers numbers. \[new_assigned_relayers_number\]
		UpdateAssignedRelayersNumber(u32),
		/// Slash report
		FeeMarketSlash(SlashReport<T::AccountId, T::BlockNumber, RingBalance<T, I>>),
	}

	#[pallet::error]
	pub enum Error<T, I = ()> {
		/// Insufficient balance.
		InsufficientBalance,
		/// The relayer has been enrolled.
		AlreadyEnrolled,
		/// This relayer doesn't enroll ever.
		NotEnrolled,
		/// Update locked collateral is not allow since some orders are not confirm.
		StillHasOrdersNotConfirmed,
		/// The fee is lower than MinimumRelayFee.
		RelayFeeTooLow,
		/// The relayer is occupied, and can't cancel enrollment now.
		OccupiedRelayer,
	}

	// Enrolled relayers storage
	#[pallet::storage]
	#[pallet::getter(fn relayer)]
	pub type RelayersMap<T: Config<I>, I: 'static = ()> = StorageMap<
		_,
		Blake2_128Concat,
		T::AccountId,
		Relayer<T::AccountId, RingBalance<T, I>>,
		ValueQuery,
	>;
	#[pallet::storage]
	#[pallet::getter(fn relayers)]
	pub type Relayers<T: Config<I>, I: 'static = ()> =
		StorageValue<_, Vec<T::AccountId>, ValueQuery>;

	// Priority relayers storage
	#[pallet::storage]
	#[pallet::getter(fn assigned_relayers)]
	pub type AssignedRelayers<T: Config<I>, I: 'static = ()> =
		StorageValue<_, Vec<Relayer<T::AccountId, RingBalance<T, I>>>, OptionQuery>;

	// Order storage
	#[pallet::storage]
	#[pallet::getter(fn order)]
	pub type Orders<T: Config<I>, I: 'static = ()> = StorageMap<
		_,
		Blake2_128Concat,
		(LaneId, MessageNonce),
		Order<T::AccountId, T::BlockNumber, RingBalance<T, I>>,
		OptionQuery,
	>;

	#[pallet::storage]
	#[pallet::getter(fn collateral_slash_protect)]
	pub type CollateralSlashProtect<T: Config<I>, I: 'static = ()> =
		StorageValue<_, RingBalance<T, I>, OptionQuery>;

	#[pallet::storage]
	#[pallet::getter(fn assigned_relayers_number)]
	pub type AssignedRelayersNumber<T: Config<I>, I: 'static = ()> =
		StorageValue<_, u32, ValueQuery, DefaultAssignedRelayersNumber>;
	#[pallet::type_value]
	pub fn DefaultAssignedRelayersNumber() -> u32 {
		3
	}

	#[pallet::pallet]
	pub struct Pallet<T, I = ()>(_);

	#[pallet::hooks]
	impl<T: Config<I>, I: 'static> Hooks<BlockNumberFor<T>> for Pallet<T, I> {
		fn on_finalize(_: BlockNumberFor<T>) {
			for ((lane_id, message_nonce), order) in <Orders<T, I>>::iter() {
				// Once the order's confirm_time is not None, we consider this order has been
				// rewarded. Hence, clean the storage.
				if order.confirm_time.is_some() {
					<Orders<T, I>>::remove((lane_id, message_nonce));
				}
			}
		}
	}

	#[pallet::call]
	impl<T: Config<I>, I: 'static> Pallet<T, I> {
		/// Any accounts can enroll to be a relayer by lock collateral. The relay fee is optional,
		/// the default value is MinimumRelayFee in runtime. (Update market needed)
		/// Note: One account can enroll only once.
		#[pallet::weight(<T as Config<I>>::WeightInfo::enroll_and_lock_collateral())]
		#[transactional]
		pub fn enroll_and_lock_collateral(
			origin: OriginFor<T>,
			lock_collateral: RingBalance<T, I>,
			relay_fee: Option<RingBalance<T, I>>,
		) -> DispatchResultWithPostInfo {
			let who = ensure_signed(origin)?;
			ensure!(!Self::is_enrolled(&who), <Error<T, I>>::AlreadyEnrolled);

			ensure!(
				T::RingCurrency::free_balance(&who) >= lock_collateral,
				<Error<T, I>>::InsufficientBalance
			);
			if let Some(fee) = relay_fee {
				ensure!(fee >= T::MinimumRelayFee::get(), <Error<T, I>>::RelayFeeTooLow);
			}
			let fee = relay_fee.unwrap_or_else(T::MinimumRelayFee::get);

			T::RingCurrency::set_lock(
				T::LockId::get(),
				&who,
<<<<<<< HEAD
				lock_collateral,
=======
				LockFor::Common { amount: lock_collateral },
>>>>>>> 1f40b571
				WithdrawReasons::all(),
			);
			// Store enrollment detail information.
			<RelayersMap<T, I>>::insert(&who, Relayer::new(who.clone(), lock_collateral, fee));
			<Relayers<T, I>>::append(&who);

			Self::update_market();
			Self::deposit_event(Event::<T, I>::Enroll(who, lock_collateral, fee));
			Ok(().into())
		}

		/// Update locked collateral for enrolled relayer, only supporting lock more. (Update market
		/// needed)
		#[pallet::weight(<T as Config<I>>::WeightInfo::update_locked_collateral())]
		#[transactional]
		pub fn update_locked_collateral(
			origin: OriginFor<T>,
			new_collateral: RingBalance<T, I>,
		) -> DispatchResultWithPostInfo {
			let who = ensure_signed(origin)?;
			ensure!(Self::is_enrolled(&who), <Error<T, I>>::NotEnrolled);
			ensure!(
				T::RingCurrency::free_balance(&who) >= new_collateral,
				<Error<T, I>>::InsufficientBalance
			);

			// Increase the locked collateral
			if new_collateral >= Self::relayer(&who).collateral {
				T::RingCurrency::set_lock(
					T::LockId::get(),
					&who,
<<<<<<< HEAD
					new_collateral,
=======
					LockFor::Common { amount: new_collateral },
>>>>>>> 1f40b571
					WithdrawReasons::all(),
				);
			} else {
				// Decrease the locked collateral
				if let Some((_, orders_locked_collateral)) = Self::occupied(&who) {
					ensure!(
						new_collateral >= orders_locked_collateral,
						<Error<T, I>>::StillHasOrdersNotConfirmed
					);

					T::RingCurrency::remove_lock(T::LockId::get(), &who);
					T::RingCurrency::set_lock(
						T::LockId::get(),
						&who,
<<<<<<< HEAD
						new_collateral,
=======
						LockFor::Common { amount: new_collateral },
>>>>>>> 1f40b571
						WithdrawReasons::all(),
					);
				}
			}

			<RelayersMap<T, I>>::mutate(who.clone(), |relayer| {
				relayer.collateral = new_collateral;
			});
			Self::update_market();
			Self::deposit_event(Event::<T, I>::UpdateLockedCollateral(who, new_collateral));
			Ok(().into())
		}

		/// Update relay fee for enrolled relayer. (Update market needed)
		#[pallet::weight(<T as Config<I>>::WeightInfo::update_relay_fee())]
		#[transactional]
		pub fn update_relay_fee(
			origin: OriginFor<T>,
			new_fee: RingBalance<T, I>,
		) -> DispatchResultWithPostInfo {
			let who = ensure_signed(origin)?;
			ensure!(Self::is_enrolled(&who), <Error<T, I>>::NotEnrolled);
			ensure!(new_fee >= T::MinimumRelayFee::get(), <Error<T, I>>::RelayFeeTooLow);

			<RelayersMap<T, I>>::mutate(who.clone(), |relayer| {
				relayer.fee = new_fee;
			});

			Self::update_market();
			Self::deposit_event(Event::<T, I>::UpdateRelayFee(who, new_fee));
			Ok(().into())
		}

		/// Cancel enrolled relayer(Update market needed)
		#[pallet::weight(<T as Config<I>>::WeightInfo::cancel_enrollment())]
		#[transactional]
		pub fn cancel_enrollment(origin: OriginFor<T>) -> DispatchResultWithPostInfo {
			let who = ensure_signed(origin)?;
			ensure!(Self::is_enrolled(&who), <Error<T, I>>::NotEnrolled);
			ensure!(Self::occupied(&who).is_none(), <Error<T, I>>::OccupiedRelayer);

			Self::remove_enrolled_relayer(&who);
			Self::deposit_event(Event::<T, I>::CancelEnrollment(who));
			Ok(().into())
		}

		#[pallet::weight(<T as Config<I>>::WeightInfo::set_slash_protect())]
		#[transactional]
		pub fn set_slash_protect(
			origin: OriginFor<T>,
			slash_protect: RingBalance<T, I>,
		) -> DispatchResultWithPostInfo {
			ensure_root(origin)?;
			CollateralSlashProtect::<T, I>::put(slash_protect);
			Self::deposit_event(Event::<T, I>::UpdateCollateralSlashProtect(slash_protect));
			Ok(().into())
		}

		#[pallet::weight(<T as Config<I>>::WeightInfo::set_assigned_relayers_number())]
		#[transactional]
		pub fn set_assigned_relayers_number(
			origin: OriginFor<T>,
			number: u32,
		) -> DispatchResultWithPostInfo {
			ensure_root(origin)?;
			AssignedRelayersNumber::<T, I>::put(number);

			Self::update_market();
			Self::deposit_event(Event::<T, I>::UpdateAssignedRelayersNumber(number));
			Ok(().into())
		}
	}
}
pub use pallet::*;

impl<T: Config<I>, I: 'static> Pallet<T, I> {
	/// An important update in this pallet, need to update market information in the following
	/// cases:
	///
	/// - New relayer enroll.
	/// - The enrolled relayer wants to update fee or order capacity.
	/// - The enrolled relayer wants to cancel enrollment.
	/// - The order didn't confirm in-time, slash occurred.
	pub(crate) fn update_market() {
		// Sort all enrolled relayers who are able to accept orders.
		let mut relayers: Vec<Relayer<T::AccountId, RingBalance<T, I>>> = <Relayers<T, I>>::get()
			.iter()
			.map(RelayersMap::<T, I>::get)
			.filter(|r| Self::usable_order_capacity(&r.id) >= 1)
			.collect();

		// Select the first `AssignedRelayersNumber` relayers as AssignedRelayer.
		let assigned_relayers_len = <AssignedRelayersNumber<T, I>>::get() as usize;
		if relayers.len() >= assigned_relayers_len {
			relayers.sort();

			let assigned_relayers: Vec<_> = relayers.iter().take(assigned_relayers_len).collect();
			<AssignedRelayers<T, I>>::put(assigned_relayers);
		} else {
			// The market fee comes from the last item in AssignedRelayers,
			// It's would be essential to wipe this storage if relayers not enough.
			<AssignedRelayers<T, I>>::kill();
		}
	}

	/// Update relayer after slash occurred, this will changes RelayersMap storage. (Update market
	/// needed)
	pub(crate) fn update_relayer_after_slash(
		who: &T::AccountId,
		new_collateral: RingBalance<T, I>,
		report: SlashReport<T::AccountId, T::BlockNumber, RingBalance<T, I>>,
	) {
		T::RingCurrency::set_lock(
			T::LockId::get(),
			&who,
<<<<<<< HEAD
			new_collateral,
=======
			LockFor::Common { amount: new_collateral },
>>>>>>> 1f40b571
			WithdrawReasons::all(),
		);
		<RelayersMap<T, I>>::mutate(who.clone(), |relayer| {
			relayer.collateral = new_collateral;
		});

		Self::update_market();
		Self::deposit_event(<Event<T, I>>::FeeMarketSlash(report));
	}

	/// Remove enrolled relayer, then update market fee. (Update market needed)
	pub(crate) fn remove_enrolled_relayer(who: &T::AccountId) {
		T::RingCurrency::remove_lock(T::LockId::get(), who);

		<RelayersMap<T, I>>::remove(who.clone());
		<Relayers<T, I>>::mutate(|relayers| relayers.retain(|x| x != who));
		<AssignedRelayers<T, I>>::mutate(|assigned_relayers| {
			if let Some(relayers) = assigned_relayers {
				relayers.retain(|x| x.id != *who);
			}
		});
		Self::update_market();
	}

	/// Whether the relayer has enrolled
	pub(crate) fn is_enrolled(who: &T::AccountId) -> bool {
		<Relayers<T, I>>::get().iter().any(|r| *r == *who)
	}

	/// Get market fee, If there is not enough relayers have order capacity to accept new order,
	/// return None.
	pub fn market_fee() -> Option<RingBalance<T, I>> {
		Self::assigned_relayers().and_then(|relayers| relayers.last().map(|r| r.fee))
	}

	/// Get order indexes in the storage
	pub fn in_process_orders() -> Vec<(LaneId, MessageNonce)> {
		Orders::<T, I>::iter().map(|(k, _v)| k).collect()
	}

	/// Whether the enrolled relayer is occupied(Responsible for order relaying)
	/// Whether the enrolled relayer is occupied, If occupied, return the number of orders and
	/// orders locked collateral, otherwise, return None.
	pub(crate) fn occupied(who: &T::AccountId) -> Option<(u32, RingBalance<T, I>)> {
		let mut count = 0u32;
		let mut orders_locked_collateral = RingBalance::<T, I>::zero();
		for (_, order) in <Orders<T, I>>::iter() {
			if order.relayers_slice().iter().any(|r| r.id == *who) && !order.is_confirmed() {
				count += 1;
				orders_locked_collateral =
					orders_locked_collateral.saturating_add(order.locked_collateral);
			}
		}

		if count == 0 {
			return None;
		}
		Some((count, orders_locked_collateral))
	}

	/// The relayer collateral is composed of two part: fee_collateral and orders_locked_collateral.
	/// Calculate the order capacity with fee_collateral
	pub(crate) fn usable_order_capacity(who: &T::AccountId) -> u32 {
		if let Some((_, orders_locked_collateral)) = Self::occupied(&who) {
			let free_collateral =
				Self::relayer(who).collateral.saturating_sub(orders_locked_collateral);
			return Self::collateral_to_order_capacity(free_collateral);
		}
		Self::collateral_to_order_capacity(Self::relayer(who).collateral)
	}

	fn collateral_to_order_capacity(collateral: RingBalance<T, I>) -> u32 {
		(collateral / T::CollateralPerOrder::get()).saturated_into::<u32>()
	}
}

pub trait Slasher<T: Config<I>, I: 'static> {
	fn slash(locked_collateral: RingBalance<T, I>, timeout: T::BlockNumber) -> RingBalance<T, I>;
}<|MERGE_RESOLUTION|>--- conflicted
+++ resolved
@@ -216,11 +216,7 @@
 			T::RingCurrency::set_lock(
 				T::LockId::get(),
 				&who,
-<<<<<<< HEAD
 				lock_collateral,
-=======
-				LockFor::Common { amount: lock_collateral },
->>>>>>> 1f40b571
 				WithdrawReasons::all(),
 			);
 			// Store enrollment detail information.
@@ -252,11 +248,7 @@
 				T::RingCurrency::set_lock(
 					T::LockId::get(),
 					&who,
-<<<<<<< HEAD
 					new_collateral,
-=======
-					LockFor::Common { amount: new_collateral },
->>>>>>> 1f40b571
 					WithdrawReasons::all(),
 				);
 			} else {
@@ -271,11 +263,7 @@
 					T::RingCurrency::set_lock(
 						T::LockId::get(),
 						&who,
-<<<<<<< HEAD
 						new_collateral,
-=======
-						LockFor::Common { amount: new_collateral },
->>>>>>> 1f40b571
 						WithdrawReasons::all(),
 					);
 				}
@@ -391,11 +379,7 @@
 		T::RingCurrency::set_lock(
 			T::LockId::get(),
 			&who,
-<<<<<<< HEAD
 			new_collateral,
-=======
-			LockFor::Common { amount: new_collateral },
->>>>>>> 1f40b571
 			WithdrawReasons::all(),
 		);
 		<RelayersMap<T, I>>::mutate(who.clone(), |relayer| {
