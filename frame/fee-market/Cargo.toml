[package]
authors     = ["Darwinia Network <hello@darwinia.network>"]
description = "Fee Market provides suitable fee for message relaying"
edition     = "2021"
homepage    = "https://darwinia.network"
license     = "GPL-3.0"
name        = "darwinia-fee-market"
readme      = "README.md"
repository  = "https://github.com/darwinia-network/darwinia-common"
version     = "2.7.2"

[dependencies]
# crates.io
bitvec     = { version = "0.20", default-features = false, features = ["alloc"] }
<<<<<<< HEAD
codec      = { package = "parity-scale-codec", version = "2.1.1", default-features = false }
=======
codec      = { package = "parity-scale-codec", version = "2.2", default-features = false }
>>>>>>> 4f5a0561
scale-info = { version = "1.0", default-features = false, features = ["derive"] }
# darwinia-network
darwinia-support = { default-features = false, path = "../support" }
dp-fee           = { default-features = false, path = "../../primitives/fee-market" }
# paritytech
frame-benchmarking = { optional = true, default-features = false, git = "https://github.com/darwinia-network/substrate", branch = "darwinia-v0.12.0" }
frame-support      = { default-features = false, git = "https://github.com/darwinia-network/substrate", branch = "darwinia-v0.12.0" }
frame-system       = { default-features = false, git = "https://github.com/darwinia-network/substrate", branch = "darwinia-v0.12.0" }
pallet-timestamp   = { default-features = false, git = "https://github.com/darwinia-network/substrate", branch = "darwinia-v0.12.0" }
sp-core            = { default-features = false, git = "https://github.com/darwinia-network/substrate", branch = "darwinia-v0.12.0" }
sp-io              = { default-features = false, git = "https://github.com/darwinia-network/substrate", branch = "darwinia-v0.12.0" }
sp-runtime         = { default-features = false, git = "https://github.com/darwinia-network/substrate", branch = "darwinia-v0.12.0" }
sp-std             = { default-features = false, git = "https://github.com/darwinia-network/substrate", branch = "darwinia-v0.12.0" }
# parity-bridges-common
bp-messages            = { default-features = false, git = "https://github.com/darwinia-network/parity-bridges-common", branch = "darwinia-v0.12.0" }
bp-runtime             = { default-features = false, git = "https://github.com/darwinia-network/parity-bridges-common", branch = "darwinia-v0.12.0" }
pallet-bridge-messages = { default-features = false, git = "https://github.com/darwinia-network/parity-bridges-common", branch = "darwinia-v0.12.0" }

[dev-dependencies]
darwinia-balances = { path = "../balances" }

[features]
default = ["std"]

std = [
	# crates.io
	"bitvec/std",
	"codec/std",
	"scale-info/std",
	# darwinia-network
	"darwinia-support/std",
	"dp-fee/std",
	# paritytech
	"frame-support/std",
	"frame-system/std",
	"pallet-timestamp/std",
	"sp-core/std",
	"sp-io/std",
	"sp-std/std",
	"sp-runtime/std",
	# parity-bridges-common
	"bp-messages/std",
	"bp-runtime/std",
	"pallet-bridge-messages/std",
]

runtime-benchmarks = ["frame-benchmarking"]<|MERGE_RESOLUTION|>--- conflicted
+++ resolved
@@ -12,11 +12,7 @@
 [dependencies]
 # crates.io
 bitvec     = { version = "0.20", default-features = false, features = ["alloc"] }
-<<<<<<< HEAD
-codec      = { package = "parity-scale-codec", version = "2.1.1", default-features = false }
-=======
 codec      = { package = "parity-scale-codec", version = "2.2", default-features = false }
->>>>>>> 4f5a0561
 scale-info = { version = "1.0", default-features = false, features = ["derive"] }
 # darwinia-network
 darwinia-support = { default-features = false, path = "../support" }
