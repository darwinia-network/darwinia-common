[package]
authors     = ["Darwinia Network <hello@darwinia.network>"]
description = "Fee Market provides suitable fee for message relaying"
edition     = "2021"
homepage    = "https://darwinia.network"
license     = "GPL-3.0"
name        = "darwinia-fee-market"
readme      = "README.md"
repository  = "https://github.com/darwinia-network/darwinia-common"
version     = "2.8.6"

[dependencies]
# crates.io
bitvec     = { version = "0.20", default-features = false, features = ["alloc"] }
codec      = { package = "parity-scale-codec", version = "2.3", default-features = false }
scale-info = { version = "1.0", default-features = false, features = ["derive"] }
# darwinia-network
darwinia-support = { default-features = false, path = "../support" }
dp-fee           = { default-features = false, path = "../../primitives/fee-market" }
# paritytech
frame-benchmarking = { optional = true, default-features = false, git = "https://github.com/darwinia-network/substrate", branch = "darwinia-v0.12.1" }
frame-support      = { default-features = false, git = "https://github.com/darwinia-network/substrate", branch = "darwinia-v0.12.1" }
frame-system       = { default-features = false, git = "https://github.com/darwinia-network/substrate", branch = "darwinia-v0.12.1" }
pallet-timestamp   = { default-features = false, git = "https://github.com/darwinia-network/substrate", branch = "darwinia-v0.12.1" }
sp-core            = { default-features = false, git = "https://github.com/darwinia-network/substrate", branch = "darwinia-v0.12.1" }
sp-io              = { default-features = false, git = "https://github.com/darwinia-network/substrate", branch = "darwinia-v0.12.1" }
sp-runtime         = { default-features = false, git = "https://github.com/darwinia-network/substrate", branch = "darwinia-v0.12.1" }
sp-std             = { default-features = false, git = "https://github.com/darwinia-network/substrate", branch = "darwinia-v0.12.1" }
<<<<<<< HEAD
# parity-bridges-common
bp-messages            = { default-features = false, git = "https://github.com/darwinia-network/parity-bridges-common", branch = "nada-parachain-pallet" }
bp-runtime             = { default-features = false, git = "https://github.com/darwinia-network/parity-bridges-common", branch = "nada-parachain-pallet" }
pallet-bridge-messages = { default-features = false, git = "https://github.com/darwinia-network/parity-bridges-common", branch = "nada-parachain-pallet" }
=======
# darwinia-bridges-substrate
bp-messages            = { default-features = false, git = "https://github.com/darwinia-network/darwinia-bridges-substrate", branch = "darwinia-v0.12.1" }
bp-runtime             = { default-features = false, git = "https://github.com/darwinia-network/darwinia-bridges-substrate", branch = "darwinia-v0.12.1" }
pallet-bridge-messages = { default-features = false, git = "https://github.com/darwinia-network/darwinia-bridges-substrate", branch = "darwinia-v0.12.1" }
>>>>>>> d1db6e12

[dev-dependencies]
darwinia-balances = { path = "../balances" }

[features]
default = ["std"]

std = [
	# crates.io
	"bitvec/std",
	"codec/std",
	"scale-info/std",
	# darwinia-network
	"darwinia-support/std",
	"dp-fee/std",
	# paritytech
	"frame-support/std",
	"frame-system/std",
	"pallet-timestamp/std",
	"sp-core/std",
	"sp-io/std",
	"sp-std/std",
	"sp-runtime/std",
	# darwinia-bridges-substrate
	"bp-messages/std",
	"bp-runtime/std",
	"pallet-bridge-messages/std",
]

runtime-benchmarks = ["frame-benchmarking"]<|MERGE_RESOLUTION|>--- conflicted
+++ resolved
@@ -26,17 +26,10 @@
 sp-io              = { default-features = false, git = "https://github.com/darwinia-network/substrate", branch = "darwinia-v0.12.1" }
 sp-runtime         = { default-features = false, git = "https://github.com/darwinia-network/substrate", branch = "darwinia-v0.12.1" }
 sp-std             = { default-features = false, git = "https://github.com/darwinia-network/substrate", branch = "darwinia-v0.12.1" }
-<<<<<<< HEAD
-# parity-bridges-common
-bp-messages            = { default-features = false, git = "https://github.com/darwinia-network/parity-bridges-common", branch = "nada-parachain-pallet" }
-bp-runtime             = { default-features = false, git = "https://github.com/darwinia-network/parity-bridges-common", branch = "nada-parachain-pallet" }
-pallet-bridge-messages = { default-features = false, git = "https://github.com/darwinia-network/parity-bridges-common", branch = "nada-parachain-pallet" }
-=======
 # darwinia-bridges-substrate
 bp-messages            = { default-features = false, git = "https://github.com/darwinia-network/darwinia-bridges-substrate", branch = "darwinia-v0.12.1" }
 bp-runtime             = { default-features = false, git = "https://github.com/darwinia-network/darwinia-bridges-substrate", branch = "darwinia-v0.12.1" }
 pallet-bridge-messages = { default-features = false, git = "https://github.com/darwinia-network/darwinia-bridges-substrate", branch = "darwinia-v0.12.1" }
->>>>>>> d1db6e12
 
 [dev-dependencies]
 darwinia-balances = { path = "../balances" }
