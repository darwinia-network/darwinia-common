// This file is part of Darwinia.
//
// Copyright (C) 2018-2022 Darwinia Network
// SPDX-License-Identifier: GPL-3.0
//
// Darwinia is free software: you can redistribute it and/or modify
// it under the terms of the GNU General Public License as published by
// the Free Software Foundation, either version 3 of the License, or
// (at your option) any later version.
//
// Darwinia is distributed in the hope that it will be useful,
// but WITHOUT ANY WARRANTY; without even the implied warranty of
// MERCHANTABILITY or FITNESS FOR A PARTICULAR PURPOSE. See the
// GNU General Public License for more details.
//
// You should have received a copy of the GNU General Public License
// along with Darwinia. If not, see <https://www.gnu.org/licenses/>.

//! # Ethereum pallet
//!
//! The Ethereum pallet works together with EVM pallet to provide full emulation
//! for Ethereum block processing.

// Ensure we're `no_std` when compiling for Wasm.
#![cfg_attr(not(feature = "std"), no_std)]

<<<<<<< HEAD
pub mod account_basic;
#[cfg(all(feature = "std", test))]
mod mock;
#[cfg(all(feature = "std", test))]
mod tests;
=======
pub mod adapter;
>>>>>>> 16692e32

#[doc(no_inline)]
pub use ethereum::{
	AccessListItem, BlockV2 as Block, LegacyTransactionMessage, Log, ReceiptV3 as Receipt,
	TransactionAction, TransactionSignature, TransactionV2 as Transaction,
};

// --- crates.io ---
use codec::{Decode, Encode};
use ethereum_types::{Bloom, BloomInput, H160, H256, H64, U256};
use evm::ExitReason;
// --- paritytech ---
use fp_consensus::{PostLog, PreLog, FRONTIER_ENGINE_ID};
use fp_evm::{CallOrCreateInfo, FeeCalculator};
use fp_rpc::TransactionStatus;
#[cfg(feature = "std")]
use fp_storage::{EthereumStorageSchema, PALLET_ETHEREUM_SCHEMA};
#[cfg(feature = "std")]
use frame_support::storage::unhashed;
use frame_support::{
	dispatch::DispatchResultWithPostInfo,
	ensure,
	traits::{EnsureOrigin, Get},
	weights::{Pays, PostDispatchInfo, Weight},
	PalletId,
};
use frame_system::{pallet_prelude::OriginFor, WeightInfo};
use scale_info::TypeInfo;
use sp_runtime::{
	generic::DigestItem,
	traits::{One, Saturating, UniqueSaturatedInto, Zero},
	transaction_validity::{
		InvalidTransaction, TransactionValidity, TransactionValidityError, ValidTransactionBuilder,
	},
	DispatchError, RuntimeDebug,
};
use sp_std::{marker::PhantomData, prelude::*};
// --- darwinia-network ---
use darwinia_evm::{BlockHashMapping, GasWeightMapping, Runner};
use darwinia_support::evm::{recover_signer, DeriveEthereumAddress, INTERNAL_TX_GAS_LIMIT};

#[derive(PartialEq, Eq, Clone, Encode, Decode, RuntimeDebug, TypeInfo)]
pub enum RawOrigin {
	EthereumTransaction(H160),
}

pub fn ensure_ethereum_transaction<OuterOrigin>(o: OuterOrigin) -> Result<H160, &'static str>
where
	OuterOrigin: Into<Result<RawOrigin, OuterOrigin>>,
{
	match o.into() {
		Ok(RawOrigin::EthereumTransaction(n)) => Ok(n),
		_ => Err("bad origin: expected to be an Ethereum transaction"),
	}
}

#[derive(Clone, Debug, Encode, Decode, PartialEq, Eq)]
struct TransactionData {
	action: TransactionAction,
	input: Vec<u8>,
	nonce: U256,
	gas_limit: U256,
	gas_price: Option<U256>,
	max_fee_per_gas: Option<U256>,
	max_priority_fee_per_gas: Option<U256>,
	value: U256,
	chain_id: Option<u64>,
	access_list: Vec<(H160, Vec<H256>)>,
}

pub struct EnsureEthereumTransaction;
impl<O: Into<Result<RawOrigin, O>> + From<RawOrigin>> EnsureOrigin<O>
	for EnsureEthereumTransaction
{
	type Success = H160;

	fn try_origin(o: O) -> Result<Self::Success, O> {
		o.into().and_then(|o| match o {
			RawOrigin::EthereumTransaction(id) => Ok(id),
		})
	}

	#[cfg(feature = "runtime-benchmarks")]
	fn successful_origin() -> O {
		O::from(RawOrigin::EthereumTransaction(Default::default()))
	}
}

impl<T: Config> Call<T>
where
	OriginFor<T>: Into<Result<RawOrigin, OriginFor<T>>>,
{
	pub fn is_self_contained(&self) -> bool {
		match self {
			Call::transact { .. } => true,
			_ => false,
		}
	}

	pub fn check_self_contained(&self) -> Option<Result<H160, TransactionValidityError>> {
		if let Call::transact { transaction } = self {
			let check = || {
				let origin = recover_signer(&transaction).ok_or_else(|| {
					InvalidTransaction::Custom(TransactionValidationError::InvalidSignature as u8)
				})?;

				Ok(origin)
			};

			Some(check())
		} else {
			None
		}
	}

	pub fn pre_dispatch_self_contained(
		&self,
		origin: &H160,
	) -> Option<Result<(), TransactionValidityError>> {
		if let Call::transact { transaction } = self {
			Some(Pallet::<T>::validate_transaction_in_block(*origin, &transaction))
		} else {
			None
		}
	}

	pub fn validate_self_contained(&self, origin: &H160) -> Option<TransactionValidity> {
		if let Call::transact { transaction } = self {
			Some(Pallet::<T>::validate_transaction_in_pool(*origin, transaction))
		} else {
			None
		}
	}
}

#[frame_support::pallet]
pub mod pallet {
	use super::*;
	use frame_support::pallet_prelude::*;
	use frame_system::pallet_prelude::*;

	#[pallet::config]
	pub trait Config:
		frame_system::Config + pallet_timestamp::Config + darwinia_evm::Config
	{
		#[pallet::constant]
		type PalletId: Get<PalletId>;
		/// The overarching event type.
		type Event: From<Event<Self>> + IsType<<Self as frame_system::Config>::Event>;
		/// How Ethereum state root is calculated.
		type StateRoot: Get<H256>;
	}

	#[pallet::pallet]
	#[pallet::generate_store(pub(super) trait Store)]
	pub struct Pallet<T>(PhantomData<T>);

	#[pallet::origin]
	pub type Origin = RawOrigin;

	#[pallet::hooks]
	impl<T: Config> Hooks<BlockNumberFor<T>> for Pallet<T> {
		fn on_finalize(n: T::BlockNumber) {
			<Pallet<T>>::store_block(
				fp_consensus::find_pre_log(&<frame_system::Pallet<T>>::digest()).is_err(),
				U256::from(UniqueSaturatedInto::<u128>::unique_saturated_into(
					frame_system::Pallet::<T>::block_number(),
				)),
			);
			// move block hash pruning window by one block
			let block_hash_count = T::BlockHashCount::get();
			let to_remove = n.saturating_sub(block_hash_count).saturating_sub(One::one());
			// keep genesis hash
			if !to_remove.is_zero() {
				<BlockHash<T>>::remove(U256::from(
					UniqueSaturatedInto::<u32>::unique_saturated_into(to_remove),
				));
			}
		}

		fn on_initialize(_block_number: T::BlockNumber) -> Weight {
			Pending::<T>::kill();
			let mut weight = T::SystemWeightInfo::kill_storage(1);

			// If the digest contain an existing ethereum block(encoded as PreLog), If contains,
			// execute the imported block firstly and disable transact dispatch function.
			if let Ok(log) = fp_consensus::find_pre_log(&<frame_system::Pallet<T>>::digest()) {
				let PreLog::Block(block) = log;

				for transaction in block.transactions {
					let source = recover_signer(&transaction).expect(
						"pre-block transaction signature invalid; the block cannot be built",
					);

					Self::validate_transaction_in_block(source, &transaction).expect(
						"pre-block transaction verification failed; the block cannot be built",
					);
					let r = Self::apply_validated_transaction(source, transaction).expect(
						"pre-block transaction execution failed; the block cannot be built",
					);
					weight = weight.saturating_add(r.actual_weight.unwrap_or(0 as Weight));
				}
			}
			// Account for `on_finalize` weight:
			// 	- read: frame_system::Pallet::<T>::digest()
			// 	- read: frame_system::Pallet::<T>::block_number()
			// 	- write: <Pallet<T>>::store_block()
			// 	- write: <BlockHash<T>>::remove()
			weight.saturating_add(T::DbWeight::get().reads_writes(2, 2))
		}
	}

	#[pallet::call]
	impl<T: Config> Pallet<T>
	where
		OriginFor<T>: Into<Result<RawOrigin, OriginFor<T>>>,
	{
		/// This the endpoint of RPC Ethereum transaction, consistent with frontier.
		#[pallet::weight(<T as darwinia_evm::Config>::GasWeightMapping::gas_to_weight(
			Pallet::<T>::transaction_data(transaction).gas_limit.unique_saturated_into()
		))]
		pub fn transact(
			origin: OriginFor<T>,
			transaction: Transaction,
		) -> DispatchResultWithPostInfo {
			let source = ensure_ethereum_transaction(origin)?;
			// Disable transact functionality if PreLog exist.
			ensure!(
				fp_consensus::find_pre_log(&frame_system::Pallet::<T>::digest()).is_err(),
				Error::<T>::PreLogExists,
			);

			Self::apply_validated_transaction(source, transaction)
		}

		/// This is message transact only for substrate to substrate LCMP to call
		#[pallet::weight(<T as darwinia_evm::Config>::GasWeightMapping::gas_to_weight(
		Pallet::<T>::transaction_data(transaction).gas_limit.unique_saturated_into()
		))]
		pub fn message_transact(
			origin: OriginFor<T>,
			transaction: Transaction,
		) -> DispatchResultWithPostInfo {
			// Source address supposed to be derived address generate from message layer
			let source = ensure_ethereum_transaction(origin)?;

			// Disable transact functionality if PreLog exist.
			ensure!(
				fp_consensus::find_pre_log(&frame_system::Pallet::<T>::digest()).is_err(),
				Error::<T>::PreLogExists,
			);

			let extracted_transaction = match transaction {
				Transaction::Legacy(t) => Ok(Transaction::Legacy(ethereum::LegacyTransaction {
					nonce: darwinia_evm::Pallet::<T>::account_basic(&source).nonce, // auto set
					gas_price: T::FeeCalculator::min_gas_price(),                   // auto set
					gas_limit: t.gas_limit,
					action: t.action,
					value: t.value,
					input: t.input,
					signature: t.signature, // not used.
				})),
				_ => Err(Error::<T>::MessageTransactionError),
			}?;

			ensure!(
				Self::validate_transaction_in_block(source, &extracted_transaction).is_ok(),
				Error::<T>::MessageValidateError
			);

			Self::apply_validated_transaction(source, extracted_transaction)
		}

		/// Internal transaction only for root.
		#[pallet::weight(10_000_000)]
		pub fn root_transact(
			origin: OriginFor<T>,
			target: H160,
			input: Vec<u8>,
		) -> DispatchResultWithPostInfo {
			ensure_root(origin)?;
			// Disable transact functionality if PreLog exist.
			ensure!(
				fp_consensus::find_pre_log(&frame_system::Pallet::<T>::digest()).is_err(),
				Error::<T>::PreLogExists,
			);
			Self::internal_transact(target, input)
		}
	}

	#[pallet::event]
	#[pallet::generate_deposit(pub fn deposit_event)]
	/// Ethereum pallet events.
	pub enum Event<T: Config> {
		/// An ethereum transaction was successfully executed. \[from, to/contract_address,
		/// transaction_hash, exit_reason\]
		Executed(H160, H160, H256, ExitReason),
		/// DVM transfer. \[from, to, value\]
		DVMTransfer(T::AccountId, T::AccountId, U256),
		/// Kton transfer \[from, to, value\]
		KtonDVMTransfer(T::AccountId, T::AccountId, U256),
	}

	#[pallet::error]
	/// Ethereum pallet errors.
	pub enum Error<T> {
		/// Signature is invalid.
		InvalidSignature,
		/// Pre-log is present, therefore transact is not allowed.
		PreLogExists,
		/// The internal transaction failed.
		InternalTransactionExitError,
		InternalTransactionRevertError,
		InternalTransactionFatalError,
		/// The internal call failed.
		ReadyOnlyCall,
		/// Message transaction invalid
		MessageTransactionError,
		/// Message validate invalid
		MessageValidateError,
	}

	/// Current building block's transactions and receipts.
	#[pallet::storage]
	pub(super) type Pending<T: Config> =
		StorageValue<_, Vec<(Transaction, TransactionStatus, Receipt)>, ValueQuery>;

	/// The current Ethereum block.
	#[pallet::storage]
	pub(super) type CurrentBlock<T: Config> = StorageValue<_, ethereum::BlockV2>;

	/// The current Ethereum receipts.
	#[pallet::storage]
	pub(super) type CurrentReceipts<T: Config> = StorageValue<_, Vec<Receipt>>;

	/// The current transaction statuses.
	#[pallet::storage]
	pub(super) type CurrentTransactionStatuses<T: Config> = StorageValue<_, Vec<TransactionStatus>>;

	/// Remaining ring balance for dvm account.
	#[pallet::storage]
	#[pallet::getter(fn get_ring_remaining_balances)]
	pub(super) type RemainingRingBalance<T: Config> =
		StorageMap<_, Blake2_128Concat, T::AccountId, u128, ValueQuery>;

	/// Remaining kton balance for dvm account.
	#[pallet::storage]
	#[pallet::getter(fn get_kton_remaining_balances)]
	pub(super) type RemainingKtonBalance<T: Config> =
		StorageMap<_, Blake2_128Concat, T::AccountId, u128, ValueQuery>;

	/// Mapping for block number and hashes.
	#[pallet::storage]
	pub(super) type BlockHash<T: Config> = StorageMap<_, Twox64Concat, U256, H256, ValueQuery>;

	#[pallet::genesis_config]
	pub struct GenesisConfig {}

	#[cfg(feature = "std")]
	impl Default for GenesisConfig {
		fn default() -> Self {
			Self {}
		}
	}

	#[pallet::genesis_build]
	impl<T: Config> GenesisBuild<T> for GenesisConfig {
		fn build(&self) {
			let extra_genesis_builder: fn(&Self) = |_config: &GenesisConfig| {
				<Pallet<T>>::store_block(false, U256::zero());
				unhashed::put::<EthereumStorageSchema>(
					&PALLET_ETHEREUM_SCHEMA,
					&EthereumStorageSchema::V3,
				);
			};
			extra_genesis_builder(self);
		}
	}
}
pub use pallet::*;

impl<T: Config> Pallet<T> {
	fn transaction_data(transaction: &Transaction) -> TransactionData {
		match transaction {
			Transaction::Legacy(t) => TransactionData {
				action: t.action,
				input: t.input.clone(),
				nonce: t.nonce,
				gas_limit: t.gas_limit,
				gas_price: Some(t.gas_price),
				max_fee_per_gas: None,
				max_priority_fee_per_gas: None,
				value: t.value,
				chain_id: t.signature.chain_id(),
				access_list: Vec::new(),
			},
			Transaction::EIP2930(t) => TransactionData {
				action: t.action,
				input: t.input.clone(),
				nonce: t.nonce,
				gas_limit: t.gas_limit,
				gas_price: Some(t.gas_price),
				max_fee_per_gas: None,
				max_priority_fee_per_gas: None,
				value: t.value,
				chain_id: Some(t.chain_id),
				access_list: t.access_list.iter().map(|d| (d.address, d.slots.clone())).collect(),
			},
			Transaction::EIP1559(t) => TransactionData {
				action: t.action,
				input: t.input.clone(),
				nonce: t.nonce,
				gas_limit: t.gas_limit,
				gas_price: None,
				max_fee_per_gas: Some(t.max_fee_per_gas),
				max_priority_fee_per_gas: Some(t.max_priority_fee_per_gas),
				value: t.value,
				chain_id: Some(t.chain_id),
				access_list: t.access_list.iter().map(|d| (d.address, d.slots.clone())).collect(),
			},
		}
	}

	// Common controls to be performed in the same way by the pool and the
	// State Transition Function (STF).
	// This is the case for all controls except those concerning the nonce.
	fn validate_transaction_common(
		origin: H160,
		transaction_data: &TransactionData,
	) -> Result<(U256, u64), TransactionValidityError> {
		let gas_limit = transaction_data.gas_limit;

		// We must ensure a transaction can pay the cost of its data bytes.
		// If it can't it should not be included in a block.
		let mut gasometer = evm::gasometer::Gasometer::new(
			gas_limit.low_u64(),
			<T as darwinia_evm::Config>::config(),
		);
		let transaction_cost = match transaction_data.action {
			TransactionAction::Call(_) => evm::gasometer::call_transaction_cost(
				&transaction_data.input,
				&transaction_data.access_list,
			),
			TransactionAction::Create => evm::gasometer::create_transaction_cost(
				&transaction_data.input,
				&transaction_data.access_list,
			),
		};
		if gasometer.record_transaction(transaction_cost).is_err() {
			return Err(InvalidTransaction::Custom(
				TransactionValidationError::InvalidGasLimit as u8,
			)
			.into());
		}

		if let Some(chain_id) = transaction_data.chain_id {
			if chain_id != T::ChainId::get() {
				return Err(InvalidTransaction::Custom(
					TransactionValidationError::InvalidChainId as u8,
				)
				.into());
			}
		}

		if gas_limit >= T::BlockGasLimit::get() {
			return Err(InvalidTransaction::Custom(
				TransactionValidationError::InvalidGasLimit as u8,
			)
			.into());
		}

		let base_fee = T::FeeCalculator::min_gas_price();
		let mut priority = 0;

		let max_fee_per_gas = match (
			transaction_data.gas_price,
			transaction_data.max_fee_per_gas,
			transaction_data.max_priority_fee_per_gas,
		) {
			// Legacy or EIP-2930 transaction.
			// Handle priority here. On legacy transaction everything in gas_price except
			// the current base_fee is considered a tip to the miner and thus the priority.
			(Some(gas_price), None, None) => {
				priority = gas_price.saturating_sub(base_fee).unique_saturated_into();
				gas_price
			},
			// EIP-1559 transaction without tip.
			(None, Some(max_fee_per_gas), None) => max_fee_per_gas,
			// EIP-1559 transaction with tip.
			(None, Some(max_fee_per_gas), Some(max_priority_fee_per_gas)) => {
				priority = max_fee_per_gas
					.saturating_sub(base_fee)
					.min(max_priority_fee_per_gas)
					.unique_saturated_into();
				max_fee_per_gas
			},
			_ => return Err(InvalidTransaction::Payment.into()),
		};

		if max_fee_per_gas < base_fee {
			return Err(InvalidTransaction::Payment.into());
		}

		let fee = max_fee_per_gas.saturating_mul(gas_limit);

		let account_data = darwinia_evm::Pallet::<T>::account_basic(&origin);
		let total_payment = transaction_data.value.saturating_add(fee);
		if account_data.balance < total_payment {
			return Err(InvalidTransaction::Payment.into());
		}
		Ok((account_data.nonce, priority))
	}

	// Controls that must be performed by the pool.
	// The controls common with the State Transition Function (STF) are in
	// the function `validate_transaction_common`.
	fn validate_transaction_in_pool(
		origin: H160,
		transaction: &Transaction,
	) -> TransactionValidity {
		let transaction_data = Pallet::<T>::transaction_data(&transaction);
		let transaction_nonce = transaction_data.nonce;

		let (account_nonce, priority) =
			Self::validate_transaction_common(origin, &transaction_data)?;
		if transaction_nonce < account_nonce {
			return Err(InvalidTransaction::Stale.into());
		}

		// The tag provides and requires must be filled correctly according to the nonce.
		let mut builder = ValidTransactionBuilder::default()
			.and_provides((origin, transaction_nonce))
			.priority(priority);

		// In the context of the pool, a transaction with
		// too high a nonce is still considered valid
		if transaction_nonce > account_nonce {
			if let Some(prev_nonce) = transaction_nonce.checked_sub(1.into()) {
				builder = builder.and_requires((origin, prev_nonce))
			}
		}

		builder.build()
	}

	/// Validate an Ethereum transaction already in block
	///
	/// This function must be called during the pre-dispatch phase
	/// (just before applying the extrinsic).
	pub fn validate_transaction_in_block(
		origin: H160,
		transaction: &Transaction,
	) -> Result<(), TransactionValidityError> {
		let transaction_data = Pallet::<T>::transaction_data(&transaction);
		let transaction_nonce = transaction_data.nonce;
		let (account_nonce, _) = Self::validate_transaction_common(origin, &transaction_data)?;

		// In the context of the block, a transaction with a nonce that is
		// too high should be considered invalid and make the whole block invalid.
		if transaction_nonce > account_nonce {
			Err(TransactionValidityError::Invalid(InvalidTransaction::Future))
		} else if transaction_nonce < account_nonce {
			Err(TransactionValidityError::Invalid(InvalidTransaction::Stale))
		} else {
			Ok(())
		}
	}

	/// Execute transaction from EthApi or PreLog Block
	/// NOTE: For the rpc transaction, the execution will return ok(..) even when encounters error
	/// 	  from evm runner
	fn apply_validated_transaction(
		source: H160,
		transaction: Transaction,
	) -> DispatchResultWithPostInfo {
		Self::raw_transact(source, transaction.into()).map(|(_, used_gas)| {
			Ok(PostDispatchInfo {
				actual_weight: Some(T::GasWeightMapping::gas_to_weight(
					used_gas.unique_saturated_into(),
				)),
				pays_fee: Pays::No,
			}
			.into())
		})?
	}

	// Execute Transaction in evm runner and save the execution info in Pending
	fn raw_transact(
		source: H160,
		advanced_transaction: AdvancedTransaction,
	) -> Result<(ExitReason, U256), DispatchError> {
		let pending = Pending::<T>::get();
		let transaction_hash = advanced_transaction.hash();
		let transaction_index = pending.len() as u32;

		let (to, _, info) = Self::execute(source, &advanced_transaction, None)?;
		let (reason, status, used_gas, dest) = match info {
			CallOrCreateInfo::Call(info) => (
				info.exit_reason,
				TransactionStatus {
					transaction_hash,
					transaction_index,
					from: source,
					to,
					contract_address: None,
					logs: info.logs.clone(),
					logs_bloom: {
						let mut bloom: Bloom = Bloom::default();
						Self::logs_bloom(info.logs, &mut bloom);
						bloom
					},
				},
				info.used_gas,
				to,
			),
			CallOrCreateInfo::Create(info) => (
				info.exit_reason,
				TransactionStatus {
					transaction_hash,
					transaction_index,
					from: source,
					to,
					contract_address: Some(info.value),
					logs: info.logs.clone(),
					logs_bloom: {
						let mut bloom: Bloom = Bloom::default();
						Self::logs_bloom(info.logs, &mut bloom);
						bloom
					},
				},
				info.used_gas,
				Some(info.value),
			),
		};

		let receipt = {
			let status_code: u8 = match reason {
				ExitReason::Succeed(_) => 1,
				_ => 0,
			};
			let logs_bloom = status.clone().logs_bloom;
			let logs = status.clone().logs;
			let cumulative_gas_used = if let Some((_, _, receipt)) = pending.last() {
				match receipt {
					Receipt::Legacy(d) | Receipt::EIP2930(d) | Receipt::EIP1559(d) =>
						d.used_gas.saturating_add(used_gas),
				}
			} else {
				used_gas
			};

			match advanced_transaction {
				AdvancedTransaction::Ethereum(ref transaction) => match &transaction {
					Transaction::Legacy(_) => Receipt::Legacy(ethereum::EIP658ReceiptData {
						status_code,
						used_gas: cumulative_gas_used,
						logs_bloom,
						logs,
					}),
					Transaction::EIP2930(_) => Receipt::EIP2930(ethereum::EIP2930ReceiptData {
						status_code,
						used_gas: cumulative_gas_used,
						logs_bloom,
						logs,
					}),
					Transaction::EIP1559(_) => Receipt::EIP1559(ethereum::EIP2930ReceiptData {
						status_code,
						used_gas: cumulative_gas_used,
						logs_bloom,
						logs,
					}),
				},
				AdvancedTransaction::Internal(_) => Receipt::Legacy(ethereum::EIP658ReceiptData {
					status_code,
					used_gas: cumulative_gas_used,
					logs_bloom,
					logs,
				}),
			}
		};
		Pending::<T>::append((advanced_transaction.transaction(), status, receipt));
		Self::deposit_event(Event::Executed(
			source,
			dest.unwrap_or_default(),
			transaction_hash,
			reason.clone(),
		));
		Ok((reason, used_gas))
	}

	/// Get the transaction status with given index.
	pub fn current_transaction_statuses() -> Option<Vec<TransactionStatus>> {
		CurrentTransactionStatuses::<T>::get()
	}

	/// Get current block.
	pub fn current_block() -> Option<ethereum::BlockV2> {
		CurrentBlock::<T>::get()
	}

	/// Get current block hash
	pub fn current_block_hash() -> Option<H256> {
		Self::current_block().map(|block| block.header.hash())
	}

	/// Get receipts by number.
	pub fn current_receipts() -> Option<Vec<Receipt>> {
		CurrentReceipts::<T>::get()
	}

	/// Execute an Ethereum transaction
	pub fn execute(
		from: H160,
		advanced_transaction: &AdvancedTransaction,
		config: Option<evm::Config>,
	) -> Result<(Option<H160>, Option<H160>, CallOrCreateInfo), DispatchError> {
		let (
			input,
			value,
			gas_limit,
			max_fee_per_gas,
			max_priority_fee_per_gas,
			nonce,
			action,
			access_list,
		) = match advanced_transaction {
			AdvancedTransaction::Ethereum(transaction) => {
				match transaction {
					// max_fee_per_gas and max_priority_fee_per_gas in legacy and 2930 transactions
					// is the provided gas_price.
					Transaction::Legacy(t) => (
						t.input.clone(),
						t.value,
						t.gas_limit,
						Some(t.gas_price),
						Some(t.gas_price),
						Some(t.nonce),
						t.action,
						Vec::new(),
					),
					Transaction::EIP2930(t) => {
						let access_list: Vec<(H160, Vec<H256>)> = t
							.access_list
							.iter()
							.map(|item| (item.address, item.slots.clone()))
							.collect();
						(
							t.input.clone(),
							t.value,
							t.gas_limit,
							Some(t.gas_price),
							Some(t.gas_price),
							Some(t.nonce),
							t.action,
							access_list,
						)
					},
					Transaction::EIP1559(t) => {
						let access_list: Vec<(H160, Vec<H256>)> = t
							.access_list
							.iter()
							.map(|item| (item.address, item.slots.clone()))
							.collect();
						(
							t.input.clone(),
							t.value,
							t.gas_limit,
							Some(t.max_fee_per_gas),
							Some(t.max_priority_fee_per_gas),
							Some(t.nonce),
							t.action,
							access_list,
						)
					},
				}
			},
			AdvancedTransaction::Internal(t) => (
				t.input.clone(),
				t.value,
				t.gas_limit,
				None,
				None,
				Some(t.nonce),
				t.action,
				Vec::new(),
			),
		};

		let is_transactional = true;
		match action {
			ethereum::TransactionAction::Call(target) => {
				let res = T::Runner::call(
					from,
					target,
					input,
					value,
					gas_limit.low_u64(),
					max_fee_per_gas,
					max_priority_fee_per_gas,
					nonce,
					access_list,
					is_transactional,
					config.as_ref().unwrap_or(T::config()),
				)
				.map_err(Into::into)?;

				Ok((Some(target), None, CallOrCreateInfo::Call(res)))
			},
			ethereum::TransactionAction::Create => {
				let res = T::Runner::create(
					from,
					input,
					value,
					gas_limit.low_u64(),
					max_fee_per_gas,
					max_priority_fee_per_gas,
					nonce,
					access_list,
					is_transactional,
					config.as_ref().unwrap_or(T::config()),
				)
				.map_err(Into::into)?;

				Ok((None, Some(res.value), CallOrCreateInfo::Create(res)))
			},
		}
	}

	/// Save ethereum block
	fn store_block(post_log: bool, block_number: U256) {
		let mut transactions = Vec::new();
		let mut statuses = Vec::new();
		let mut receipts = Vec::new();
		let mut logs_bloom = Bloom::default();
		let mut cumulative_gas_used = U256::zero();
		for (transaction, status, receipt) in Pending::<T>::get() {
			transactions.push(transaction);
			statuses.push(status);
			receipts.push(receipt.clone());
			let (logs, used_gas) = match receipt {
				Receipt::Legacy(d) | Receipt::EIP2930(d) | Receipt::EIP1559(d) =>
					(d.logs.clone(), d.used_gas),
			};
			cumulative_gas_used = used_gas;
			Self::logs_bloom(logs, &mut logs_bloom);
		}

		let ommers = Vec::<ethereum::Header>::new();
		let receipts_root =
			ethereum::util::ordered_trie_root(receipts.iter().map(|r| rlp::encode(r)));
		let partial_header = ethereum::PartialHeader {
			// Instead of using current_block(), obtain the parent block hash from BlockHash storage
			// to avoid Block type upgrade failures See: https://github.com/paritytech/frontier/pull/570
			parent_hash: if block_number > U256::zero() {
				BlockHash::<T>::get(block_number - 1)
			} else {
				H256::default()
			},
			beneficiary: darwinia_evm::Pallet::<T>::find_author(),
			state_root: T::StateRoot::get(),
			receipts_root,
			logs_bloom,
			difficulty: U256::zero(),
			number: block_number,
			gas_limit: T::BlockGasLimit::get(),
			gas_used: cumulative_gas_used,
			timestamp: UniqueSaturatedInto::<u64>::unique_saturated_into(
				<pallet_timestamp::Pallet<T>>::get(),
			),
			extra_data: Vec::new(),
			mix_hash: H256::default(),
			nonce: H64::default(),
		};
		let block = ethereum::Block::new(partial_header, transactions.clone(), ommers);

		CurrentBlock::<T>::put(block.clone());
		CurrentReceipts::<T>::put(receipts);
		CurrentTransactionStatuses::<T>::put(statuses);
		BlockHash::<T>::insert(block_number, block.header.hash());

		if post_log {
			let digest = DigestItem::Consensus(
				FRONTIER_ENGINE_ID,
				PostLog::Hashes(fp_consensus::Hashes::from_block(block)).encode(),
			);
			<frame_system::Pallet<T>>::deposit_log(digest);
		}
	}

	fn logs_bloom(logs: Vec<Log>, bloom: &mut Bloom) {
		for log in logs {
			bloom.accrue(BloomInput::Raw(&log.address[..]));
			for topic in log.topics {
				bloom.accrue(BloomInput::Raw(&topic[..]));
			}
		}
	}
}

/// The handler for interacting with The internal transaction.
pub trait InternalTransactHandler {
	/// Internal transaction call.
	fn internal_transact(target: H160, input: Vec<u8>) -> DispatchResultWithPostInfo;
	/// Read-only call to deployed evm contracts.
	fn read_only_call(contract: H160, input: Vec<u8>) -> Result<Vec<u8>, DispatchError>;
}

impl<T: Config> InternalTransactHandler for Pallet<T> {
	/// Execute transaction from other pallets(internal transaction)
	/// NOTE: The difference between the rpc transaction and the internal transaction is that
	/// The internal transactions will catch and throw evm error comes from runner to caller.
	fn internal_transact(target: H160, input: Vec<u8>) -> DispatchResultWithPostInfo {
		let source = T::PalletId::get().derive_ethereum_address();
		let nonce = darwinia_evm::Pallet::<T>::account_basic(&source).nonce;
		let transaction = internal_transaction::<T>(nonce, target, input);

		Self::raw_transact(source, transaction).map(|(reason, used_gas)| match reason {
			// Only when exit_reason is successful, return Ok(...)
			ExitReason::Succeed(_) => Ok(PostDispatchInfo {
				actual_weight: Some(T::GasWeightMapping::gas_to_weight(
					used_gas.unique_saturated_into(),
				)),
				pays_fee: Pays::No,
			}),
			ExitReason::Error(_) => Err(<Error<T>>::InternalTransactionExitError.into()),
			ExitReason::Revert(_) => Err(<Error<T>>::InternalTransactionRevertError.into()),
			ExitReason::Fatal(_) => Err(<Error<T>>::InternalTransactionFatalError.into()),
		})?
	}

	/// Pure read-only call to contract, the sender is pallet dvm account.
	/// NOTE: You should never use raw call for any non-read-only operation, be carefully.
	fn read_only_call(contract: H160, input: Vec<u8>) -> Result<Vec<u8>, DispatchError> {
		sp_io::storage::start_transaction();
		let source = T::PalletId::get().derive_ethereum_address();
		let nonce = darwinia_evm::Pallet::<T>::account_basic(&source).nonce;
		let transaction = internal_transaction::<T>(nonce, contract, input);

		let (_, _, info) = Self::execute(source, &transaction, None)?;
		sp_io::storage::rollback_transaction();
		match info {
			CallOrCreateInfo::Call(info) => match info.exit_reason {
				ExitReason::Succeed(_) => Ok(info.value),
				ExitReason::Error(_) => Err(<Error<T>>::InternalTransactionExitError.into()),
				ExitReason::Revert(_) => Err(<Error<T>>::InternalTransactionRevertError.into()),
				ExitReason::Fatal(_) => Err(<Error<T>>::InternalTransactionFatalError.into()),
			},
			_ => Err(<Error<T>>::ReadyOnlyCall.into()),
		}
	}
}

#[repr(u8)]
enum TransactionValidationError {
	#[allow(dead_code)]
	UnknownError,
	InvalidChainId,
	InvalidSignature,
	InvalidGasLimit,
}
/// Returns the Ethereum block hash by number.
pub struct EthereumBlockHashMapping<T>(PhantomData<T>);
impl<T: Config> BlockHashMapping for EthereumBlockHashMapping<T> {
	fn block_hash(number: u32) -> H256 {
		BlockHash::<T>::get(U256::from(number))
	}
}

/// Returned the Ethereum block state root.
pub struct IntermediateStateRoot;
impl Get<H256> for IntermediateStateRoot {
	fn get() -> H256 {
		H256::decode(&mut &sp_io::storage::root()[..])
			.expect("Node is configured to use the same hash; qed")
	}
}

#[doc(hidden)]
pub mod migration {
	#[cfg(feature = "try-runtime")]
	pub mod try_runtime {
		pub fn pre_migrate() -> Result<(), &'static str> {
			Ok(())
		}
	}

	pub fn migrate() {}
}

pub enum AdvancedTransaction {
	Ethereum(Transaction),
	// The internal transaction is an special LegacyTransaction
	Internal(ethereum::TransactionV0),
}

impl AdvancedTransaction {
	fn hash(&self) -> H256 {
		match self {
			Self::Ethereum(t) => t.hash(),
			Self::Internal(t) => t.hash(),
		}
	}

	fn transaction(&self) -> Transaction {
		match self {
			Self::Ethereum(t) => t.clone(),
			Self::Internal(t) => Transaction::Legacy(t.clone()),
		}
	}
}

impl From<Transaction> for AdvancedTransaction {
	fn from(t: Transaction) -> Self {
		Self::Ethereum(t)
	}
}

pub fn internal_transaction<T: Config>(
	nonce: U256,
	target: H160,
	input: Vec<u8>,
) -> AdvancedTransaction {
	let transaction = ethereum::TransactionV0 {
		nonce,
		// Not used, and will be overwritten by None later.
		gas_price: U256::zero(),
		gas_limit: U256::from(INTERNAL_TX_GAS_LIMIT),
		action: ethereum::TransactionAction::Call(target),
		value: U256::zero(),
		input,
		signature: ethereum::TransactionSignature::new(
			// Reference https://github.com/ethereum/EIPs/issues/155
			//
			// The internal transaction is sent by specific pallets, no signature
			// validation, just create a valid transaction signature is enough.
			T::ChainId::get() * 2 + 36,
			H256::from_slice(&[55u8; 32]),
			H256::from_slice(&[55u8; 32]),
		)
		.unwrap(),
	};

	AdvancedTransaction::Internal(transaction)
}<|MERGE_RESOLUTION|>--- conflicted
+++ resolved
@@ -24,15 +24,11 @@
 // Ensure we're `no_std` when compiling for Wasm.
 #![cfg_attr(not(feature = "std"), no_std)]
 
-<<<<<<< HEAD
-pub mod account_basic;
+pub mod adapter;
 #[cfg(all(feature = "std", test))]
 mod mock;
 #[cfg(all(feature = "std", test))]
 mod tests;
-=======
-pub mod adapter;
->>>>>>> 16692e32
 
 #[doc(no_inline)]
 pub use ethereum::{
