// This file is part of Darwinia.
//
// Copyright (C) 2018-2022 Darwinia Network
// SPDX-License-Identifier: GPL-3.0
//
// Darwinia is free software: you can redistribute it and/or modify
// it under the terms of the GNU General Public License as published by
// the Free Software Foundation, either version 3 of the License, or
// (at your option) any later version.
//
// Darwinia is distributed in the hope that it will be useful,
// but WITHOUT ANY WARRANTY; without even the implied warranty of
// MERCHANTABILITY or FITNESS FOR A PARTICULAR PURPOSE. See the
// GNU General Public License for more details.
//
// You should have received a copy of the GNU General Public License
// along with Darwinia. If not, see <https://www.gnu.org/licenses/>.

//! # Ethereum pallet
//!
//! The Ethereum pallet works together with EVM pallet to provide full emulation
//! for Ethereum block processing.

// Ensure we're `no_std` when compiling for Wasm.
#![cfg_attr(not(feature = "std"), no_std)]
#![allow(clippy::all)]

pub mod adapter;

#[cfg(test)]
mod mock;
#[cfg(test)]
mod tests;

#[doc(no_inline)]
pub use ethereum::{
	AccessListItem, BlockV2 as Block, LegacyTransactionMessage, Log, ReceiptV3 as Receipt,
	TransactionAction, TransactionSignature, TransactionV2 as Transaction,
};

// --- crates.io ---
use codec::{Decode, Encode};
use ethereum_types::{Bloom, BloomInput, H160, H256, H64, U256};
use evm::ExitReason;
// --- paritytech ---
use fp_consensus::{PostLog, PreLog, FRONTIER_ENGINE_ID};
use fp_evm::{CallOrCreateInfo, FeeCalculator};
use fp_rpc::TransactionStatus;
#[cfg(feature = "std")]
use fp_storage::{EthereumStorageSchema, PALLET_ETHEREUM_SCHEMA};
#[cfg(feature = "std")]
use frame_support::storage::unhashed;
use frame_support::{
	dispatch::DispatchResultWithPostInfo,
	ensure,
	traits::{EnsureOrigin, Get},
	weights::{Pays, PostDispatchInfo, Weight},
};
use frame_system::{pallet_prelude::OriginFor, WeightInfo};
use scale_info::TypeInfo;
use sp_runtime::{
	generic::DigestItem,
	traits::{One, Saturating, UniqueSaturatedInto, Zero},
	transaction_validity::{
		InvalidTransaction, TransactionValidity, TransactionValidityError, ValidTransactionBuilder,
	},
	DispatchError, RuntimeDebug,
};
use sp_std::{marker::PhantomData, prelude::*};
// --- darwinia-network ---
use darwinia_evm::{BlockHashMapping, GasWeightMapping, Runner};
use darwinia_support::evm::recover_signer;

#[derive(PartialEq, Eq, Clone, Encode, Decode, RuntimeDebug, TypeInfo)]
pub enum RawOrigin {
	EthereumTransaction(H160),
}

pub fn ensure_ethereum_transaction<OuterOrigin>(o: OuterOrigin) -> Result<H160, &'static str>
where
	OuterOrigin: Into<Result<RawOrigin, OuterOrigin>>,
{
	match o.into() {
		Ok(RawOrigin::EthereumTransaction(n)) => Ok(n),
		_ => Err("bad origin: expected to be an Ethereum transaction"),
	}
}

#[derive(Clone, Debug, Encode, Decode, PartialEq, Eq)]
struct TransactionData {
	action: TransactionAction,
	input: Vec<u8>,
	nonce: U256,
	gas_limit: U256,
	gas_price: Option<U256>,
	max_fee_per_gas: Option<U256>,
	max_priority_fee_per_gas: Option<U256>,
	value: U256,
	chain_id: Option<u64>,
	access_list: Vec<(H160, Vec<H256>)>,
}

pub struct EnsureEthereumTransaction;
impl<O: Into<Result<RawOrigin, O>> + From<RawOrigin>> EnsureOrigin<O>
	for EnsureEthereumTransaction
{
	type Success = H160;

	fn try_origin(o: O) -> Result<Self::Success, O> {
		o.into().and_then(|o| match o {
			RawOrigin::EthereumTransaction(id) => Ok(id),
		})
	}

	#[cfg(feature = "runtime-benchmarks")]
	fn successful_origin() -> O {
		O::from(RawOrigin::EthereumTransaction(Default::default()))
	}
}

impl<T: Config> Call<T>
where
	OriginFor<T>: Into<Result<RawOrigin, OriginFor<T>>>,
{
	pub fn is_self_contained(&self) -> bool {
		match self {
			Call::transact { .. } => true,
			_ => false,
		}
	}

	pub fn check_self_contained(&self) -> Option<Result<H160, TransactionValidityError>> {
		if let Call::transact { transaction } = self {
			let check = || {
				let origin = recover_signer(&transaction).ok_or_else(|| {
					InvalidTransaction::Custom(TransactionValidationError::InvalidSignature as u8)
				})?;

				Ok(origin)
			};

			Some(check())
		} else {
			None
		}
	}

	pub fn pre_dispatch_self_contained(
		&self,
		origin: &H160,
	) -> Option<Result<(), TransactionValidityError>> {
		if let Call::transact { transaction } = self {
			Some(Pallet::<T>::validate_transaction_in_block(*origin, &transaction))
		} else {
			None
		}
	}

	pub fn validate_self_contained(&self, origin: &H160) -> Option<TransactionValidity> {
		if let Call::transact { transaction } = self {
			Some(Pallet::<T>::validate_transaction_in_pool(*origin, transaction))
		} else {
			None
		}
	}
}

#[frame_support::pallet]
pub mod pallet {
	use super::*;
	use frame_support::pallet_prelude::*;
	use frame_system::pallet_prelude::*;

	#[pallet::config]
	pub trait Config:
		frame_system::Config + pallet_timestamp::Config + darwinia_evm::Config
	{
		/// The overarching event type.
		type Event: From<Event<Self>> + IsType<<Self as frame_system::Config>::Event>;
		/// How Ethereum state root is calculated.
		type StateRoot: Get<H256>;
	}

	#[pallet::pallet]
	#[pallet::generate_store(pub(super) trait Store)]
	pub struct Pallet<T>(PhantomData<T>);

	#[pallet::origin]
	pub type Origin = RawOrigin;

	#[pallet::hooks]
	impl<T: Config> Hooks<BlockNumberFor<T>> for Pallet<T> {
		fn on_finalize(n: T::BlockNumber) {
			<Pallet<T>>::store_block(
				fp_consensus::find_pre_log(&<frame_system::Pallet<T>>::digest()).is_err(),
				U256::from(UniqueSaturatedInto::<u128>::unique_saturated_into(
					frame_system::Pallet::<T>::block_number(),
				)),
			);
			// move block hash pruning window by one block
			let block_hash_count = T::BlockHashCount::get();
			let to_remove = n.saturating_sub(block_hash_count).saturating_sub(One::one());
			// keep genesis hash
			if !to_remove.is_zero() {
				<BlockHash<T>>::remove(U256::from(
					UniqueSaturatedInto::<u32>::unique_saturated_into(to_remove),
				));
			}
		}

		fn on_initialize(_block_number: T::BlockNumber) -> Weight {
			Pending::<T>::kill();
			let mut weight = T::SystemWeightInfo::kill_storage(1);

			// If the digest contain an existing ethereum block(encoded as PreLog), If contains,
			// execute the imported block firstly and disable transact dispatch function.
			if let Ok(log) = fp_consensus::find_pre_log(&<frame_system::Pallet<T>>::digest()) {
				let PreLog::Block(block) = log;

				for transaction in block.transactions {
					let source = recover_signer(&transaction).expect(
						"pre-block transaction signature invalid; the block cannot be built",
					);

					Self::validate_transaction_in_block(source, &transaction).expect(
						"pre-block transaction verification failed; the block cannot be built",
					);
					let r = Self::apply_validated_transaction(source, transaction).expect(
						"pre-block transaction execution failed; the block cannot be built",
					);
					weight = weight.saturating_add(r.actual_weight.unwrap_or(0 as Weight));
				}
			}
			// Account for `on_finalize` weight:
			// 	- read: frame_system::Pallet::<T>::digest()
			// 	- read: frame_system::Pallet::<T>::block_number()
			// 	- write: <Pallet<T>>::store_block()
			// 	- write: <BlockHash<T>>::remove()
			weight.saturating_add(T::DbWeight::get().reads_writes(2, 2))
		}
	}

	#[pallet::call]
	impl<T: Config> Pallet<T>
	where
		OriginFor<T>: Into<Result<RawOrigin, OriginFor<T>>>,
	{
		/// This is the endpoint of RPC Ethereum transaction
		#[pallet::weight(<T as darwinia_evm::Config>::GasWeightMapping::gas_to_weight(
			Pallet::<T>::transaction_data(transaction).gas_limit.unique_saturated_into()
		))]
		pub fn transact(
			origin: OriginFor<T>,
			transaction: Transaction,
		) -> DispatchResultWithPostInfo {
			let source = ensure_ethereum_transaction(origin)?;
			// Disable transact functionality if PreLog exist.
			ensure!(
				fp_consensus::find_pre_log(&frame_system::Pallet::<T>::digest()).is_err(),
				Error::<T>::PreLogExists,
			);

			Self::apply_validated_transaction(source, transaction)
		}

		/// This is the endpoint of the Substrate to Substrate LCMP protocol.
		#[pallet::weight(<T as darwinia_evm::Config>::GasWeightMapping::gas_to_weight(
		Pallet::<T>::transaction_data(transaction).gas_limit.unique_saturated_into()
		))]
		pub fn message_transact(
			origin: OriginFor<T>,
			transaction: Transaction,
		) -> DispatchResultWithPostInfo {
			// Source address supposed to be derived address generate from message layer
			let source = ensure_ethereum_transaction(origin)?;
			let nonce = darwinia_evm::Pallet::<T>::account_basic(&source).nonce;

			// Disable transact functionality if PreLog exist.
			ensure!(
				fp_consensus::find_pre_log(&frame_system::Pallet::<T>::digest()).is_err(),
				Error::<T>::PreLogExists,
			);

			let extracted_transaction = match transaction {
				Transaction::Legacy(t) => Ok(Transaction::Legacy(ethereum::LegacyTransaction {
					nonce,                                        // auto set
					gas_price: T::FeeCalculator::min_gas_price(), // auto set
					gas_limit: t.gas_limit,
					action: t.action,
					value: t.value,
					input: t.input,
					signature: t.signature, // not used.
				})),
				_ => Err(Error::<T>::InvalidTransactionType),
			}?;

			if let Err(err) = Self::validate_transaction_in_block(source, &extracted_transaction) {
				Self::deposit_event(Event::MessageTransactValidateRejected { source, nonce, err });
				return Err(Error::<T>::MessageValidateRejected.into());
			}

			Self::apply_validated_transaction(source, extracted_transaction)
		}
	}

	#[pallet::event]
	#[pallet::generate_deposit(pub fn deposit_event)]
	/// Ethereum pallet events.
	pub enum Event<T: Config> {
		/// An ethereum transaction was successfully executed.
		Executed { from: H160, to: H160, transaction_hash: H256, exit_reason: ExitReason },
		/// RING currency transfer.
		DVMTransfer { from: T::AccountId, to: T::AccountId, amount: U256 },
		/// Kton currency transfer.
		KtonDVMTransfer { from: T::AccountId, to: T::AccountId, amount: U256 },
		/// LCMP message validate rejected.
		MessageTransactValidateRejected { source: H160, nonce: U256, err: TransactionValidityError },
	}

	#[pallet::error]
	/// Ethereum pallet errors.
	pub enum Error<T> {
		/// Signature is invalid.
		InvalidSignature,
		/// Pre-log is present, therefore transact is not allowed.
		PreLogExists,
<<<<<<< HEAD
		/// The internal transaction failed.
		InternalTransactionExitError,
		InternalTransactionRevertError,
		InternalTransactionFatalError,
		/// The internal call failed.
		ReadyOnlyCall,
		/// LCMP message only allows legacy ethereum transaction.
		InvalidTransactionType,
		/// LCMP message validate rejected, check the transaction info.
		MessageValidateRejected,
=======
		/// Message transaction invalid
		MessageTransactionError,
		/// Message validate invalid
		MessageValidateError,
>>>>>>> b4bfd1bb
	}

	/// Current building block's transactions and receipts.
	#[pallet::storage]
	pub(super) type Pending<T: Config> =
		StorageValue<_, Vec<(Transaction, TransactionStatus, Receipt)>, ValueQuery>;

	/// The current Ethereum block.
	#[pallet::storage]
	pub(super) type CurrentBlock<T: Config> = StorageValue<_, ethereum::BlockV2>;

	/// The current Ethereum receipts.
	#[pallet::storage]
	pub(super) type CurrentReceipts<T: Config> = StorageValue<_, Vec<Receipt>>;

	/// The current transaction statuses.
	#[pallet::storage]
	pub(super) type CurrentTransactionStatuses<T: Config> = StorageValue<_, Vec<TransactionStatus>>;

	/// Remaining ring balance for dvm account.
	#[pallet::storage]
	#[pallet::getter(fn get_ring_remaining_balances)]
	pub(super) type RemainingRingBalance<T: Config> =
		StorageMap<_, Blake2_128Concat, T::AccountId, u128, ValueQuery>;

	/// Remaining kton balance for dvm account.
	#[pallet::storage]
	#[pallet::getter(fn get_kton_remaining_balances)]
	pub(super) type RemainingKtonBalance<T: Config> =
		StorageMap<_, Blake2_128Concat, T::AccountId, u128, ValueQuery>;

	/// Mapping for block number and hashes.
	#[pallet::storage]
	pub(super) type BlockHash<T: Config> = StorageMap<_, Twox64Concat, U256, H256, ValueQuery>;

	#[pallet::genesis_config]
	pub struct GenesisConfig {}

	#[cfg(feature = "std")]
	impl Default for GenesisConfig {
		fn default() -> Self {
			Self {}
		}
	}

	#[pallet::genesis_build]
	impl<T: Config> GenesisBuild<T> for GenesisConfig {
		fn build(&self) {
			let extra_genesis_builder: fn(&Self) = |_config: &GenesisConfig| {
				<Pallet<T>>::store_block(false, U256::zero());
				unhashed::put::<EthereumStorageSchema>(
					&PALLET_ETHEREUM_SCHEMA,
					&EthereumStorageSchema::V3,
				);
			};
			extra_genesis_builder(self);
		}
	}
}
pub use pallet::*;

impl<T: Config> Pallet<T> {
	fn transaction_data(transaction: &Transaction) -> TransactionData {
		match transaction {
			Transaction::Legacy(t) => TransactionData {
				action: t.action,
				input: t.input.clone(),
				nonce: t.nonce,
				gas_limit: t.gas_limit,
				gas_price: Some(t.gas_price),
				max_fee_per_gas: None,
				max_priority_fee_per_gas: None,
				value: t.value,
				chain_id: t.signature.chain_id(),
				access_list: Vec::new(),
			},
			Transaction::EIP2930(t) => TransactionData {
				action: t.action,
				input: t.input.clone(),
				nonce: t.nonce,
				gas_limit: t.gas_limit,
				gas_price: Some(t.gas_price),
				max_fee_per_gas: None,
				max_priority_fee_per_gas: None,
				value: t.value,
				chain_id: Some(t.chain_id),
				access_list: t.access_list.iter().map(|d| (d.address, d.slots.clone())).collect(),
			},
			Transaction::EIP1559(t) => TransactionData {
				action: t.action,
				input: t.input.clone(),
				nonce: t.nonce,
				gas_limit: t.gas_limit,
				gas_price: None,
				max_fee_per_gas: Some(t.max_fee_per_gas),
				max_priority_fee_per_gas: Some(t.max_priority_fee_per_gas),
				value: t.value,
				chain_id: Some(t.chain_id),
				access_list: t.access_list.iter().map(|d| (d.address, d.slots.clone())).collect(),
			},
		}
	}

	// Common controls to be performed in the same way by the pool and the
	// State Transition Function (STF).
	// This is the case for all controls except those concerning the nonce.
	fn validate_transaction_common(
		origin: H160,
		transaction_data: &TransactionData,
	) -> Result<(U256, u64), TransactionValidityError> {
		let gas_limit = transaction_data.gas_limit;

		// We must ensure a transaction can pay the cost of its data bytes.
		// If it can't it should not be included in a block.
		let mut gasometer = evm::gasometer::Gasometer::new(
			gas_limit.low_u64(),
			<T as darwinia_evm::Config>::config(),
		);
		let transaction_cost = match transaction_data.action {
			TransactionAction::Call(_) => evm::gasometer::call_transaction_cost(
				&transaction_data.input,
				&transaction_data.access_list,
			),
			TransactionAction::Create => evm::gasometer::create_transaction_cost(
				&transaction_data.input,
				&transaction_data.access_list,
			),
		};
		if gasometer.record_transaction(transaction_cost).is_err() {
			return Err(InvalidTransaction::Custom(
				TransactionValidationError::InvalidGasLimit as u8,
			)
			.into());
		}

		if let Some(chain_id) = transaction_data.chain_id {
			if chain_id != T::ChainId::get() {
				return Err(InvalidTransaction::Custom(
					TransactionValidationError::InvalidChainId as u8,
				)
				.into());
			}
		}

		if gas_limit >= T::BlockGasLimit::get() {
			return Err(InvalidTransaction::Custom(
				TransactionValidationError::InvalidGasLimit as u8,
			)
			.into());
		}

		let base_fee = T::FeeCalculator::min_gas_price();
		let mut priority = 0;

		let max_fee_per_gas = match (
			transaction_data.gas_price,
			transaction_data.max_fee_per_gas,
			transaction_data.max_priority_fee_per_gas,
		) {
			// Legacy or EIP-2930 transaction.
			// Handle priority here. On legacy transaction everything in gas_price except
			// the current base_fee is considered a tip to the miner and thus the priority.
			(Some(gas_price), None, None) => {
				priority = gas_price.saturating_sub(base_fee).unique_saturated_into();
				gas_price
			},
			// EIP-1559 transaction without tip.
			(None, Some(max_fee_per_gas), None) => max_fee_per_gas,
			// EIP-1559 transaction with tip.
			(None, Some(max_fee_per_gas), Some(max_priority_fee_per_gas)) => {
				priority = max_fee_per_gas
					.saturating_sub(base_fee)
					.min(max_priority_fee_per_gas)
					.unique_saturated_into();
				max_fee_per_gas
			},
			_ => return Err(InvalidTransaction::Payment.into()),
		};

		if max_fee_per_gas < base_fee {
			return Err(InvalidTransaction::Payment.into());
		}

		let fee = max_fee_per_gas.saturating_mul(gas_limit);

		let account_data = darwinia_evm::Pallet::<T>::account_basic(&origin);
		let total_payment = transaction_data.value.saturating_add(fee);
		if account_data.balance < total_payment {
			return Err(InvalidTransaction::Payment.into());
		}
		Ok((account_data.nonce, priority))
	}

	// Controls that must be performed by the pool.
	// The controls common with the State Transition Function (STF) are in
	// the function `validate_transaction_common`.
	fn validate_transaction_in_pool(
		origin: H160,
		transaction: &Transaction,
	) -> TransactionValidity {
		let transaction_data = Pallet::<T>::transaction_data(&transaction);
		let transaction_nonce = transaction_data.nonce;

		let (account_nonce, priority) =
			Self::validate_transaction_common(origin, &transaction_data)?;
		if transaction_nonce < account_nonce {
			return Err(InvalidTransaction::Stale.into());
		}

		// The tag provides and requires must be filled correctly according to the nonce.
		let mut builder = ValidTransactionBuilder::default()
			.and_provides((origin, transaction_nonce))
			.priority(priority);

		// In the context of the pool, a transaction with
		// too high a nonce is still considered valid
		if transaction_nonce > account_nonce {
			if let Some(prev_nonce) = transaction_nonce.checked_sub(1.into()) {
				builder = builder.and_requires((origin, prev_nonce))
			}
		}

		builder.build()
	}

	/// Validate an Ethereum transaction already in block
	///
	/// This function must be called during the pre-dispatch phase
	/// (just before applying the extrinsic).
	pub fn validate_transaction_in_block(
		origin: H160,
		transaction: &Transaction,
	) -> Result<(), TransactionValidityError> {
		let transaction_data = Pallet::<T>::transaction_data(&transaction);
		let transaction_nonce = transaction_data.nonce;
		let (account_nonce, _) = Self::validate_transaction_common(origin, &transaction_data)?;

		// In the context of the block, a transaction with a nonce that is
		// too high should be considered invalid and make the whole block invalid.
		if transaction_nonce > account_nonce {
			Err(TransactionValidityError::Invalid(InvalidTransaction::Future))
		} else if transaction_nonce < account_nonce {
			Err(TransactionValidityError::Invalid(InvalidTransaction::Stale))
		} else {
			Ok(())
		}
	}

	/// Execute transaction from EthApi or PreLog Block
	fn apply_validated_transaction(
		source: H160,
		transaction: Transaction,
	) -> DispatchResultWithPostInfo {
		let pending = Pending::<T>::get();
		let transaction_hash = transaction.hash();
		let transaction_index = pending.len() as u32;

		let (to, _, info) = Self::execute(source, &transaction, None)?;
		let (reason, status, used_gas, dest) = match info {
			CallOrCreateInfo::Call(info) => (
				info.exit_reason,
				TransactionStatus {
					transaction_hash,
					transaction_index,
					from: source,
					to,
					contract_address: None,
					logs: info.logs.clone(),
					logs_bloom: {
						let mut bloom: Bloom = Bloom::default();
						Self::logs_bloom(info.logs, &mut bloom);
						bloom
					},
				},
				info.used_gas,
				to,
			),
			CallOrCreateInfo::Create(info) => (
				info.exit_reason,
				TransactionStatus {
					transaction_hash,
					transaction_index,
					from: source,
					to,
					contract_address: Some(info.value),
					logs: info.logs.clone(),
					logs_bloom: {
						let mut bloom: Bloom = Bloom::default();
						Self::logs_bloom(info.logs, &mut bloom);
						bloom
					},
				},
				info.used_gas,
				Some(info.value),
			),
		};

		let receipt = {
			let status_code: u8 = match reason {
				ExitReason::Succeed(_) => 1,
				_ => 0,
			};
			let logs_bloom = status.clone().logs_bloom;
			let logs = status.clone().logs;
			let cumulative_gas_used = if let Some((_, _, receipt)) = pending.last() {
				match receipt {
					Receipt::Legacy(d) | Receipt::EIP2930(d) | Receipt::EIP1559(d) =>
						d.used_gas.saturating_add(used_gas),
				}
			} else {
				used_gas
			};
			match &transaction {
				Transaction::Legacy(_) => Receipt::Legacy(ethereum::EIP658ReceiptData {
					status_code,
					used_gas: cumulative_gas_used,
					logs_bloom,
					logs,
				}),
				Transaction::EIP2930(_) => Receipt::EIP2930(ethereum::EIP2930ReceiptData {
					status_code,
					used_gas: cumulative_gas_used,
					logs_bloom,
					logs,
				}),
				Transaction::EIP1559(_) => Receipt::EIP1559(ethereum::EIP2930ReceiptData {
					status_code,
					used_gas: cumulative_gas_used,
					logs_bloom,
					logs,
				}),
			}
		};

		Pending::<T>::append((transaction, status, receipt));
		Self::deposit_event(Event::Executed {
			from: source,
			to: dest.unwrap_or_default(),
			transaction_hash,
			exit_reason: reason.clone(),
		});

		Ok(PostDispatchInfo {
			actual_weight: Some(T::GasWeightMapping::gas_to_weight(
				used_gas.unique_saturated_into(),
			)),
			pays_fee: Pays::No,
		})
	}

	/// Get the transaction status with given index.
	pub fn current_transaction_statuses() -> Option<Vec<TransactionStatus>> {
		CurrentTransactionStatuses::<T>::get()
	}

	/// Get current block.
	pub fn current_block() -> Option<ethereum::BlockV2> {
		CurrentBlock::<T>::get()
	}

	/// Get current block hash
	pub fn current_block_hash() -> Option<H256> {
		Self::current_block().map(|block| block.header.hash())
	}

	/// Get receipts by number.
	pub fn current_receipts() -> Option<Vec<Receipt>> {
		CurrentReceipts::<T>::get()
	}

	/// Execute an Ethereum transaction
	pub fn execute(
		from: H160,
		transaction: &Transaction,
		config: Option<evm::Config>,
	) -> Result<(Option<H160>, Option<H160>, CallOrCreateInfo), DispatchError> {
		let (
			input,
			value,
			gas_limit,
			max_fee_per_gas,
			max_priority_fee_per_gas,
			nonce,
			action,
			access_list,
		) = {
			match transaction {
				// max_fee_per_gas and max_priority_fee_per_gas in legacy and 2930 transactions is
				// the provided gas_price.
				Transaction::Legacy(t) => (
					t.input.clone(),
					t.value,
					t.gas_limit,
					Some(t.gas_price),
					Some(t.gas_price),
					Some(t.nonce),
					t.action,
					Vec::new(),
				),
				Transaction::EIP2930(t) => {
					let access_list: Vec<(H160, Vec<H256>)> = t
						.access_list
						.iter()
						.map(|item| (item.address, item.slots.clone()))
						.collect();
					(
						t.input.clone(),
						t.value,
						t.gas_limit,
						Some(t.gas_price),
						Some(t.gas_price),
						Some(t.nonce),
						t.action,
						access_list,
					)
				},
				Transaction::EIP1559(t) => {
					let access_list: Vec<(H160, Vec<H256>)> = t
						.access_list
						.iter()
						.map(|item| (item.address, item.slots.clone()))
						.collect();
					(
						t.input.clone(),
						t.value,
						t.gas_limit,
						Some(t.max_fee_per_gas),
						Some(t.max_priority_fee_per_gas),
						Some(t.nonce),
						t.action,
						access_list,
					)
				},
			}
		};

		let is_transactional = true;
		match action {
			ethereum::TransactionAction::Call(target) => {
				let res = T::Runner::call(
					from,
					target,
					input,
					value,
					gas_limit.low_u64(),
					max_fee_per_gas,
					max_priority_fee_per_gas,
					nonce,
					access_list,
					is_transactional,
					config.as_ref().unwrap_or(T::config()),
				)
				.map_err(Into::into)?;

				Ok((Some(target), None, CallOrCreateInfo::Call(res)))
			},
			ethereum::TransactionAction::Create => {
				let res = T::Runner::create(
					from,
					input,
					value,
					gas_limit.low_u64(),
					max_fee_per_gas,
					max_priority_fee_per_gas,
					nonce,
					access_list,
					is_transactional,
					config.as_ref().unwrap_or(T::config()),
				)
				.map_err(Into::into)?;

				Ok((None, Some(res.value), CallOrCreateInfo::Create(res)))
			},
		}
	}

	/// Save ethereum block
	fn store_block(post_log: bool, block_number: U256) {
		let mut transactions = Vec::new();
		let mut statuses = Vec::new();
		let mut receipts = Vec::new();
		let mut logs_bloom = Bloom::default();
		let mut cumulative_gas_used = U256::zero();
		for (transaction, status, receipt) in Pending::<T>::get() {
			transactions.push(transaction);
			statuses.push(status);
			receipts.push(receipt.clone());
			let (logs, used_gas) = match receipt {
				Receipt::Legacy(d) | Receipt::EIP2930(d) | Receipt::EIP1559(d) =>
					(d.logs.clone(), d.used_gas),
			};
			cumulative_gas_used = used_gas;
			Self::logs_bloom(logs, &mut logs_bloom);
		}

		let ommers = Vec::<ethereum::Header>::new();
		let receipts_root = ethereum::util::ordered_trie_root(receipts.iter().map(rlp::encode));
		let partial_header = ethereum::PartialHeader {
			// Instead of using current_block(), obtain the parent block hash from BlockHash storage
			// to avoid Block type upgrade failures See: https://github.com/paritytech/frontier/pull/570
			parent_hash: if block_number > U256::zero() {
				BlockHash::<T>::get(block_number - 1)
			} else {
				H256::default()
			},
			beneficiary: darwinia_evm::Pallet::<T>::find_author(),
			state_root: T::StateRoot::get(),
			receipts_root,
			logs_bloom,
			difficulty: U256::zero(),
			number: block_number,
			gas_limit: T::BlockGasLimit::get(),
			gas_used: cumulative_gas_used,
			timestamp: UniqueSaturatedInto::<u64>::unique_saturated_into(
				<pallet_timestamp::Pallet<T>>::get(),
			),
			extra_data: Vec::new(),
			mix_hash: H256::default(),
			nonce: H64::default(),
		};
		let block = ethereum::Block::new(partial_header, transactions.clone(), ommers);

		CurrentBlock::<T>::put(block.clone());
		CurrentReceipts::<T>::put(receipts);
		CurrentTransactionStatuses::<T>::put(statuses);
		BlockHash::<T>::insert(block_number, block.header.hash());

		if post_log {
			let digest = DigestItem::Consensus(
				FRONTIER_ENGINE_ID,
				PostLog::Hashes(fp_consensus::Hashes::from_block(block)).encode(),
			);
			<frame_system::Pallet<T>>::deposit_log(digest);
		}
	}

	fn logs_bloom(logs: Vec<Log>, bloom: &mut Bloom) {
		for log in logs {
			bloom.accrue(BloomInput::Raw(&log.address[..]));
			for topic in log.topics {
				bloom.accrue(BloomInput::Raw(&topic[..]));
			}
		}
	}
}

#[repr(u8)]
enum TransactionValidationError {
	#[allow(dead_code)]
	UnknownError,
	InvalidChainId,
	InvalidSignature,
	InvalidGasLimit,
}
/// Returns the Ethereum block hash by number.
pub struct EthereumBlockHashMapping<T>(PhantomData<T>);
impl<T: Config> BlockHashMapping for EthereumBlockHashMapping<T> {
	fn block_hash(number: u32) -> H256 {
		BlockHash::<T>::get(U256::from(number))
	}
}

/// Returned the Ethereum block state root.
pub struct IntermediateStateRoot;
impl Get<H256> for IntermediateStateRoot {
	fn get() -> H256 {
		H256::decode(&mut &sp_io::storage::root()[..])
			.expect("Node is configured to use the same hash; qed")
	}
}

#[doc(hidden)]
pub mod migration {
	#[cfg(feature = "try-runtime")]
	pub mod try_runtime {
		pub fn pre_migrate() -> Result<(), &'static str> {
			Ok(())
		}
	}

	pub fn migrate() {}
}<|MERGE_RESOLUTION|>--- conflicted
+++ resolved
@@ -324,23 +324,10 @@
 		InvalidSignature,
 		/// Pre-log is present, therefore transact is not allowed.
 		PreLogExists,
-<<<<<<< HEAD
-		/// The internal transaction failed.
-		InternalTransactionExitError,
-		InternalTransactionRevertError,
-		InternalTransactionFatalError,
-		/// The internal call failed.
-		ReadyOnlyCall,
-		/// LCMP message only allows legacy ethereum transaction.
-		InvalidTransactionType,
-		/// LCMP message validate rejected, check the transaction info.
-		MessageValidateRejected,
-=======
 		/// Message transaction invalid
 		MessageTransactionError,
 		/// Message validate invalid
 		MessageValidateError,
->>>>>>> b4bfd1bb
 	}
 
 	/// Current building block's transactions and receipts.
