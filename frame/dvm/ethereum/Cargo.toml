[package]
authors     = ["Darwinia Network <hello@darwinia.network>"]
description = "Ethereum compatibility full block processing emulation pallet for Darwinia."
edition     = "2021"
homepage    = "https://darwinia.network"
license     = "GPL-3.0"
name        = "darwinia-ethereum"
readme      = "README.md"
repository  = "https://github.com/darwinia-network/darwinia-common"
version     = "2.8.18"

[dependencies]
# crates.io
codec          = { package = "parity-scale-codec", version = "2.3", default-features = false }
ethereum       = { version = "0.11.1", default-features = false, features = ["with-codec"] }
ethereum-types = { version = "0.12", default-features = false }
evm            = { version = "0.33.1", default-features = false, features = ["with-codec"] }
rlp            = { version = "0.5", default-features = false }
scale-info     = { version = "1.0", default-features = false, features = ["derive"] }
serde          = { version = "1.0", optional = true }
sha3           = { version = "0.9", default-features = false }
# darwinia-network
darwinia-evm     = { default-features = false, path = "../evm" }
darwinia-support = { default-features = false, path = "../../support" }
# paritytech
frame-support    = { default-features = false, git = "https://github.com/darwinia-network/substrate", branch = "darwinia-v0.12.4" }
frame-system     = { default-features = false, git = "https://github.com/darwinia-network/substrate", branch = "darwinia-v0.12.4" }
pallet-timestamp = { default-features = false, git = "https://github.com/darwinia-network/substrate", branch = "darwinia-v0.12.4" }
sp-core          = { default-features = false, git = "https://github.com/darwinia-network/substrate", branch = "darwinia-v0.12.4" }
sp-io            = { default-features = false, git = "https://github.com/darwinia-network/substrate", branch = "darwinia-v0.12.4" }
sp-runtime       = { default-features = false, git = "https://github.com/darwinia-network/substrate", branch = "darwinia-v0.12.4" }
sp-std           = { default-features = false, git = "https://github.com/darwinia-network/substrate", branch = "darwinia-v0.12.4" }
# frontier
fp-consensus      = { default-features = false, git = "https://github.com/darwinia-network/frontier", branch = "darwinia-v0.12.4" }
fp-evm            = { default-features = false, git = "https://github.com/darwinia-network/frontier", branch = "darwinia-v0.12.4" }
fp-rpc            = { default-features = false, git = "https://github.com/darwinia-network/frontier", branch = "darwinia-v0.12.4" }
fp-self-contained = { default-features = false, git = "https://github.com/darwinia-network/frontier", branch = "darwinia-v0.12.4" }
fp-storage        = { default-features = false, git = "https://github.com/darwinia-network/frontier", branch = "darwinia-v0.12.4" }
<<<<<<< HEAD
=======
pallet-evm        = { default-features = false, git = "https://github.com/darwinia-network/frontier", branch = "darwinia-v0.12.4" }
>>>>>>> 16692e32

[dev-dependencies]
# crates.io
array-bytes  = { version = "2.0" }
libsecp256k1 = { version = "0.5", features = ["static-context", "hmac"] }
# darwinia-network
bp-message-dispatch    = { git = "https://github.com/darwinia-network/darwinia-messages-substrate", branch = "darwinia-v0.12.4" }
bp-runtime             = { git = "https://github.com/darwinia-network/darwinia-messages-substrate", branch = "darwinia-v0.12.4" }
darwinia-balances      = { path = "../../balances" }
darwinia-support       = { features = ["testing"], path = "../../support" }
pallet-bridge-dispatch = { git = "https://github.com/darwinia-network/darwinia-messages-substrate", branch = "darwinia-v0.12.4" }
# frontier
pallet-evm-precompile-simple = { git = "https://github.com/darwinia-network/frontier", branch = "darwinia-v0.12.4" }

[features]
default = ["std"]

std = [
	# crates.io
	"codec/std",
	"ethereum/std",
	"ethereum-types/std",
	"evm/std",
	"rlp/std",
	"scale-info/std",
	"serde",
	"sha3/std",
	# darwinia-network
	"darwinia-evm/std",
	"darwinia-support/std",
	# paritytech
	"frame-support/std",
	"frame-system/std",
	"pallet-timestamp/std",
	"sp-core/std",
	"sp-io/std",
	"sp-runtime/std",
	"sp-std/std",
	# frontier
	"fp-consensus/std",
	"fp-evm/std",
	"fp-rpc/std",
	"fp-self-contained/std",
	"fp-storage/std",
]

try-runtime = [
	"frame-support/try-runtime",
]

runtime-benchmarks = [
	"frame-support/runtime-benchmarks",
	"frame-system/runtime-benchmarks",
]<|MERGE_RESOLUTION|>--- conflicted
+++ resolved
@@ -36,10 +36,6 @@
 fp-rpc            = { default-features = false, git = "https://github.com/darwinia-network/frontier", branch = "darwinia-v0.12.4" }
 fp-self-contained = { default-features = false, git = "https://github.com/darwinia-network/frontier", branch = "darwinia-v0.12.4" }
 fp-storage        = { default-features = false, git = "https://github.com/darwinia-network/frontier", branch = "darwinia-v0.12.4" }
-<<<<<<< HEAD
-=======
-pallet-evm        = { default-features = false, git = "https://github.com/darwinia-network/frontier", branch = "darwinia-v0.12.4" }
->>>>>>> 16692e32
 
 [dev-dependencies]
 # crates.io
