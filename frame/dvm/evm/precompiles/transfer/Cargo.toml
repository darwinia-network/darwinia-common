[package]
authors     = ["Darwinia Network <hello@darwinia.network>"]
description = "Withdraw precompile for EVM pallet."
edition     = "2021"
homepage    = "https://darwinia.network"
license     = "GPL-3.0"
name        = "darwinia-evm-precompile-transfer"
readme      = "README.md"
repository  = "https://github.com/darwinia-network/darwinia-common"
version     = "2.8.6"

[dependencies]
# crates.io
array-bytes    = { version = "1.4" }
codec          = { package = "parity-scale-codec", version = "2.3", default-features = false }
ethabi         = { version = "15.0", default-features = false }
ethereum-types = { version = "0.12", default-features = false }
log            = { version = "0.4" }
sha3           = { version = "0.9", default-features = false }
# darwinia-network
<<<<<<< HEAD
darwinia-ethereum = { default-features = false, path = "../../../ethereum" }
darwinia-evm      = { default-features = false, path = "../.." }
darwinia-support  = { default-features = false, path = "../../../../support" }
=======
darwinia-evm                  = { default-features = false, path = "../.." }
darwinia-evm-precompile-utils = { default-features = false, path = "../utils" }
darwinia-support              = { default-features = false, path = "../../../../support" }
>>>>>>> 9e0eff09
# paritytech
frame-support = { default-features = false, git = "https://github.com/darwinia-network/substrate", branch = "darwinia-v0.12.1" }
frame-system  = { default-features = false, git = "https://github.com/darwinia-network/substrate", branch = "darwinia-v0.12.1" }
sp-core       = { default-features = false, git = "https://github.com/darwinia-network/substrate", branch = "darwinia-v0.12.1" }
sp-std        = { default-features = false, git = "https://github.com/darwinia-network/substrate", branch = "darwinia-v0.12.1" }
# frontier
fp-evm = { default-features = false, git = "https://github.com/darwinia-network/frontier", branch = "darwinia-v0.12.1-dev" }

[dev-dependencies]
# crates.io
ethereum     = { version = "0.11.1", default-features = false, features = ["with-codec"] }
libsecp256k1 = { version = "0.5", features = ["static-context", "hmac"] }
rlp          = { version = "0.5", default-features = false }
# darwinia-network
darwinia-balances = { path = "../../../../balances" }
# paritytech
fp-self-contained            = { git = "https://github.com/darwinia-network/frontier", branch = "darwinia-v0.12.1-dev" }
sp-io                        = { git = "https://github.com/darwinia-network/substrate", branch = "darwinia-v0.12.1" }
sp-std                       = { git = "https://github.com/darwinia-network/substrate", branch = "darwinia-v0.12.1" }
sp-runtime                   = { git = "https://github.com/darwinia-network/substrate", branch = "darwinia-v0.12.1" }
pallet-timestamp             = { git = "https://github.com/darwinia-network/substrate", branch = "darwinia-v0.12.1" }
frame-system                 = { git = "https://github.com/darwinia-network/substrate", branch = "darwinia-v0.12.1" }
scale-info                   = { version = "1.0", features = ["derive"] }
pallet-evm                   = { git = "https://github.com/darwinia-network/frontier", branch = "darwinia-v0.12.1-dev" }
pallet-evm-precompile-simple = { git = "https://github.com/darwinia-network/frontier", branch = "darwinia-v0.12.1-dev" }

[features]
default = ["std"]

std = [
	# crates.io
	"codec/std",
	"ethabi/std",
	"ethereum-types/std",
	"sha3/std",
	# darwinia-network
	"darwinia-ethereum/std",
	"darwinia-evm/std",
	"darwinia-evm-precompile-utils/std",
	"darwinia-support/std",
	# paritytech
	"frame-support/std",
	"frame-system/std",
	"sp-core/std",
	"sp-std/std",
	# frontier
	"fp-evm/std",
]<|MERGE_RESOLUTION|>--- conflicted
+++ resolved
@@ -18,15 +18,10 @@
 log            = { version = "0.4" }
 sha3           = { version = "0.9", default-features = false }
 # darwinia-network
-<<<<<<< HEAD
-darwinia-ethereum = { default-features = false, path = "../../../ethereum" }
-darwinia-evm      = { default-features = false, path = "../.." }
-darwinia-support  = { default-features = false, path = "../../../../support" }
-=======
+darwinia-ethereum             = { default-features = false, path = "../../../ethereum" }
 darwinia-evm                  = { default-features = false, path = "../.." }
 darwinia-evm-precompile-utils = { default-features = false, path = "../utils" }
 darwinia-support              = { default-features = false, path = "../../../../support" }
->>>>>>> 9e0eff09
 # paritytech
 frame-support = { default-features = false, git = "https://github.com/darwinia-network/substrate", branch = "darwinia-v0.12.1" }
 frame-system  = { default-features = false, git = "https://github.com/darwinia-network/substrate", branch = "darwinia-v0.12.1" }
