--- conflicted
+++ resolved
@@ -15,39 +15,14 @@
 # darwinia-network
 darwinia-evm                  = { default-features = false, path = "../../../evm" }
 darwinia-evm-precompile-utils = { default-features = false, path = "../utils" }
-<<<<<<< HEAD
 darwinia-support              = { default-features = false, path = "../../../../support" }
 # paritytech
-frame-support = { default-features = false, git = "https://github.com/darwinia-network/substrate", branch = "darwinia-v0.12.4" }
-frame-system  = { default-features = false, git = "https://github.com/darwinia-network/substrate", branch = "darwinia-v0.12.4" }
-sp-core       = { default-features = false, git = "https://github.com/darwinia-network/substrate", branch = "darwinia-v0.12.4" }
-sp-std        = { default-features = false, git = "https://github.com/darwinia-network/substrate", branch = "darwinia-v0.12.4" }
+frame-support = { default-features = false, git = "https://github.com/darwinia-network/substrate", branch = "darwinia-v0.12.3" }
+frame-system  = { default-features = false, git = "https://github.com/darwinia-network/substrate", branch = "darwinia-v0.12.3" }
+sp-core       = { default-features = false, git = "https://github.com/darwinia-network/substrate", branch = "darwinia-v0.12.3" }
+sp-std        = { default-features = false, git = "https://github.com/darwinia-network/substrate", branch = "darwinia-v0.12.3" }
 # frontier
 fp-evm = { default-features = false, git = "https://github.com/darwinia-network/frontier", branch = "darwinia-v0.12.4" }
-
-[dev-dependencies]
-# crates.io
-ethereum     = { version = "0.11.1", default-features = false, features = ["with-codec"] }
-libsecp256k1 = { version = "0.5", features = ["static-context", "hmac"] }
-scale-info   = { version = "1.0", features = ["derive"] }
-# darwinia-network
-darwinia-balances             = { path = "../../../../balances" }
-darwinia-evm-precompile-utils = { path = "../utils", features = ["testing"] }
-darwinia-support              = { features = ["testing"], path = "../../../../support" }
-# paritytech
-frame-system     = { git = "https://github.com/darwinia-network/substrate", branch = "darwinia-v0.12.4" }
-pallet-timestamp = { git = "https://github.com/darwinia-network/substrate", branch = "darwinia-v0.12.4" }
-sp-io            = { git = "https://github.com/darwinia-network/substrate", branch = "darwinia-v0.12.4" }
-sp-runtime       = { git = "https://github.com/darwinia-network/substrate", branch = "darwinia-v0.12.4" }
-sp-std           = { git = "https://github.com/darwinia-network/substrate", branch = "darwinia-v0.12.4" }
-# frontier
-fp-self-contained            = { git = "https://github.com/darwinia-network/frontier", branch = "darwinia-v0.12.4" }
-fp-evm                   = { git = "https://github.com/darwinia-network/frontier", branch = "darwinia-v0.12.4" }
-pallet-evm-precompile-simple = { git = "https://github.com/darwinia-network/frontier", branch = "darwinia-v0.12.4" }
-=======
-# frontier
-fp-evm = { default-features = false, git = "https://github.com/darwinia-network/frontier", branch = "darwinia-v0.12.4" }
->>>>>>> 16692e32
 
 [features]
 default = ["std"]
