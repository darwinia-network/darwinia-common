--- conflicted
+++ resolved
@@ -15,12 +15,7 @@
 # darwinia-network
 darwinia-evm                  = { default-features = false, path = "../.." }
 darwinia-evm-precompile-utils = { default-features = false, path = "../utils" }
-<<<<<<< HEAD
-dp-contract                   = { default-features = false, path = "../../../../../primitives/contract" }
 pallet-fee-market             = { default-features = false, git = "https://github.com/darwinia-network/darwinia-messages-substrate", branch = "darwinia-v0.12.5" }
-=======
-pallet-fee-market             = { default-features = false, git = "https://github.com/darwinia-network/darwinia-messages-substrate", branch = "darwinia-v0.12.4" }
->>>>>>> 897125f0
 # paritytech
 frame-support = { default-features = false, git = "https://github.com/darwinia-network/substrate", branch = "darwinia-v0.12.5" }
 # frontier
