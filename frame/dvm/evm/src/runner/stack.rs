--- conflicted
+++ resolved
@@ -88,7 +88,6 @@
 			max_fee_per_gas.checked_mul(U256::from(gas_limit)).ok_or(Error::<T>::FeeOverflow)?;
 
 		let total_payment = value.checked_add(total_fee).ok_or(Error::<T>::PaymentOverflow)?;
-<<<<<<< HEAD
 		let source_account = T::RingAccountBasic::account_basic(&source);
 		// Account balance check is skipped if fee is Zero.
 		// This case is previously verified to only happen on either:
@@ -97,10 +96,6 @@
 		if total_fee > U256::zero() {
 			ensure!(source_account.balance >= total_payment, Error::<T>::BalanceLow);
 		}
-=======
-		let source_account = Pallet::<T>::account_basic(&source);
-		ensure!(source_account.balance >= total_payment, <Error<T>>::BalanceLow);
->>>>>>> 16692e32
 
 		if let Some(nonce) = nonce {
 			ensure!(source_account.nonce == nonce, <Error<T>>::InvalidNonce);
