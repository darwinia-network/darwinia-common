--- conflicted
+++ resolved
@@ -35,10 +35,6 @@
 sp-std             = { default-features = false, git = "https://github.com/darwinia-network/substrate", branch = "darwinia-v0.12.4" }
 # frontier
 fp-evm     = { default-features = false, git = "https://github.com/darwinia-network/frontier", branch = "darwinia-v0.12.4" }
-<<<<<<< HEAD
-=======
-pallet-evm = { default-features = false, git = "https://github.com/darwinia-network/frontier", branch = "darwinia-v0.12.4" }
->>>>>>> 16692e32
 
 [dev-dependencies]
 # darwinia-network
