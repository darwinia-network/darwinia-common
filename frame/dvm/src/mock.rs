// This file is part of Darwinia.
//
// Copyright (C) 2018-2021 Darwinia Network
// SPDX-License-Identifier: GPL-3.0
//
// Darwinia is free software: you can redistribute it and/or modify
// it under the terms of the GNU General Public License as published by
// the Free Software Foundation, either version 3 of the License, or
// (at your option) any later version.
//
// Darwinia is distributed in the hope that it will be useful,
// but WITHOUT ANY WARRANTY; without even the implied warranty of
// MERCHANTABILITY or FITNESS FOR A PARTICULAR PURPOSE. See the
// GNU General Public License for more details.
//
// You should have received a copy of the GNU General Public License
// along with Darwinia. If not, see <https://www.gnu.org/licenses/>.

//! Test utilities

// --- crates.io ---
use codec::{Decode, Encode};
use ethereum::{TransactionAction, TransactionSignature};
use evm::{executor::PrecompileOutput, Context, ExitError};
use rlp::*;
// --- substrate ---
use frame_support::{traits::FindAuthor, traits::GenesisBuild, ConsensusEngineId};
use frame_system::mocking::*;
use sp_core::{H160, H256, U256};
use sp_runtime::{
	testing::Header,
	traits::{BlakeTwo256, IdentityLookup},
	AccountId32, Perbill, RuntimeDebug,
};
use sp_std::prelude::*;
// --- darwinia ---
use crate::{self as dvm_ethereum, account_basic::*, *};
use darwinia_evm::{runner::stack::Runner, AddressMapping, EnsureAddressTruncated, FeeCalculator};
use darwinia_evm_precompile_simple::{ECRecover, Identity, Ripemd160, Sha256};
use darwinia_evm_precompile_transfer::Transfer;
use dp_evm::{Precompile, PrecompileSet};
use sp_std::marker::PhantomData;

darwinia_support::impl_test_account_data! {}

type Block = MockBlock<Test>;
type UncheckedExtrinsic = MockUncheckedExtrinsic<Test>;

type Balance = u64;

frame_support::parameter_types! {
	pub const BlockHashCount: u64 = 250;
	pub const MaximumBlockWeight: Weight = 1024;
	pub const MaximumBlockLength: u32 = 2 * 1024;
	pub const AvailableBlockRatio: Perbill = Perbill::from_percent(75);
}
impl frame_system::Config for Test {
	type BaseCallFilter = ();
	type BlockWeights = ();
	type BlockLength = ();
	type DbWeight = ();
	type Origin = Origin;
	type Call = Call;
	type Index = u64;
	type BlockNumber = u64;
	type Hash = H256;
	type Hashing = BlakeTwo256;
	type AccountId = AccountId32;
	type Lookup = IdentityLookup<Self::AccountId>;
	type Header = Header;
	type Event = Event;
	type BlockHashCount = ();
	type Version = ();
	type PalletInfo = PalletInfo;
	type AccountData = AccountData<Balance>;
	type OnNewAccount = ();
	type OnKilledAccount = ();
	type SystemWeightInfo = ();
	type SS58Prefix = ();
	type OnSetCode = ();
}

frame_support::parameter_types! {
	// For weight estimation, we assume that the most locks on an individual account will be 50.
	// This number may need to be adjusted in the future if this assumption no longer holds true.
	pub const MaxLocks: u32 = 10;
	pub const ExistentialDeposit: u64 = 500;
}
impl darwinia_balances::Config<RingInstance> for Test {
	type DustRemoval = ();
	type ExistentialDeposit = ExistentialDeposit;
	type AccountStore = System;
	type MaxLocks = ();
	type OtherCurrencies = ();
	type WeightInfo = ();
	type Balance = Balance;
	type Event = Event;
	type BalanceInfo = AccountData<Balance>;
}
impl darwinia_balances::Config<KtonInstance> for Test {
	type DustRemoval = ();
	type ExistentialDeposit = ExistentialDeposit;
	type AccountStore = System;
	type MaxLocks = ();
	type OtherCurrencies = ();
	type WeightInfo = ();
	type Balance = Balance;
	type Event = Event;
	type BalanceInfo = AccountData<Balance>;
}

frame_support::parameter_types! {
	pub const MinimumPeriod: u64 = 6000 / 2;
}
impl pallet_timestamp::Config for Test {
	type Moment = u64;
	type OnTimestampSet = ();
	type MinimumPeriod = MinimumPeriod;
	type WeightInfo = ();
}

pub struct FixedGasPrice;
impl FeeCalculator for FixedGasPrice {
	fn min_gas_price() -> U256 {
		1.into()
	}
}
pub struct FindAuthorTruncated;
impl FindAuthor<H160> for FindAuthorTruncated {
	fn find_author<'a, I>(_digests: I) -> Option<H160>
	where
		I: 'a + IntoIterator<Item = (ConsensusEngineId, &'a [u8])>,
	{
		Some(address_build(0).address)
	}
}
pub struct HashedAddressMapping;
impl AddressMapping<AccountId32> for HashedAddressMapping {
	fn into_account_id(address: H160) -> AccountId32 {
		let mut raw_account = [0u8; 32];

		raw_account[0..20].copy_from_slice(&address[..]);

		raw_account.into()
	}
}

frame_support::parameter_types! {
	pub const TransactionByteFee: u64 = 1;
	pub const ChainId: u64 = 42;
	pub const BlockGasLimit: U256 = U256::MAX;
}

pub struct MockPrecompiles<R>(PhantomData<R>);
impl<R> PrecompileSet for MockPrecompiles<R>
where
	R: darwinia_evm::Config,
{
	fn execute(
		address: H160,
		input: &[u8],
		target_gas: Option<u64>,
		context: &Context,
	) -> Option<Result<PrecompileOutput, ExitError>> {
		let to_address = |n: u64| -> H160 { H160::from_low_u64_be(n) };

		match address {
			// Ethereum precompiles
			_ if address == to_address(1) => Some(ECRecover::execute(input, target_gas, context)),
			_ if address == to_address(2) => Some(Sha256::execute(input, target_gas, context)),
			_ if address == to_address(3) => Some(Ripemd160::execute(input, target_gas, context)),
			_ if address == to_address(4) => Some(Identity::execute(input, target_gas, context)),
			// Darwinia precompiles
			_ if address == to_address(21) => {
				Some(<Transfer<R>>::execute(input, target_gas, context))
			}
			_ => None,
		}
	}
}

impl darwinia_evm::Config for Test {
	type FeeCalculator = FixedGasPrice;
	type GasWeightMapping = ();
	type CallOrigin = EnsureAddressTruncated<Self::AccountId>;
	type AddressMapping = HashedAddressMapping;
	type RingCurrency = Ring;
	type KtonCurrency = Kton;
	type Event = Event;
	type Precompiles = MockPrecompiles<Self>;
	type ChainId = ChainId;
	type BlockGasLimit = BlockGasLimit;
	type FindAuthor = FindAuthorTruncated;
	type BlockHashMapping = EthereumBlockHashMapping<Self>;
	type Runner = Runner<Self>;
	type RingAccountBasic = DvmAccountBasic<Self, Ring, RingRemainBalance>;
	type KtonAccountBasic = DvmAccountBasic<Self, Kton, KtonRemainBalance>;
	type IssuingHandler = ();
}

impl dvm_ethereum::Config for Test {
<<<<<<< HEAD
	type Event = Event;
	type FindAuthor = EthereumFindAuthor;
=======
	type Event = ();
>>>>>>> 2619efc5
	type StateRoot = IntermediateStateRoot;
	type RingCurrency = Ring;
	type KtonCurrency = Kton;
}

frame_support::construct_runtime! {
	pub enum Test where
		Block = Block,
		NodeBlock = Block,
		UncheckedExtrinsic = UncheckedExtrinsic,
	{
		System: frame_system::{Pallet, Call, Config, Storage, Event<T>},
		Timestamp: pallet_timestamp::{Pallet, Call, Storage},
		Ring: darwinia_balances::<Instance1>::{Pallet, Call, Storage, Config<T>, Event<T>},
		Kton: darwinia_balances::<Instance2>::{Pallet, Call, Storage, Config<T>, Event<T>},
		EVM: darwinia_evm::{Pallet, Call, Storage, Config, Event<T>},
		Ethereum: dvm_ethereum::{Pallet, Call, Storage, Config, Event},
	}
}

pub struct AccountInfo {
	pub address: H160,
	pub account_id: AccountId32,
	pub private_key: H256,
}

pub struct UnsignedTransaction {
	pub nonce: U256,
	pub gas_price: U256,
	pub gas_limit: U256,
	pub action: TransactionAction,
	pub value: U256,
	pub input: Vec<u8>,
}
impl UnsignedTransaction {
	fn signing_rlp_append(&self, s: &mut RlpStream) {
		s.begin_list(9);
		s.append(&self.nonce);
		s.append(&self.gas_price);
		s.append(&self.gas_limit);
		s.append(&self.action);
		s.append(&self.value);
		s.append(&self.input);
		s.append(&ChainId::get());
		s.append(&0u8);
		s.append(&0u8);
	}

	fn signing_hash(&self) -> H256 {
		let mut stream = RlpStream::new();
		self.signing_rlp_append(&mut stream);
		H256::from_slice(&Keccak256::digest(&stream.out()).as_slice())
	}

	pub fn sign(&self, key: &H256) -> Transaction {
		let hash = self.signing_hash();
		let msg = libsecp256k1::Message::parse(hash.as_fixed_bytes());
		let s = libsecp256k1::sign(
			&msg,
			&libsecp256k1::SecretKey::parse_slice(&key[..]).unwrap(),
		);
		let sig = s.0.serialize();

		let sig = TransactionSignature::new(
			s.1.serialize() as u64 % 2 + ChainId::get() * 2 + 35,
			H256::from_slice(&sig[0..32]),
			H256::from_slice(&sig[32..64]),
		)
		.unwrap();

		Transaction {
			nonce: self.nonce,
			gas_price: self.gas_price,
			gas_limit: self.gas_limit,
			action: self.action,
			value: self.value,
			input: self.input.clone(),
			signature: sig,
		}
	}
}

fn address_build(seed: u8) -> AccountInfo {
	let raw_private_key = [seed + 1; 32];
	let secret_key = libsecp256k1::SecretKey::parse_slice(&raw_private_key).unwrap();
	let raw_public_key = &libsecp256k1::PublicKey::from_secret_key(&secret_key).serialize()[1..65];
	let raw_address = {
		let mut s = [0; 20];

		s.copy_from_slice(&Keccak256::digest(raw_public_key)[12..]);

		s
	};
	let raw_account = {
		let mut s = [0; 32];

		s[..20].copy_from_slice(&raw_address);

		s
	};

	AccountInfo {
		private_key: raw_private_key.into(),
		account_id: raw_account.into(),
		address: raw_address.into(),
	}
}

// This function basically just builds a genesis storage key/value store according to
// our desired mockup.
pub fn new_test_ext(accounts_len: usize) -> (Vec<AccountInfo>, sp_io::TestExternalities) {
	// sc_cli::init_logger("");
	let mut t = frame_system::GenesisConfig::default()
		.build_storage::<Test>()
		.unwrap();

	let pairs = (0..accounts_len)
		.map(|i| address_build(i as u8))
		.collect::<Vec<_>>();

	let balances: Vec<_> = (0..accounts_len)
		.map(|i| (pairs[i].account_id.clone(), 100_000_000_000))
		.collect();

	darwinia_balances::GenesisConfig::<Test, RingInstance> { balances }
		.assimilate_storage(&mut t)
		.unwrap();
	let mut ext = sp_io::TestExternalities::new(t);
	ext.execute_with(|| System::set_block_number(1));

	(pairs, ext.into())
}

pub fn contract_address(sender: H160, nonce: u64) -> H160 {
	let mut rlp = RlpStream::new_list(2);
	rlp.append(&sender);
	rlp.append(&nonce);

	H160::from_slice(&Keccak256::digest(&rlp.out())[12..])
}

pub fn storage_address(sender: H160, slot: H256) -> H256 {
	H256::from_slice(&Keccak256::digest(
		[&H256::from(sender)[..], &slot[..]].concat().as_slice(),
	))
}<|MERGE_RESOLUTION|>--- conflicted
+++ resolved
@@ -199,12 +199,8 @@
 }
 
 impl dvm_ethereum::Config for Test {
-<<<<<<< HEAD
 	type Event = Event;
 	type FindAuthor = EthereumFindAuthor;
-=======
-	type Event = ();
->>>>>>> 2619efc5
 	type StateRoot = IntermediateStateRoot;
 	type RingCurrency = Ring;
 	type KtonCurrency = Kton;
