// Copyright 2017-2020 Parity Technologies (UK) Ltd.
// This file is part of Frontier.

// Substrate is free software: you can redistribute it and/or modify
// it under the terms of the GNU General Public License as published by
// the Free Software Foundation, either version 3 of the License, or
// (at your option) any later version.

// Substrate is distributed in the hope that it will be useful,
// but WITHOUT ANY WARRANTY; without even the implied warranty of
// MERCHANTABILITY or FITNESS FOR A PARTICULAR PURPOSE.	 See the
// GNU General Public License for more details.

// You should have received a copy of the GNU General Public License
// along with Substrate. If not, see <http://www.gnu.org/licenses/>.

//! Test utilities

use super::*;
use crate::account_basic::DVMAccountBasicMapping;
<<<<<<< HEAD
use crate::{Config, IntermediateStateRoot, Module};
=======
use crate::{IntermediateStateRoot, Module, Trait};
>>>>>>> c832068d
use darwinia_evm::{AddressMapping, EnsureAddressTruncated, FeeCalculator};
use ethereum::{TransactionAction, TransactionSignature};
use frame_support::{impl_outer_origin, parameter_types, ConsensusEngineId};
use rlp::*;
use sp_core::{H160, H256, U256};
use sp_runtime::AccountId32;
use sp_runtime::{
	testing::Header,
	traits::{BlakeTwo256, IdentityLookup},
	ModuleId, RuntimeDebug,
};

use codec::{Decode, Encode};

impl_outer_origin! {
	pub enum Origin for Test where system = frame_system {}
}
darwinia_support::impl_test_account_data! {}

type Balance = u64;

// For testing the pallet, we construct most of a mock runtime. This means
// first constructing a configuration type (`Test`) which `impl`s each of the
// configuration traits of pallets we want to use.
#[derive(Clone, Eq, PartialEq)]
pub struct Test;
<<<<<<< HEAD

impl frame_system::Config for Test {
=======
parameter_types! {
	pub const BlockHashCount: u64 = 250;
	pub const MaximumBlockWeight: Weight = 1024;
	pub const MaximumBlockLength: u32 = 2 * 1024;
	pub const AvailableBlockRatio: Perbill = Perbill::from_percent(75);
}

impl frame_system::Trait for Test {
>>>>>>> c832068d
	type BaseCallFilter = ();
	type BlockWeights = ();
	type BlockLength = ();
	type DbWeight = ();
	type Origin = Origin;
	type Call = ();
	type Index = u64;
	type BlockNumber = u64;
	type Hash = H256;
	type Hashing = BlakeTwo256;
	type AccountId = AccountId32;
	type Lookup = IdentityLookup<Self::AccountId>;
	type Header = Header;
	type Event = ();
	type BlockHashCount = ();
	type Version = ();
	type PalletInfo = ();
	type AccountData = AccountData<Balance>;
	type OnNewAccount = ();
	type OnKilledAccount = ();
	type SystemWeightInfo = ();
	type SS58Prefix = ();
}

parameter_types! {
	// For weight estimation, we assume that the most locks on an individual account will be 50.
	// This number may need to be adjusted in the future if this assumption no longer holds true.
	pub const MaxLocks: u32 = 10;
	pub const ExistentialDeposit: u64 = 500;
}

impl darwinia_balances::Config<RingInstance> for Test {
	type DustRemoval = ();
	type ExistentialDeposit = ExistentialDeposit;
	type AccountStore = System;
	type MaxLocks = ();
	type OtherCurrencies = ();
	type WeightInfo = ();
	type Balance = Balance;
	type Event = ();
	type BalanceInfo = AccountData<Balance>;
}

impl darwinia_balances::Trait<KtonInstance> for Test {
	type DustRemoval = ();
	type ExistentialDeposit = ExistentialDeposit;
	type AccountStore = System;
	type MaxLocks = ();
	type OtherCurrencies = ();
	type WeightInfo = ();
	type Balance = Balance;
	type Event = ();
	type BalanceInfo = AccountData<Balance>;
}

parameter_types! {
	pub const MinimumPeriod: u64 = 6000 / 2;
}

impl pallet_timestamp::Config for Test {
	type Moment = u64;
	type OnTimestampSet = ();
	type MinimumPeriod = MinimumPeriod;
	type WeightInfo = ();
}

pub struct FixedGasPrice;
impl FeeCalculator for FixedGasPrice {
	fn min_gas_price() -> U256 {
		1.into()
	}
}

pub struct EthereumFindAuthor;
impl FindAuthor<H160> for EthereumFindAuthor {
	fn find_author<'a, I>(_digests: I) -> Option<H160>
	where
		I: 'a + IntoIterator<Item = (ConsensusEngineId, &'a [u8])>,
	{
		Some(address_build(0).address)
	}
}

parameter_types! {
	pub const TransactionByteFee: u64 = 1;
	pub const ChainId: u64 = 42;
	pub const EVMModuleId: ModuleId = ModuleId(*b"py/evmpa");
}

pub struct HashedAddressMapping;

impl AddressMapping<AccountId32> for HashedAddressMapping {
	fn into_account_id(address: H160) -> AccountId32 {
		let mut data = [0u8; 32];
		data[0..20].copy_from_slice(&address[..]);
		AccountId32::from(Into::<[u8; 32]>::into(data))
	}
}

impl darwinia_evm::Config for Test {
	type FeeCalculator = FixedGasPrice;
	type GasWeightMapping = ();
	type CallOrigin = EnsureAddressTruncated;
	type WithdrawOrigin = EnsureAddressTruncated;
	type AddressMapping = HashedAddressMapping;
	type RingCurrency = Ring;
	type KtonCurrency = Kton;
	type Event = ();
	type Precompiles = darwinia_evm_precompile::DarwiniaPrecompiles<Self>;
	type ChainId = ChainId;
	type Runner = darwinia_evm::runner::stack::Runner<Self>;
	type AccountBasicMapping = DVMAccountBasicMapping<Self>;
}

parameter_types! {
	pub const BlockGasLimit: U256 = U256::MAX;
}

<<<<<<< HEAD
impl Config for Test {
=======
impl Trait for Test {
>>>>>>> c832068d
	type Event = ();
	type FindAuthor = EthereumFindAuthor;
	type StateRoot = IntermediateStateRoot;
	type BlockGasLimit = BlockGasLimit;
	type AddressMapping = HashedAddressMapping;
	type RingCurrency = Ring;
}

pub type System = frame_system::Module<Test>;
pub type Ring = darwinia_balances::Module<Test, RingInstance>;
pub type Kton = darwinia_balances::Module<Test, KtonInstance>;
pub type Ethereum = Module<Test>;
pub type Evm = darwinia_evm::Module<Test>;

pub struct AccountInfo {
	pub address: H160,
	pub account_id: AccountId32,
	pub private_key: H256,
}

fn address_build(seed: u8) -> AccountInfo {
	let private_key = H256::from_slice(&[(seed + 1) as u8; 32]); //H256::from_low_u64_be((i + 1) as u64);
	let secret_key = secp256k1::SecretKey::parse_slice(&private_key[..]).unwrap();
	let public_key = &secp256k1::PublicKey::from_secret_key(&secret_key).serialize()[1..65];
	let address = H160::from(H256::from_slice(&Keccak256::digest(public_key)[..]));

	let mut data = [0u8; 32];
	data[0..20].copy_from_slice(&address[..]);

	AccountInfo {
		private_key,
		account_id: AccountId32::from(Into::<[u8; 32]>::into(data)),
		address,
	}
}

// This function basically just builds a genesis storage key/value store according to
// our desired mockup.
pub fn new_test_ext(accounts_len: usize) -> (Vec<AccountInfo>, sp_io::TestExternalities) {
	// sc_cli::init_logger("");
	let mut ext = frame_system::GenesisConfig::default()
		.build_storage::<Test>()
		.unwrap();

	let pairs = (0..accounts_len)
		.map(|i| address_build(i as u8))
		.collect::<Vec<_>>();

	let balances: Vec<_> = (0..accounts_len)
		.map(|i| (pairs[i].account_id.clone(), 100_000_000_000))
		.collect();

	RingConfig { balances }
		.assimilate_storage(&mut ext)
		.unwrap();

	(pairs, ext.into())
}

pub fn contract_address(sender: H160, nonce: u64) -> H160 {
	let mut rlp = RlpStream::new_list(2);
	rlp.append(&sender);
	rlp.append(&nonce);

	H160::from_slice(&Keccak256::digest(rlp.out().as_slice())[12..])
}

pub fn storage_address(sender: H160, slot: H256) -> H256 {
	H256::from_slice(&Keccak256::digest(
		[&H256::from(sender)[..], &slot[..]].concat().as_slice(),
	))
}

pub struct UnsignedTransaction {
	pub nonce: U256,
	pub gas_price: U256,
	pub gas_limit: U256,
	pub action: TransactionAction,
	pub value: U256,
	pub input: Vec<u8>,
}

impl UnsignedTransaction {
	fn signing_rlp_append(&self, s: &mut RlpStream) {
		s.begin_list(9);
		s.append(&self.nonce);
		s.append(&self.gas_price);
		s.append(&self.gas_limit);
		s.append(&self.action);
		s.append(&self.value);
		s.append(&self.input);
		s.append(&ChainId::get());
		s.append(&0u8);
		s.append(&0u8);
	}

	fn signing_hash(&self) -> H256 {
		let mut stream = RlpStream::new();
		self.signing_rlp_append(&mut stream);
		H256::from_slice(&Keccak256::digest(&stream.drain()).as_slice())
	}

	pub fn sign(&self, key: &H256) -> Transaction {
		let hash = self.signing_hash();
		let msg = secp256k1::Message::parse(hash.as_fixed_bytes());
		let s = secp256k1::sign(&msg, &secp256k1::SecretKey::parse_slice(&key[..]).unwrap());
		let sig = s.0.serialize();

		let sig = TransactionSignature::new(
			s.1.serialize() as u64 % 2 + ChainId::get() * 2 + 35,
			H256::from_slice(&sig[0..32]),
			H256::from_slice(&sig[32..64]),
		)
		.unwrap();

		Transaction {
			nonce: self.nonce,
			gas_price: self.gas_price,
			gas_limit: self.gas_limit,
			action: self.action,
			value: self.value,
			input: self.input.clone(),
			signature: sig,
		}
	}
}<|MERGE_RESOLUTION|>--- conflicted
+++ resolved
@@ -18,11 +18,7 @@
 
 use super::*;
 use crate::account_basic::DVMAccountBasicMapping;
-<<<<<<< HEAD
-use crate::{Config, IntermediateStateRoot, Module};
-=======
 use crate::{IntermediateStateRoot, Module, Trait};
->>>>>>> c832068d
 use darwinia_evm::{AddressMapping, EnsureAddressTruncated, FeeCalculator};
 use ethereum::{TransactionAction, TransactionSignature};
 use frame_support::{impl_outer_origin, parameter_types, ConsensusEngineId};
@@ -49,10 +45,6 @@
 // configuration traits of pallets we want to use.
 #[derive(Clone, Eq, PartialEq)]
 pub struct Test;
-<<<<<<< HEAD
-
-impl frame_system::Config for Test {
-=======
 parameter_types! {
 	pub const BlockHashCount: u64 = 250;
 	pub const MaximumBlockWeight: Weight = 1024;
@@ -61,7 +53,6 @@
 }
 
 impl frame_system::Trait for Test {
->>>>>>> c832068d
 	type BaseCallFilter = ();
 	type BlockWeights = ();
 	type BlockLength = ();
@@ -180,11 +171,7 @@
 	pub const BlockGasLimit: U256 = U256::MAX;
 }
 
-<<<<<<< HEAD
 impl Config for Test {
-=======
-impl Trait for Test {
->>>>>>> c832068d
 	type Event = ();
 	type FindAuthor = EthereumFindAuthor;
 	type StateRoot = IntermediateStateRoot;
@@ -206,7 +193,7 @@
 }
 
 fn address_build(seed: u8) -> AccountInfo {
-	let private_key = H256::from_slice(&[(seed + 1) as u8; 32]); //H256::from_low_u64_be((i + 1) as u64);
+	let private_key = H256::from_slice(&[(seed + 1) as u8; 32]); //H256::from_lowdarwinia_balances::GenesisConfig::<Test, RingInstance> + 1) as u64);
 	let secret_key = secp256k1::SecretKey::parse_slice(&private_key[..]).unwrap();
 	let public_key = &secp256k1::PublicKey::from_secret_key(&secret_key).serialize()[1..65];
 	let address = H160::from(H256::from_slice(&Keccak256::digest(public_key)[..]));
