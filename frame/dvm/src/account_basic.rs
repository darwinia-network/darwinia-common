use darwinia_evm::{Account as EVMAccount, AccountBasicMapping, AddressMapping};
use frame_support::traits::Currency;
use sp_core::{H160, U256};
use sp_runtime::{
	traits::{UniqueSaturatedFrom, UniqueSaturatedInto},
	SaturatedConversion,
};

pub struct DVMAccountBasicMapping<T>(sp_std::marker::PhantomData<T>);

impl<T: crate::Config + darwinia_balances::Config<darwinia_balances::Instance0>> AccountBasicMapping
	for DVMAccountBasicMapping<T>
{
	/// Get the account basic in EVM format.
	fn account_basic(address: &H160) -> EVMAccount {
		let account_id = <T as darwinia_evm::Config>::AddressMapping::into_account_id(*address);
		let nonce = frame_system::Module::<T>::account_nonce(&account_id);
		let helper = U256::from(10)
			.checked_pow(U256::from(9))
			.unwrap_or(U256::from(0));

<<<<<<< HEAD
		// Get balance from T::Currency
		let balance: U256 = T::Currency::free_balance(&account_id)
=======
		// Get balance from <T as darwinia_evm::Trait>::RingCurrency
		let balance: U256 = <T as darwinia_evm::Trait>::RingCurrency::free_balance(&account_id)
>>>>>>> c832068d
			.saturated_into::<u128>()
			.into();

		// Get remaining balance from dvm
		let remaining_balance: U256 = crate::Module::<T>::remaining_balance(&account_id)
			.saturated_into::<u128>()
			.into();

		// Final balance = balance * 10^9 + remaining_balance
		let final_balance = U256::from(balance * helper)
			.checked_add(remaining_balance)
			.unwrap_or_default();

		EVMAccount {
			nonce: nonce.saturated_into::<u128>().into(),
			balance: final_balance,
		}
	}

	/// Mutate the basic account
	fn mutate_account_basic(address: &H160, new: EVMAccount) {
		let account_id = <T as darwinia_evm::Config>::AddressMapping::into_account_id(*address);
		let current = T::AccountBasicMapping::account_basic(address);
		let helper = U256::from(10)
			.checked_pow(U256::from(9))
			.unwrap_or(U256::MAX);
		let dvm_balance: U256 = crate::Module::<T>::remaining_balance(&account_id)
			.saturated_into::<u128>()
			.into();

		if current.nonce < new.nonce {
			// ASSUME: in one single EVM transaction, the nonce will not increase more than
			// `u128::max_value()`.
			for _ in 0..(new.nonce - current.nonce).low_u128() {
				frame_system::Module::<T>::inc_account_nonce(&account_id);
			}
		}

		if current.balance > new.balance {
			let diff = current.balance - new.balance;
			let (diff_balance, diff_remaining_balance) = diff.div_mod(helper);
			// If the dvm storage < diff remaining balance, we can not do sub operation directly.
			// Otherwise, slash <T as darwinia_evm::Trait>::RingCurrency, dec dvm storage balance directly.
			if dvm_balance < diff_remaining_balance {
				let remaining_balance = dvm_balance
					.saturating_add(U256::from(1) * helper)
					.saturating_sub(diff_remaining_balance);

				<T as darwinia_evm::Trait>::RingCurrency::slash(
					&account_id,
					(diff_balance + 1).low_u128().unique_saturated_into(),
				);
				let value = <T as darwinia_balances::Config<darwinia_balances::Instance0>>::Balance::unique_saturated_from(
					remaining_balance.low_u128(),
				);
				crate::Module::<T>::set_remaining_balance(&account_id, value);
			} else {
<<<<<<< HEAD
				T::Currency::slash(&account_id, diff_balance.low_u128().unique_saturated_into());
				let value = <T as darwinia_balances::Config<darwinia_balances::Instance0>>::Balance::unique_saturated_from(
=======
				<T as darwinia_evm::Trait>::RingCurrency::slash(
					&account_id,
					diff_balance.low_u128().unique_saturated_into(),
				);
				let value = <T as darwinia_balances::Trait<darwinia_balances::Instance0>>::Balance::unique_saturated_from(
>>>>>>> c832068d
					diff_remaining_balance.low_u128(),
				);
				crate::Module::<T>::dec_remain_balance(&account_id, value);
			}
		} else if current.balance < new.balance {
			let diff = new.balance - current.balance;
			let (diff_balance, diff_remaining_balance) = diff.div_mod(helper);

			// If dvm storage balance + diff remaining balance > helper, we must update <T as darwinia_evm::Trait>::RingCurrency balance.
			if dvm_balance + diff_remaining_balance >= helper {
				let remaining_balance = dvm_balance + diff_remaining_balance - helper;

				<T as darwinia_evm::Trait>::RingCurrency::deposit_creating(
					&account_id,
					(diff_balance + 1).low_u128().unique_saturated_into(),
				);
				let value = <T as darwinia_balances::Config<darwinia_balances::Instance0>>::Balance::unique_saturated_from(
					remaining_balance.low_u128(),
				);
				crate::Module::<T>::set_remaining_balance(&account_id, value);
			} else {
				<T as darwinia_evm::Trait>::RingCurrency::deposit_creating(
					&account_id,
					diff_balance.low_u128().unique_saturated_into(),
				);
				let value = <T as darwinia_balances::Config<darwinia_balances::Instance0>>::Balance::unique_saturated_from(
					diff_remaining_balance.low_u128(),
				);
				crate::Module::<T>::inc_remain_balance(&account_id, value);
			}
		}
	}
}<|MERGE_RESOLUTION|>--- conflicted
+++ resolved
@@ -19,13 +19,8 @@
 			.checked_pow(U256::from(9))
 			.unwrap_or(U256::from(0));
 
-<<<<<<< HEAD
-		// Get balance from T::Currency
-		let balance: U256 = T::Currency::free_balance(&account_id)
-=======
-		// Get balance from <T as darwinia_evm::Trait>::RingCurrency
-		let balance: U256 = <T as darwinia_evm::Trait>::RingCurrency::free_balance(&account_id)
->>>>>>> c832068d
+		// Get balance from <T as darwinia_evm::Config>::RingCurrency
+		let balance: U256 = <T as darwinia_evm::Config>::RingCurrency::free_balance(&account_id)
 			.saturated_into::<u128>()
 			.into();
 
@@ -68,13 +63,13 @@
 			let diff = current.balance - new.balance;
 			let (diff_balance, diff_remaining_balance) = diff.div_mod(helper);
 			// If the dvm storage < diff remaining balance, we can not do sub operation directly.
-			// Otherwise, slash <T as darwinia_evm::Trait>::RingCurrency, dec dvm storage balance directly.
+			// Otherwise, slash <T as darwinia_evm::Config>::RingCurrency, dec dvm storage balance directly.
 			if dvm_balance < diff_remaining_balance {
 				let remaining_balance = dvm_balance
 					.saturating_add(U256::from(1) * helper)
 					.saturating_sub(diff_remaining_balance);
 
-				<T as darwinia_evm::Trait>::RingCurrency::slash(
+				<T as darwinia_evm::Config>::RingCurrency::slash(
 					&account_id,
 					(diff_balance + 1).low_u128().unique_saturated_into(),
 				);
@@ -83,16 +78,11 @@
 				);
 				crate::Module::<T>::set_remaining_balance(&account_id, value);
 			} else {
-<<<<<<< HEAD
-				T::Currency::slash(&account_id, diff_balance.low_u128().unique_saturated_into());
-				let value = <T as darwinia_balances::Config<darwinia_balances::Instance0>>::Balance::unique_saturated_from(
-=======
-				<T as darwinia_evm::Trait>::RingCurrency::slash(
+				<T as darwinia_evm::Config>::RingCurrency::slash(
 					&account_id,
 					diff_balance.low_u128().unique_saturated_into(),
 				);
-				let value = <T as darwinia_balances::Trait<darwinia_balances::Instance0>>::Balance::unique_saturated_from(
->>>>>>> c832068d
+				let value = <T as darwinia_balances::Config<darwinia_balances::Instance0>>::Balance::unique_saturated_from(
 					diff_remaining_balance.low_u128(),
 				);
 				crate::Module::<T>::dec_remain_balance(&account_id, value);
@@ -101,11 +91,11 @@
 			let diff = new.balance - current.balance;
 			let (diff_balance, diff_remaining_balance) = diff.div_mod(helper);
 
-			// If dvm storage balance + diff remaining balance > helper, we must update <T as darwinia_evm::Trait>::RingCurrency balance.
+			// If dvm storage balance + diff remaining balance > helper, we must update <T as darwinia_evm::Config>::RingCurrency balance.
 			if dvm_balance + diff_remaining_balance >= helper {
 				let remaining_balance = dvm_balance + diff_remaining_balance - helper;
 
-				<T as darwinia_evm::Trait>::RingCurrency::deposit_creating(
+				<T as darwinia_evm::Config>::RingCurrency::deposit_creating(
 					&account_id,
 					(diff_balance + 1).low_u128().unique_saturated_into(),
 				);
@@ -114,7 +104,7 @@
 				);
 				crate::Module::<T>::set_remaining_balance(&account_id, value);
 			} else {
-				<T as darwinia_evm::Trait>::RingCurrency::deposit_creating(
+				<T as darwinia_evm::Config>::RingCurrency::deposit_creating(
 					&account_id,
 					diff_balance.low_u128().unique_saturated_into(),
 				);
