// Copyright 2017-2020 Parity Technologies (UK) Ltd.
// This file is part of Frontier.

// Substrate is free software: you can redistribute it and/or modify
// it under the terms of the GNU General Public License as published by
// the Free Software Foundation, either version 3 of the License, or
// (at your option) any later version.

// Substrate is distributed in the hope that it will be useful,
// but WITHOUT ANY WARRANTY; without even the implied warranty of
// MERCHANTABILITY or FITNESS FOR A PARTICULAR PURPOSE. See the
// GNU General Public License for more details.

// You should have received a copy of the GNU General Public License
// along with Substrate. If not, see <http://www.gnu.org/licenses/>.

//! # Ethereum pallet
//!
//! The Ethereum pallet works together with EVM pallet to provide full emulation
//! for Ethereum block processing.

// Ensure we're `no_std` when compiling for Wasm.
#![cfg_attr(not(feature = "std"), no_std)]

// --- darwinia ---
use darwinia_evm::{AccountBasicMapping, FeeCalculator, GasWeightMapping, Runner};
use dp_consensus::{PostLog, PreLog, FRONTIER_ENGINE_ID};
use dp_evm::CallOrCreateInfo;
#[cfg(feature = "std")]
use dp_storage::PALLET_ETHEREUM_SCHEMA;
pub use dvm_rpc_runtime_api::TransactionStatus;
// --- substrate ---
use frame_support::ensure;
use frame_support::traits::Currency;
use frame_support::{
	decl_error, decl_event, decl_module, decl_storage, dispatch::DispatchResultWithPostInfo,
	traits::FindAuthor, traits::Get, weights::Weight,
};
use frame_system::ensure_none;
use sp_runtime::{
	generic::DigestItem,
	traits::{Saturating, UniqueSaturatedInto},
	transaction_validity::{
		InvalidTransaction, TransactionSource, TransactionValidity, ValidTransactionBuilder,
	},
	DispatchError,
};
use sp_std::prelude::*;
// --- std ---
use codec::{Decode, Encode};
pub use ethereum::{
	Block, Log, Receipt, Transaction, TransactionAction, TransactionMessage, TransactionSignature,
};
use ethereum_types::{Bloom, BloomInput, H160, H256, H64, U256};
use evm::ExitReason;
use sha3::{Digest, Keccak256};

use darwinia_support::traits::DvmRawTransactor as DvmRawTransactorT;

#[cfg(all(feature = "std", test))]
mod tests;

pub mod account_basic;
#[cfg(all(feature = "std", test))]
mod mock;

#[derive(Eq, PartialEq, Clone, sp_runtime::RuntimeDebug)]
pub enum ReturnValue {
	Bytes(Vec<u8>),
	Hash(H160),
}

/// The schema version for Pallet Ethereum's storage
#[derive(Clone, Debug, Encode, Decode, PartialEq, Eq, PartialOrd, Ord)]
pub enum EthereumStorageSchema {
	Undefined,
	V1,
}

impl Default for EthereumStorageSchema {
	fn default() -> Self {
		Self::Undefined
	}
}

/// A type alias for the balance type from this pallet's point of view.
type AccountId<T> = <T as frame_system::Config>::AccountId;
type RingCurrency<T> = <T as Config>::RingCurrency;
type RingBalance<T> = <RingCurrency<T> as Currency<AccountId<T>>>::Balance;

pub struct IntermediateStateRoot;

impl Get<H256> for IntermediateStateRoot {
	fn get() -> H256 {
		H256::decode(&mut &sp_io::storage::root()[..])
			.expect("Node is configured to use the same hash; qed")
	}
}

/// Config for Ethereum pallet.
pub trait Config:
	frame_system::Config<Hash = H256> + pallet_timestamp::Config + darwinia_evm::Config
{
	/// The overarching event type.
	type Event: From<Event> + Into<<Self as frame_system::Config>::Event>;
	/// Find author for Ethereum.
	type FindAuthor: FindAuthor<H160>;
	/// How Ethereum state root is calculated.
	type StateRoot: Get<H256>;
	/// The block gas limit. Can be a simple constant, or an adjustment algorithm in another pallet.
	type BlockGasLimit: Get<U256>;
	// Balance module
	type RingCurrency: Currency<Self::AccountId>;
}

decl_storage! {
	trait Store for Module<T: Config> as Ethereum {
		/// Current building block's transactions and receipts.
		Pending: Vec<(ethereum::Transaction, TransactionStatus, ethereum::Receipt)>;

		/// The current Ethereum block.
		CurrentBlock: Option<ethereum::Block>;
		/// The current Ethereum receipts.
		CurrentReceipts: Option<Vec<ethereum::Receipt>>;
		/// The current transaction statuses.
		CurrentTransactionStatuses: Option<Vec<TransactionStatus>>;
		/// Remaining balance for account
		RemainingBalance get(fn get_remaining_balances): map hasher(blake2_128_concat) T::AccountId => RingBalance<T>;
	}
	add_extra_genesis {
		build(|_config: &GenesisConfig| {
			<Module<T>>::store_block(false);

			// Initialize the storage schema at the well known key.
			frame_support::storage::unhashed::put::<EthereumStorageSchema>(&PALLET_ETHEREUM_SCHEMA, &EthereumStorageSchema::V1);
		});
	}
}

decl_event!(
	/// Ethereum pallet events.
	pub enum Event {
		/// An ethereum transaction was successfully executed. [from, to/contract_address, transaction_hash, exit_reason]
		Executed(H160, H160, H256, ExitReason),
	}
);

decl_error! {
	/// Ethereum pallet errors.
	pub enum Error for Module<T: Config> {
		/// Signature is invalid.
		InvalidSignature,
		/// Pre-log is present, therefore transact is not allowed.
		PreLogExists,
		/// Call return create result
		InvalidCallResultType,
	}
}

decl_module! {
	/// Ethereum pallet module.
	pub struct Module<T: Config> for enum Call where origin: T::Origin {
		/// Deposit one of this pallet's events by using the default implementation.
		fn deposit_event() = default;

		/// Transact an Ethereum transaction.
		#[weight = <T as darwinia_evm::Config>::GasWeightMapping::gas_to_weight(transaction.gas_limit.unique_saturated_into())]
		fn transact(origin, transaction: ethereum::Transaction) -> DispatchResultWithPostInfo {
			ensure_none(origin)?;

<<<<<<< HEAD
			ensure!(
				dp_consensus::find_pre_log(&frame_system::Module::<T>::digest()).is_err(),
				Error::<T>::PreLogExists,
			);

			let source = Self::recover_signer(&transaction)
				.ok_or_else(|| Error::<T>::InvalidSignature)?;
			Self::raw_transact(source, transaction)
=======
			Self::do_transact(transaction)
>>>>>>> 77453420
		}

		fn on_finalize(_block_number: T::BlockNumber) {
			<Module<T>>::store_block(
				dp_consensus::find_pre_log(&<frame_system::Pallet<T>>::digest()).is_err(),
			);
		}

		fn on_initialize(_block_number: T::BlockNumber) -> Weight {
			Pending::kill();
			if let Ok(log) = dp_consensus::find_pre_log(&<frame_system::Pallet<T>>::digest()) {
				let PreLog::Block(block) = log;

				for transaction in block.transactions {
					Self::do_transact(transaction).expect("pre-block transaction verification failed; the block cannot be built");
				}
			}
			0
		}
	}
}

#[repr(u8)]
enum TransactionValidationError {
	#[allow(dead_code)]
	UnknownError,
	InvalidChainId,
	InvalidSignature,
}

impl<T: Config> frame_support::unsigned::ValidateUnsigned for Module<T> {
	type Call = Call<T>;

	fn validate_unsigned(_source: TransactionSource, call: &Self::Call) -> TransactionValidity {
		if let Call::transact(transaction) = call {
			if let Some(chain_id) = transaction.signature.chain_id() {
				if chain_id != T::ChainId::get() {
					return InvalidTransaction::Custom(
						TransactionValidationError::InvalidChainId as u8,
					)
					.into();
				}
			}

			let origin = Self::recover_signer(&transaction).ok_or_else(|| {
				InvalidTransaction::Custom(TransactionValidationError::InvalidSignature as u8)
			})?;

			let account_data =
				<T as darwinia_evm::Config>::AccountBasicMapping::account_basic(&origin);

			if transaction.nonce < account_data.nonce {
				return InvalidTransaction::Stale.into();
			}

			let fee = transaction.gas_price.saturating_mul(transaction.gas_limit);
			let total_payment = transaction.value.saturating_add(fee);
			if account_data.balance < total_payment {
				return InvalidTransaction::Payment.into();
			}

			if transaction.gas_price < T::FeeCalculator::min_gas_price() {
				return InvalidTransaction::Payment.into();
			}

			let mut builder =
				ValidTransactionBuilder::default().and_provides((origin, transaction.nonce));

			if transaction.nonce > account_data.nonce {
				if let Some(prev_nonce) = transaction.nonce.checked_sub(1.into()) {
					builder = builder.and_requires((origin, prev_nonce))
				}
			}

			builder.build()
		} else {
			Err(InvalidTransaction::Call.into())
		}
	}
}

impl<T: Config> Module<T> {
	fn recover_signer(transaction: &ethereum::Transaction) -> Option<H160> {
		let mut sig = [0u8; 65];
		let mut msg = [0u8; 32];
		sig[0..32].copy_from_slice(&transaction.signature.r()[..]);
		sig[32..64].copy_from_slice(&transaction.signature.s()[..]);
		sig[64] = transaction.signature.standard_v();
		msg.copy_from_slice(&TransactionMessage::from(transaction.clone()).hash()[..]);

		let pubkey = sp_io::crypto::secp256k1_ecdsa_recover(&sig, &msg).ok()?;
		Some(H160::from(H256::from_slice(
			Keccak256::digest(&pubkey).as_slice(),
		)))
	}

	fn store_block(post_log: bool) {
		let mut transactions = Vec::new();
		let mut statuses = Vec::new();
		let mut receipts = Vec::new();
		let mut logs_bloom = Bloom::default();
		for (transaction, status, receipt) in Pending::get() {
			transactions.push(transaction);
			statuses.push(status);
			receipts.push(receipt.clone());
			Self::logs_bloom(receipt.logs.clone(), &mut logs_bloom);
		}

		let ommers = Vec::<ethereum::Header>::new();
		let partial_header = ethereum::PartialHeader {
			parent_hash: Self::current_block_hash().unwrap_or_default(),
			beneficiary: <Module<T>>::find_author(),
			// TODO: figure out if there's better way to get a sort-of-valid state root.
			state_root: H256::default(),
			receipts_root: H256::from_slice(
				Keccak256::digest(&rlp::encode_list(&receipts)[..]).as_slice(),
			), // TODO: check receipts hash.
			logs_bloom,
			difficulty: U256::zero(),
			number: U256::from(UniqueSaturatedInto::<u128>::unique_saturated_into(
				<frame_system::Pallet<T>>::block_number(),
			)),
			gas_limit: T::BlockGasLimit::get(),
			gas_used: receipts
				.clone()
				.into_iter()
				.fold(U256::zero(), |acc, r| acc + r.used_gas),
			timestamp: UniqueSaturatedInto::<u64>::unique_saturated_into(
				<pallet_timestamp::Pallet<T>>::get(),
			),
			extra_data: Vec::new(),
			mix_hash: H256::default(),
			nonce: H64::default(),
		};
		let mut block = ethereum::Block::new(partial_header, transactions.clone(), ommers);
		block.header.state_root = T::StateRoot::get();

		CurrentBlock::put(block.clone());
		CurrentReceipts::put(receipts.clone());
		CurrentTransactionStatuses::put(statuses.clone());

		if post_log {
			let digest = DigestItem::<T::Hash>::Consensus(
				FRONTIER_ENGINE_ID,
				PostLog::Hashes(dp_consensus::Hashes::from_block(block)).encode(),
			);
			<frame_system::Pallet<T>>::deposit_log(digest.into());
		}
	}

	/// Get the remaining balance for evm address
	pub fn remaining_balance(account_id: &T::AccountId) -> RingBalance<T> {
		<RemainingBalance<T>>::get(account_id)
	}

	// Set the remaining balance for evm address
	pub fn set_remaining_balance(account_id: &T::AccountId, value: RingBalance<T>) {
		<RemainingBalance<T>>::insert(account_id, value)
	}

	// Remove the remaining balance for evm address
	pub fn remove_remaining_balance(account_id: &T::AccountId) {
		<RemainingBalance<T>>::remove(account_id)
	}

	/// Inc remaining balance
	pub fn inc_remaining_balance(account_id: &T::AccountId, value: RingBalance<T>) {
		let remain_balance = Self::remaining_balance(account_id);
		let updated_balance = remain_balance.saturating_add(value);
		<RemainingBalance<T>>::insert(account_id, updated_balance);
	}

	/// Dec remaining balance
	pub fn dec_remaining_balance(account_id: &T::AccountId, value: RingBalance<T>) {
		let remain_balance = Self::remaining_balance(account_id);
		let updated_balance = remain_balance.saturating_sub(value);
		<RemainingBalance<T>>::insert(account_id, updated_balance);
	}

	fn logs_bloom(logs: Vec<Log>, bloom: &mut Bloom) {
		for log in logs {
			bloom.accrue(BloomInput::Raw(&log.address[..]));
			for topic in log.topics {
				bloom.accrue(BloomInput::Raw(&topic[..]));
			}
		}
	}

	fn do_transact(transaction: ethereum::Transaction) -> DispatchResultWithPostInfo {
		ensure!(
			dp_consensus::find_pre_log(&<frame_system::Pallet<T>>::digest()).is_err(),
			Error::<T>::PreLogExists,
		);
		let source =
			Self::recover_signer(&transaction).ok_or_else(|| Error::<T>::InvalidSignature)?;

		let transaction_hash =
			H256::from_slice(Keccak256::digest(&rlp::encode(&transaction)).as_slice());
		let transaction_index = Pending::get().len() as u32;

		let (to, contract_address, info) = Self::execute(
			source,
			transaction.input.clone(),
			transaction.value,
			transaction.gas_limit,
			Some(transaction.gas_price),
			Some(transaction.nonce),
			transaction.action,
			None,
		)?;

		let (reason, status, used_gas) = match info {
			CallOrCreateInfo::Call(info) => (
				info.exit_reason,
				TransactionStatus {
					transaction_hash,
					transaction_index,
					from: source,
					to,
					contract_address: None,
					logs: info.logs.clone(),
					logs_bloom: {
						let mut bloom: Bloom = Bloom::default();
						Self::logs_bloom(info.logs, &mut bloom);
						bloom
					},
				},
				info.used_gas,
			),
			CallOrCreateInfo::Create(info) => (
				info.exit_reason,
				TransactionStatus {
					transaction_hash,
					transaction_index,
					from: source,
					to,
					contract_address: Some(info.value),
					logs: info.logs.clone(),
					logs_bloom: {
						let mut bloom: Bloom = Bloom::default();
						Self::logs_bloom(info.logs, &mut bloom);
						bloom
					},
				},
				info.used_gas,
			),
		};

		let receipt = ethereum::Receipt {
			state_root: match reason {
				ExitReason::Succeed(_) => H256::from_low_u64_be(1),
				ExitReason::Error(_) => H256::from_low_u64_le(0),
				ExitReason::Revert(_) => H256::from_low_u64_le(0),
				ExitReason::Fatal(_) => H256::from_low_u64_le(0),
			},
			used_gas,
			logs_bloom: status.clone().logs_bloom,
			logs: status.clone().logs,
		};

		Pending::append((transaction, status, receipt));

		Self::deposit_event(Event::Executed(
			source,
			contract_address.unwrap_or_default(),
			transaction_hash,
			reason,
		));
		Ok(Some(T::GasWeightMapping::gas_to_weight(
			used_gas.unique_saturated_into(),
		))
		.into())
	}

	/// Get the author using the FindAuthor trait.
	pub fn find_author() -> H160 {
		let digest = <frame_system::Pallet<T>>::digest();
		let pre_runtime_digests = digest.logs.iter().filter_map(|d| d.as_pre_runtime());

		T::FindAuthor::find_author(pre_runtime_digests).unwrap_or_default()
	}

	/// Get the transaction status with given index.
	pub fn current_transaction_statuses() -> Option<Vec<TransactionStatus>> {
		CurrentTransactionStatuses::get()
	}
	/// Get current block.
	pub fn current_block() -> Option<ethereum::Block> {
		CurrentBlock::get()
	}

	/// Get current block hash
	pub fn current_block_hash() -> Option<H256> {
		Self::current_block().map(|block| block.header.hash())
	}

	/// Get receipts by number.
	pub fn current_receipts() -> Option<Vec<ethereum::Receipt>> {
		CurrentReceipts::get()
	}

	/// Execute an Ethereum transaction
	pub fn execute(
		from: H160,
		input: Vec<u8>,
		value: U256,
		gas_limit: U256,
		gas_price: Option<U256>,
		nonce: Option<U256>,
		action: TransactionAction,
		config: Option<evm::Config>,
	) -> Result<(Option<H160>, Option<H160>, CallOrCreateInfo), DispatchError> {
		match action {
			ethereum::TransactionAction::Call(target) => {
				let res = T::Runner::call(
					from,
					target,
					input.clone(),
					value,
					gas_limit.low_u64(),
					gas_price,
					nonce,
					config.as_ref().unwrap_or(T::config()),
				)
				.map_err(Into::into)?;

				Ok((Some(target), None, CallOrCreateInfo::Call(res)))
			}
			ethereum::TransactionAction::Create => {
				let res = T::Runner::create(
					from,
					input.clone(),
					value,
					gas_limit.low_u64(),
					gas_price,
					nonce,
					config.as_ref().unwrap_or(T::config()),
				)
				.map_err(Into::into)?;

				Ok((None, Some(res.value), CallOrCreateInfo::Create(res)))
			}
		}
	}
}

impl<T: Config> DvmRawTransactorT<H160, ethereum::Transaction, DispatchResultWithPostInfo>
	for Module<T>
{
	/// Transact a System Ethereum transaction.
	fn raw_transact(
		source: H160,
		transaction: ethereum::Transaction,
	) -> DispatchResultWithPostInfo {
		let transaction_hash =
			H256::from_slice(Keccak256::digest(&rlp::encode(&transaction)).as_slice());
		let transaction_index = Pending::get().len() as u32;

		let (to, contract_address, info) = Self::execute(
			source,
			transaction.input.clone(),
			transaction.value,
			transaction.gas_limit,
			Some(transaction.gas_price),
			Some(transaction.nonce),
			transaction.action,
			None,
		)?;

		let (reason, status, used_gas) = match info {
			CallOrCreateInfo::Call(info) => (
				info.exit_reason,
				TransactionStatus {
					transaction_hash,
					transaction_index,
					from: source,
					to,
					contract_address: None,
					logs: info.logs.clone(),
					logs_bloom: {
						let mut bloom: Bloom = Bloom::default();
						Self::logs_bloom(info.logs, &mut bloom);
						bloom
					},
				},
				info.used_gas,
			),
			CallOrCreateInfo::Create(info) => (
				info.exit_reason,
				TransactionStatus {
					transaction_hash,
					transaction_index,
					from: source,
					to,
					contract_address: Some(info.value),
					logs: info.logs.clone(),
					logs_bloom: {
						let mut bloom: Bloom = Bloom::default();
						Self::logs_bloom(info.logs, &mut bloom);
						bloom
					},
				},
				info.used_gas,
			),
		};

		let receipt = ethereum::Receipt {
			state_root: match reason {
				ExitReason::Succeed(_) => H256::from_low_u64_be(1),
				ExitReason::Error(_) => H256::from_low_u64_le(0),
				ExitReason::Revert(_) => H256::from_low_u64_le(0),
				ExitReason::Fatal(_) => H256::from_low_u64_le(0),
			},
			used_gas,
			logs_bloom: status.clone().logs_bloom,
			logs: status.clone().logs,
		};

		Pending::append((transaction, status, receipt));

		Self::deposit_event(Event::Executed(
			source,
			contract_address.unwrap_or_default(),
			transaction_hash,
			reason,
		));
		Ok(Some(T::GasWeightMapping::gas_to_weight(
			used_gas.unique_saturated_into(),
		))
		.into())
	}

	fn raw_call(
		source: H160,
		transaction: ethereum::Transaction,
	) -> Result<Vec<u8>, DispatchError> {
		let (_, _, info) = Self::execute(
			source,
			transaction.input.clone(),
			transaction.value,
			transaction.gas_limit,
			None,
			None,
			transaction.action,
			None,
		)?;

		match info {
			CallOrCreateInfo::Call(info) => Ok(info.value),
			_ => Err(Error::<T>::InvalidCallResultType.into()),
		}
	}
}<|MERGE_RESOLUTION|>--- conflicted
+++ resolved
@@ -168,18 +168,7 @@
 		fn transact(origin, transaction: ethereum::Transaction) -> DispatchResultWithPostInfo {
 			ensure_none(origin)?;
 
-<<<<<<< HEAD
-			ensure!(
-				dp_consensus::find_pre_log(&frame_system::Module::<T>::digest()).is_err(),
-				Error::<T>::PreLogExists,
-			);
-
-			let source = Self::recover_signer(&transaction)
-				.ok_or_else(|| Error::<T>::InvalidSignature)?;
-			Self::raw_transact(source, transaction)
-=======
 			Self::do_transact(transaction)
->>>>>>> 77453420
 		}
 
 		fn on_finalize(_block_number: T::BlockNumber) {
@@ -369,14 +358,96 @@
 	}
 
 	fn do_transact(transaction: ethereum::Transaction) -> DispatchResultWithPostInfo {
-		ensure!(
+        ensure!(
 			dp_consensus::find_pre_log(&<frame_system::Pallet<T>>::digest()).is_err(),
 			Error::<T>::PreLogExists,
 		);
 		let source =
 			Self::recover_signer(&transaction).ok_or_else(|| Error::<T>::InvalidSignature)?;
-
-		let transaction_hash =
+        Self::raw_transact(source, transaction)
+    }
+
+	/// Get the author using the FindAuthor trait.
+	pub fn find_author() -> H160 {
+		let digest = <frame_system::Pallet<T>>::digest();
+		let pre_runtime_digests = digest.logs.iter().filter_map(|d| d.as_pre_runtime());
+
+		T::FindAuthor::find_author(pre_runtime_digests).unwrap_or_default()
+	}
+
+	/// Get the transaction status with given index.
+	pub fn current_transaction_statuses() -> Option<Vec<TransactionStatus>> {
+		CurrentTransactionStatuses::get()
+	}
+	/// Get current block.
+	pub fn current_block() -> Option<ethereum::Block> {
+		CurrentBlock::get()
+	}
+
+	/// Get current block hash
+	pub fn current_block_hash() -> Option<H256> {
+		Self::current_block().map(|block| block.header.hash())
+	}
+
+	/// Get receipts by number.
+	pub fn current_receipts() -> Option<Vec<ethereum::Receipt>> {
+		CurrentReceipts::get()
+	}
+
+	/// Execute an Ethereum transaction
+	pub fn execute(
+		from: H160,
+		input: Vec<u8>,
+		value: U256,
+		gas_limit: U256,
+		gas_price: Option<U256>,
+		nonce: Option<U256>,
+		action: TransactionAction,
+		config: Option<evm::Config>,
+	) -> Result<(Option<H160>, Option<H160>, CallOrCreateInfo), DispatchError> {
+		match action {
+			ethereum::TransactionAction::Call(target) => {
+				let res = T::Runner::call(
+					from,
+					target,
+					input.clone(),
+					value,
+					gas_limit.low_u64(),
+					gas_price,
+					nonce,
+					config.as_ref().unwrap_or(T::config()),
+				)
+				.map_err(Into::into)?;
+
+				Ok((Some(target), None, CallOrCreateInfo::Call(res)))
+			}
+			ethereum::TransactionAction::Create => {
+				let res = T::Runner::create(
+					from,
+					input.clone(),
+					value,
+					gas_limit.low_u64(),
+					gas_price,
+					nonce,
+					config.as_ref().unwrap_or(T::config()),
+				)
+				.map_err(Into::into)?;
+
+				Ok((None, Some(res.value), CallOrCreateInfo::Create(res)))
+			}
+		}
+	}
+}
+
+impl<T: Config> DvmRawTransactorT<H160, ethereum::Transaction, DispatchResultWithPostInfo>
+	for Module<T>
+{
+	/// Transact a System Ethereum transaction.
+	fn raw_transact(
+		source: H160,
+		transaction: ethereum::Transaction,
+	) -> DispatchResultWithPostInfo {
+        let transaction_hash =
 			H256::from_slice(Keccak256::digest(&rlp::encode(&transaction)).as_slice());
 		let transaction_index = Pending::get().len() as u32;
 
@@ -454,164 +525,6 @@
 		.into())
 	}
 
-	/// Get the author using the FindAuthor trait.
-	pub fn find_author() -> H160 {
-		let digest = <frame_system::Pallet<T>>::digest();
-		let pre_runtime_digests = digest.logs.iter().filter_map(|d| d.as_pre_runtime());
-
-		T::FindAuthor::find_author(pre_runtime_digests).unwrap_or_default()
-	}
-
-	/// Get the transaction status with given index.
-	pub fn current_transaction_statuses() -> Option<Vec<TransactionStatus>> {
-		CurrentTransactionStatuses::get()
-	}
-	/// Get current block.
-	pub fn current_block() -> Option<ethereum::Block> {
-		CurrentBlock::get()
-	}
-
-	/// Get current block hash
-	pub fn current_block_hash() -> Option<H256> {
-		Self::current_block().map(|block| block.header.hash())
-	}
-
-	/// Get receipts by number.
-	pub fn current_receipts() -> Option<Vec<ethereum::Receipt>> {
-		CurrentReceipts::get()
-	}
-
-	/// Execute an Ethereum transaction
-	pub fn execute(
-		from: H160,
-		input: Vec<u8>,
-		value: U256,
-		gas_limit: U256,
-		gas_price: Option<U256>,
-		nonce: Option<U256>,
-		action: TransactionAction,
-		config: Option<evm::Config>,
-	) -> Result<(Option<H160>, Option<H160>, CallOrCreateInfo), DispatchError> {
-		match action {
-			ethereum::TransactionAction::Call(target) => {
-				let res = T::Runner::call(
-					from,
-					target,
-					input.clone(),
-					value,
-					gas_limit.low_u64(),
-					gas_price,
-					nonce,
-					config.as_ref().unwrap_or(T::config()),
-				)
-				.map_err(Into::into)?;
-
-				Ok((Some(target), None, CallOrCreateInfo::Call(res)))
-			}
-			ethereum::TransactionAction::Create => {
-				let res = T::Runner::create(
-					from,
-					input.clone(),
-					value,
-					gas_limit.low_u64(),
-					gas_price,
-					nonce,
-					config.as_ref().unwrap_or(T::config()),
-				)
-				.map_err(Into::into)?;
-
-				Ok((None, Some(res.value), CallOrCreateInfo::Create(res)))
-			}
-		}
-	}
-}
-
-impl<T: Config> DvmRawTransactorT<H160, ethereum::Transaction, DispatchResultWithPostInfo>
-	for Module<T>
-{
-	/// Transact a System Ethereum transaction.
-	fn raw_transact(
-		source: H160,
-		transaction: ethereum::Transaction,
-	) -> DispatchResultWithPostInfo {
-		let transaction_hash =
-			H256::from_slice(Keccak256::digest(&rlp::encode(&transaction)).as_slice());
-		let transaction_index = Pending::get().len() as u32;
-
-		let (to, contract_address, info) = Self::execute(
-			source,
-			transaction.input.clone(),
-			transaction.value,
-			transaction.gas_limit,
-			Some(transaction.gas_price),
-			Some(transaction.nonce),
-			transaction.action,
-			None,
-		)?;
-
-		let (reason, status, used_gas) = match info {
-			CallOrCreateInfo::Call(info) => (
-				info.exit_reason,
-				TransactionStatus {
-					transaction_hash,
-					transaction_index,
-					from: source,
-					to,
-					contract_address: None,
-					logs: info.logs.clone(),
-					logs_bloom: {
-						let mut bloom: Bloom = Bloom::default();
-						Self::logs_bloom(info.logs, &mut bloom);
-						bloom
-					},
-				},
-				info.used_gas,
-			),
-			CallOrCreateInfo::Create(info) => (
-				info.exit_reason,
-				TransactionStatus {
-					transaction_hash,
-					transaction_index,
-					from: source,
-					to,
-					contract_address: Some(info.value),
-					logs: info.logs.clone(),
-					logs_bloom: {
-						let mut bloom: Bloom = Bloom::default();
-						Self::logs_bloom(info.logs, &mut bloom);
-						bloom
-					},
-				},
-				info.used_gas,
-			),
-		};
-
-		let receipt = ethereum::Receipt {
-			state_root: match reason {
-				ExitReason::Succeed(_) => H256::from_low_u64_be(1),
-				ExitReason::Error(_) => H256::from_low_u64_le(0),
-				ExitReason::Revert(_) => H256::from_low_u64_le(0),
-				ExitReason::Fatal(_) => H256::from_low_u64_le(0),
-			},
-			used_gas,
-			logs_bloom: status.clone().logs_bloom,
-			logs: status.clone().logs,
-		};
-
-		Pending::append((transaction, status, receipt));
-
-		Self::deposit_event(Event::Executed(
-			source,
-			contract_address.unwrap_or_default(),
-			transaction_hash,
-			reason,
-		));
-		Ok(Some(T::GasWeightMapping::gas_to_weight(
-			used_gas.unique_saturated_into(),
-		))
-		.into())
-	}
-
 	fn raw_call(
 		source: H160,
 		transaction: ethereum::Transaction,
