// Copyright 2017-2020 Parity Technologies (UK) Ltd.
// This file is part of Frontier.

// Substrate is free software: you can redistribute it and/or modify
// it under the terms of the GNU General Public License as published by
// the Free Software Foundation, either version 3 of the License, or
// (at your option) any later version.

// Substrate is distributed in the hope that it will be useful,
// but WITHOUT ANY WARRANTY; without even the implied warranty of
// MERCHANTABILITY or FITNESS FOR A PARTICULAR PURPOSE. See the
// GNU General Public License for more details.

// You should have received a copy of the GNU General Public License
// along with Substrate. If not, see <http://www.gnu.org/licenses/>.

//! # Ethereum pallet
//!
//! The Ethereum pallet works together with EVM pallet to provide full emulation
//! for Ethereum block processing.

// Ensure we're `no_std` when compiling for Wasm.
#![cfg_attr(not(feature = "std"), no_std)]

// --- darwinia ---
use darwinia_evm::{AccountBasic, FeeCalculator, GasWeightMapping, Runner};
use dp_consensus::{PostLog, PreLog, FRONTIER_ENGINE_ID};
use dp_evm::CallOrCreateInfo;
#[cfg(feature = "std")]
use dp_storage::PALLET_ETHEREUM_SCHEMA;
pub use dvm_rpc_runtime_api::TransactionStatus;
// --- substrate ---
use frame_support::ensure;
use frame_support::traits::Currency;
use frame_support::{
	decl_error, decl_event, decl_module, decl_storage, dispatch::DispatchResultWithPostInfo,
	traits::FindAuthor, traits::Get, weights::Weight,
};
use frame_system::ensure_none;
use sp_runtime::{
	generic::DigestItem,
	traits::UniqueSaturatedInto,
	transaction_validity::{
		InvalidTransaction, TransactionSource, TransactionValidity, ValidTransactionBuilder,
	},
	DispatchError,
};
use sp_std::prelude::*;
// --- std ---
use codec::{Decode, Encode};
pub use ethereum::{Block, Log, Receipt, Transaction, TransactionAction, TransactionMessage};
use ethereum_types::{Bloom, BloomInput, H160, H256, H64, U256};
use evm::ExitReason;
use sha3::{Digest, Keccak256};

#[cfg(all(feature = "std", test))]
mod tests;

pub mod account_basic;
#[cfg(all(feature = "std", test))]
mod mock;

#[derive(Eq, PartialEq, Clone, sp_runtime::RuntimeDebug)]
pub enum ReturnValue {
	Bytes(Vec<u8>),
	Hash(H160),
}

/// The schema version for Pallet Ethereum's storage
#[derive(Clone, Debug, Encode, Decode, PartialEq, Eq, PartialOrd, Ord)]
pub enum EthereumStorageSchema {
	Undefined,
	V1,
}

impl Default for EthereumStorageSchema {
	fn default() -> Self {
		Self::Undefined
	}
}

/// A type alias for the balance type from this pallet's point of view.
type AccountId<T> = <T as frame_system::Config>::AccountId;
pub type RingCurrency<T> = <T as Config>::RingCurrency;
pub type KtonCurrency<T> = <T as Config>::KtonCurrency;
pub type RingBalance<T> = <RingCurrency<T> as Currency<AccountId<T>>>::Balance;
pub type KtonBalance<T> = <KtonCurrency<T> as Currency<AccountId<T>>>::Balance;

pub struct IntermediateStateRoot;

impl Get<H256> for IntermediateStateRoot {
	fn get() -> H256 {
		H256::decode(&mut &sp_io::storage::root()[..])
			.expect("Node is configured to use the same hash; qed")
	}
}

/// Config for Ethereum pallet.
pub trait Config:
	frame_system::Config<Hash = H256> + pallet_timestamp::Config + darwinia_evm::Config
{
	/// The overarching event type.
	type Event: From<Event> + Into<<Self as frame_system::Config>::Event>;
	/// Find author for Ethereum.
	type FindAuthor: FindAuthor<H160>;
	/// How Ethereum state root is calculated.
	type StateRoot: Get<H256>;
<<<<<<< HEAD
	// Balance module
=======
	/// The block gas limit. Can be a simple constant, or an adjustment algorithm in another pallet.
	type BlockGasLimit: Get<U256>;
	// RING Balance module
>>>>>>> b5bdf945
	type RingCurrency: Currency<Self::AccountId>;
	// KTON Balance module
	type KtonCurrency: Currency<Self::AccountId>;
}

decl_storage! {
	trait Store for Module<T: Config> as Ethereum {
		/// Current building block's transactions and receipts.
		Pending: Vec<(ethereum::Transaction, TransactionStatus, ethereum::Receipt)>;

		/// The current Ethereum block.
		CurrentBlock: Option<ethereum::Block>;
		/// The current Ethereum receipts.
		CurrentReceipts: Option<Vec<ethereum::Receipt>>;
		/// The current transaction statuses.
		CurrentTransactionStatuses: Option<Vec<TransactionStatus>>;
		/// Remaining ring balance for account
		RemainingRingBalance get(fn get_ring_remaining_balances): map hasher(blake2_128_concat) T::AccountId => RingBalance<T>;
		/// Remaining kton balance for account
		RemainingKtonBalance get(fn get_kton_remaining_balances): map hasher(blake2_128_concat) T::AccountId => KtonBalance<T>;
	}
	add_extra_genesis {
		build(|_config: &GenesisConfig| {
			<Module<T>>::store_block(false);

			// Initialize the storage schema at the well known key.
			frame_support::storage::unhashed::put::<EthereumStorageSchema>(&PALLET_ETHEREUM_SCHEMA, &EthereumStorageSchema::V1);
		});
	}
}

decl_event!(
	/// Ethereum pallet events.
	pub enum Event {
		/// An ethereum transaction was successfully executed. [from, to/contract_address, transaction_hash, exit_reason]
		Executed(H160, H160, H256, ExitReason),
	}
);

decl_error! {
	/// Ethereum pallet errors.
	pub enum Error for Module<T: Config> {
		/// Signature is invalid.
		InvalidSignature,
		/// Pre-log is present, therefore transact is not allowed.
		PreLogExists,
	}
}

decl_module! {
	/// Ethereum pallet module.
	pub struct Module<T: Config> for enum Call where origin: T::Origin {
		/// Deposit one of this pallet's events by using the default implementation.
		fn deposit_event() = default;

		/// Transact an Ethereum transaction.
		#[weight = <T as darwinia_evm::Config>::GasWeightMapping::gas_to_weight(transaction.gas_limit.unique_saturated_into())]
		fn transact(origin, transaction: ethereum::Transaction) -> DispatchResultWithPostInfo {
			ensure_none(origin)?;

			Self::do_transact(transaction)
		}

		fn on_finalize(_block_number: T::BlockNumber) {
			<Module<T>>::store_block(
				dp_consensus::find_pre_log(&<frame_system::Pallet<T>>::digest()).is_err(),
			);
		}

		fn on_initialize(_block_number: T::BlockNumber) -> Weight {
			Pending::kill();
			if let Ok(log) = dp_consensus::find_pre_log(&<frame_system::Pallet<T>>::digest()) {
				let PreLog::Block(block) = log;

				for transaction in block.transactions {
					Self::do_transact(transaction).expect("pre-block transaction verification failed; the block cannot be built");
				}
			}
			0
		}
	}
}

#[repr(u8)]
enum TransactionValidationError {
	#[allow(dead_code)]
	UnknownError,
	InvalidChainId,
	InvalidSignature,
	InvalidGasLimit,
}

impl<T: Config> frame_support::unsigned::ValidateUnsigned for Module<T> {
	type Call = Call<T>;

	fn validate_unsigned(_source: TransactionSource, call: &Self::Call) -> TransactionValidity {
		if let Call::transact(transaction) = call {
			if let Some(chain_id) = transaction.signature.chain_id() {
				if chain_id != T::ChainId::get() {
					return InvalidTransaction::Custom(
						TransactionValidationError::InvalidChainId as u8,
					)
					.into();
				}
			}

			let origin = Self::recover_signer(&transaction).ok_or_else(|| {
				InvalidTransaction::Custom(TransactionValidationError::InvalidSignature as u8)
			})?;

			if transaction.gas_limit >= T::BlockGasLimit::get() {
				return InvalidTransaction::Custom(
					TransactionValidationError::InvalidGasLimit as u8,
				)
				.into();
			}

			let account_data =
				<T as darwinia_evm::Config>::RingAccountBasic::account_basic(&origin);

			if transaction.nonce < account_data.nonce {
				return InvalidTransaction::Stale.into();
			}

			let fee = transaction.gas_price.saturating_mul(transaction.gas_limit);
			let total_payment = transaction.value.saturating_add(fee);
			if account_data.balance < total_payment {
				return InvalidTransaction::Payment.into();
			}

			if transaction.gas_price < T::FeeCalculator::min_gas_price() {
				return InvalidTransaction::Payment.into();
			}

			let mut builder =
				ValidTransactionBuilder::default().and_provides((origin, transaction.nonce));

			if transaction.nonce > account_data.nonce {
				if let Some(prev_nonce) = transaction.nonce.checked_sub(1.into()) {
					builder = builder.and_requires((origin, prev_nonce))
				}
			}

			builder.build()
		} else {
			Err(InvalidTransaction::Call.into())
		}
	}
}

impl<T: Config> Module<T> {
	fn recover_signer(transaction: &ethereum::Transaction) -> Option<H160> {
		let mut sig = [0u8; 65];
		let mut msg = [0u8; 32];
		sig[0..32].copy_from_slice(&transaction.signature.r()[..]);
		sig[32..64].copy_from_slice(&transaction.signature.s()[..]);
		sig[64] = transaction.signature.standard_v();
		msg.copy_from_slice(&TransactionMessage::from(transaction.clone()).hash()[..]);

		let pubkey = sp_io::crypto::secp256k1_ecdsa_recover(&sig, &msg).ok()?;
		Some(H160::from(H256::from_slice(
			Keccak256::digest(&pubkey).as_slice(),
		)))
	}

	fn store_block(post_log: bool) {
		let mut transactions = Vec::new();
		let mut statuses = Vec::new();
		let mut receipts = Vec::new();
		let mut logs_bloom = Bloom::default();
		for (transaction, status, receipt) in Pending::get() {
			transactions.push(transaction);
			statuses.push(status);
			receipts.push(receipt.clone());
			Self::logs_bloom(receipt.logs.clone(), &mut logs_bloom);
		}

		let ommers = Vec::<ethereum::Header>::new();
		let partial_header = ethereum::PartialHeader {
			parent_hash: Self::current_block_hash().unwrap_or_default(),
			beneficiary: <Module<T>>::find_author(),
			// TODO: figure out if there's better way to get a sort-of-valid state root.
			state_root: H256::default(),
			receipts_root: H256::from_slice(
				Keccak256::digest(&rlp::encode_list(&receipts)[..]).as_slice(),
			), // TODO: check receipts hash.
			logs_bloom,
			difficulty: U256::zero(),
			number: U256::from(UniqueSaturatedInto::<u128>::unique_saturated_into(
				<frame_system::Pallet<T>>::block_number(),
			)),
			gas_limit: T::BlockGasLimit::get(),
			gas_used: receipts
				.clone()
				.into_iter()
				.fold(U256::zero(), |acc, r| acc + r.used_gas),
			timestamp: UniqueSaturatedInto::<u64>::unique_saturated_into(
				<pallet_timestamp::Pallet<T>>::get(),
			),
			extra_data: Vec::new(),
			mix_hash: H256::default(),
			nonce: H64::default(),
		};
		let mut block = ethereum::Block::new(partial_header, transactions.clone(), ommers);
		block.header.state_root = T::StateRoot::get();

		CurrentBlock::put(block.clone());
		CurrentReceipts::put(receipts.clone());
		CurrentTransactionStatuses::put(statuses.clone());

		if post_log {
			let digest = DigestItem::<T::Hash>::Consensus(
				FRONTIER_ENGINE_ID,
				PostLog::Hashes(dp_consensus::Hashes::from_block(block)).encode(),
			);
			<frame_system::Pallet<T>>::deposit_log(digest.into());
		}
	}

	fn logs_bloom(logs: Vec<Log>, bloom: &mut Bloom) {
		for log in logs {
			bloom.accrue(BloomInput::Raw(&log.address[..]));
			for topic in log.topics {
				bloom.accrue(BloomInput::Raw(&topic[..]));
			}
		}
	}

	fn do_transact(transaction: ethereum::Transaction) -> DispatchResultWithPostInfo {
		ensure!(
			dp_consensus::find_pre_log(&<frame_system::Pallet<T>>::digest()).is_err(),
			Error::<T>::PreLogExists,
		);
		let source =
			Self::recover_signer(&transaction).ok_or_else(|| Error::<T>::InvalidSignature)?;

		let transaction_hash =
			H256::from_slice(Keccak256::digest(&rlp::encode(&transaction)).as_slice());
		let transaction_index = Pending::get().len() as u32;

		let (to, contract_address, info) = Self::execute(
			source,
			transaction.input.clone(),
			transaction.value,
			transaction.gas_limit,
			Some(transaction.gas_price),
			Some(transaction.nonce),
			transaction.action,
			None,
		)?;

		let (reason, status, used_gas) = match info {
			CallOrCreateInfo::Call(info) => (
				info.exit_reason,
				TransactionStatus {
					transaction_hash,
					transaction_index,
					from: source,
					to,
					contract_address: None,
					logs: info.logs.clone(),
					logs_bloom: {
						let mut bloom: Bloom = Bloom::default();
						Self::logs_bloom(info.logs, &mut bloom);
						bloom
					},
				},
				info.used_gas,
			),
			CallOrCreateInfo::Create(info) => (
				info.exit_reason,
				TransactionStatus {
					transaction_hash,
					transaction_index,
					from: source,
					to,
					contract_address: Some(info.value),
					logs: info.logs.clone(),
					logs_bloom: {
						let mut bloom: Bloom = Bloom::default();
						Self::logs_bloom(info.logs, &mut bloom);
						bloom
					},
				},
				info.used_gas,
			),
		};

		let receipt = ethereum::Receipt {
			state_root: match reason {
				ExitReason::Succeed(_) => H256::from_low_u64_be(1),
				ExitReason::Error(_) => H256::from_low_u64_le(0),
				ExitReason::Revert(_) => H256::from_low_u64_le(0),
				ExitReason::Fatal(_) => H256::from_low_u64_le(0),
			},
			used_gas,
			logs_bloom: status.clone().logs_bloom,
			logs: status.clone().logs,
		};

		Pending::append((transaction, status, receipt));

		Self::deposit_event(Event::Executed(
			source,
			contract_address.unwrap_or_default(),
			transaction_hash,
			reason,
		));
		Ok(Some(T::GasWeightMapping::gas_to_weight(
			used_gas.unique_saturated_into(),
		))
		.into())
	}

	/// Get the author using the FindAuthor trait.
	pub fn find_author() -> H160 {
		let digest = <frame_system::Pallet<T>>::digest();
		let pre_runtime_digests = digest.logs.iter().filter_map(|d| d.as_pre_runtime());

		T::FindAuthor::find_author(pre_runtime_digests).unwrap_or_default()
	}

	/// Get the transaction status with given index.
	pub fn current_transaction_statuses() -> Option<Vec<TransactionStatus>> {
		CurrentTransactionStatuses::get()
	}
	/// Get current block.
	pub fn current_block() -> Option<ethereum::Block> {
		CurrentBlock::get()
	}

	/// Get current block hash
	pub fn current_block_hash() -> Option<H256> {
		Self::current_block().map(|block| block.header.hash())
	}

	/// Get receipts by number.
	pub fn current_receipts() -> Option<Vec<ethereum::Receipt>> {
		CurrentReceipts::get()
	}

	/// Execute an Ethereum transaction
	pub fn execute(
		from: H160,
		input: Vec<u8>,
		value: U256,
		gas_limit: U256,
		gas_price: Option<U256>,
		nonce: Option<U256>,
		action: TransactionAction,
		config: Option<evm::Config>,
	) -> Result<(Option<H160>, Option<H160>, CallOrCreateInfo), DispatchError> {
		match action {
			ethereum::TransactionAction::Call(target) => {
				let res = T::Runner::call(
					from,
					target,
					input.clone(),
					value,
					gas_limit.low_u64(),
					gas_price,
					nonce,
					config.as_ref().unwrap_or(T::config()),
				)
				.map_err(Into::into)?;

				Ok((Some(target), None, CallOrCreateInfo::Call(res)))
			}
			ethereum::TransactionAction::Create => {
				let res = T::Runner::create(
					from,
					input.clone(),
					value,
					gas_limit.low_u64(),
					gas_price,
					nonce,
					config.as_ref().unwrap_or(T::config()),
				)
				.map_err(Into::into)?;

				Ok((None, Some(res.value), CallOrCreateInfo::Create(res)))
			}
		}
	}
}<|MERGE_RESOLUTION|>--- conflicted
+++ resolved
@@ -105,13 +105,7 @@
 	type FindAuthor: FindAuthor<H160>;
 	/// How Ethereum state root is calculated.
 	type StateRoot: Get<H256>;
-<<<<<<< HEAD
 	// Balance module
-=======
-	/// The block gas limit. Can be a simple constant, or an adjustment algorithm in another pallet.
-	type BlockGasLimit: Get<U256>;
-	// RING Balance module
->>>>>>> b5bdf945
 	type RingCurrency: Currency<Self::AccountId>;
 	// KTON Balance module
 	type KtonCurrency: Currency<Self::AccountId>;
