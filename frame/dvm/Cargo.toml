[package]
authors     = ["Darwinia Network <hello@darwinia.network>"]
description = "Ethereum compatibility full block processing emulation pallet for Darwinia."
edition     = "2018"
homepage    = "https://darwinia.network/"
license     = "GPL-3.0"
name        = "dvm-ethereum"
readme      = "README.md"
repository  = "https://github.com/darwinia-network/darwinia-common/"
version     = "2.5.0"

[dependencies]
# crates.io
codec          = { package = "parity-scale-codec", version = "2.1.1", default-features = false }
ethereum       = { version = "0.7.1", default-features = false, features = ["with-codec"] }
ethereum-types = { version = "0.11.0", default-features = false }
<<<<<<< HEAD
evm            = { version = "0.25.0", default-features = false, features = ["with-codec"] }
libsecp256k1   = { version = "0.3.5", default-features = false }
log            = { version = "0.4.14", default-features = false }
=======
evm            = { version = "0.27.0", default-features = false, features = ["with-codec"] }
libsecp256k1 = { version = "0.5", default-features = false, features = ["static-context", "hmac"] }
log            = { version = "0.4.14", optional = true }
>>>>>>> 2619efc5
rlp            = { version = "0.5.0", default-features = false }
serde          = { version = "1.0.126", optional = true }
sha3           = { version = "0.9.1", default-features = false }
# darwinia-network
darwinia-evm        = { default-features = false, path = "../evm" }
darwinia-support    = { default-features = false, path = "../support" }
dp-consensus        = { default-features = false, path = "../../primitives/consensus" }
dp-evm              = { default-features = false, path = "../../primitives/evm" }
dp-storage          = { default-features = false, path = "../../primitives/storage" }
dvm-rpc-runtime-api = { default-features = false, path = "./rpc/runtime-api" }
# paritytech
frame-support    = { default-features = false, git = "https://github.com/darwinia-network/substrate", branch = "main" }
frame-system     = { default-features = false, git = "https://github.com/darwinia-network/substrate", branch = "main" }
pallet-timestamp = { default-features = false, git = "https://github.com/darwinia-network/substrate", branch = "main" }
sp-core          = { default-features = false, git = "https://github.com/darwinia-network/substrate", branch = "main" }
sp-io            = { default-features = false, git = "https://github.com/darwinia-network/substrate", branch = "main" }
sp-runtime       = { default-features = false, git = "https://github.com/darwinia-network/substrate", branch = "main" }
sp-std           = { default-features = false, git = "https://github.com/darwinia-network/substrate", branch = "main" }

[dev-dependencies]
# crates.io
array-bytes = { version = "1.3.3" }
ethabi      = { git = "https://github.com/darwinia-network/ethabi", tag = "v13.0.0-no-std" }
# darwinia-network
darwinia-balances                = { path = "../balances" }
darwinia-evm-precompile-simple   = { path = "../evm/precompile/contracts/simple" }
darwinia-evm-precompile-transfer = { path = "../evm/precompile/contracts/transfer" }

[features]
default = ["std"]

std = [
	# crates.io
	"codec/std",
	"ethereum/std",
	"ethereum-types/std",
	"evm/std",
	"libsecp256k1/std",
	"rlp/std",
	"log/std",
	"serde",
	"sha3/std",
	# darwinia-network
	"darwinia-evm/std",
	"darwinia-support/std",
	"dp-evm/std",
	"dp-storage/std",
	"dp-consensus/std",
	"dvm-rpc-runtime-api/std",
	# paritytech
	"frame-support/std",
	"frame-system/std",
	"pallet-timestamp/std",
	"sp-core/std",
	"sp-io/std",
	"sp-runtime/std",
	"sp-std/std",
]

try-runtime = [
	"frame-support/try-runtime",
]<|MERGE_RESOLUTION|>--- conflicted
+++ resolved
@@ -14,15 +14,9 @@
 codec          = { package = "parity-scale-codec", version = "2.1.1", default-features = false }
 ethereum       = { version = "0.7.1", default-features = false, features = ["with-codec"] }
 ethereum-types = { version = "0.11.0", default-features = false }
-<<<<<<< HEAD
-evm            = { version = "0.25.0", default-features = false, features = ["with-codec"] }
-libsecp256k1   = { version = "0.3.5", default-features = false }
-log            = { version = "0.4.14", default-features = false }
-=======
 evm            = { version = "0.27.0", default-features = false, features = ["with-codec"] }
-libsecp256k1 = { version = "0.5", default-features = false, features = ["static-context", "hmac"] }
+libsecp256k1   = { version = "0.5", default-features = false, features = ["static-context", "hmac"] }
 log            = { version = "0.4.14", optional = true }
->>>>>>> 2619efc5
 rlp            = { version = "0.5.0", default-features = false }
 serde          = { version = "1.0.126", optional = true }
 sha3           = { version = "0.9.1", default-features = false }
