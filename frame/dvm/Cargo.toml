[package]
authors     = ["Darwinia Network <hello@darwinia.network>"]
description = "Ethereum compatibility full block processing emulation pallet for Darwinia."
edition     = "2018"
homepage    = "https://darwinia.network/"
license     = "GPL-3.0"
name        = "dvm-ethereum"
readme      = "README.md"
repository  = "https://github.com/darwinia-network/darwinia-common/"
version     = "1.4.0"

[dependencies]
# crates
codec          = { package = "parity-scale-codec", version = "1.3.7", default-features = false }
ethereum       = { version = "0.6.0", default-features = false, features = ["with-codec"] }
ethereum-types = { version = "0.10.0", default-features = false }
evm            = { version = "0.22.0", default-features = false, features = ["with-codec"] }
libsecp256k1   = { version = "0.3", default-features = false }
rlp            = { version = "0.5.0", default-features = false }
<<<<<<< HEAD
serde          = { version = "1.0.123", optional = true, default-features = false }
=======
rustc-hex      = { version = "2.1.0", default-features = false }
serde          = { version = "1.0.124", optional = true, default-features = false }
>>>>>>> c7223501
sha3           = { version = "0.8", default-features = false }
array-bytes    = { version = "1.1.0" }
# darwinia
darwinia-balances        = { default-features = false, path = "../balances" }
darwinia-evm             = { default-features = false, path = "../evm" }
darwinia-evm-primitives  = { default-features = false, path = "../../primitives/evm" }
darwinia-support         = { default-features = false, path = "../support" }
dvm-consensus-primitives = { default-features = false, path = "../../primitives/consensus" }
dvm-rpc-runtime-api      = { default-features = false, path = "./rpc/runtime-api" }
# substrate
frame-support    = { default-features = false, git = "https://github.com/darwinia-network/substrate.git", tag = "v2.2.1-darwinia" }
frame-system     = { default-features = false, git = "https://github.com/darwinia-network/substrate.git", tag = "v2.2.1-darwinia" }
pallet-timestamp = { default-features = false, git = "https://github.com/darwinia-network/substrate.git", tag = "v2.2.1-darwinia" }
sp-core          = { default-features = false, git = "https://github.com/darwinia-network/substrate.git", tag = "v2.2.1-darwinia" }
sp-io            = { default-features = false, git = "https://github.com/darwinia-network/substrate.git", tag = "v2.2.1-darwinia" }
sp-runtime       = { default-features = false, git = "https://github.com/darwinia-network/substrate.git", tag = "v2.2.1-darwinia" }
sp-std           = { default-features = false, git = "https://github.com/darwinia-network/substrate.git", tag = "v2.2.1-darwinia" }

[dev-dependencies]
# crates
darwinia-evm-precompile = { path = "../evm/precompile" }

[features]
default = ["std"]

std = [
	"crates-std",
	"darwinia-std",
	"substrate-std",
]

crates-std    = [
	"codec/std",
	"ethereum/std",
	"ethereum-types/std",
	"evm/std",
	"libsecp256k1/std",
	"rlp/std",
	"serde",
	"sha3/std",
]
darwinia-std  = [
	"darwinia-balances/std",
	"darwinia-evm/std",
	"darwinia-evm-primitives/std",
	"darwinia-support/std",
	"dvm-consensus-primitives/std",
	"dvm-rpc-runtime-api/std",
]
substrate-std = [
	"frame-support/std",
	"frame-system/std",
	"pallet-timestamp/std",
	"sp-core/std",
	"sp-io/std",
	"sp-runtime/std",
	"sp-std/std",
]<|MERGE_RESOLUTION|>--- conflicted
+++ resolved
@@ -17,12 +17,7 @@
 evm            = { version = "0.22.0", default-features = false, features = ["with-codec"] }
 libsecp256k1   = { version = "0.3", default-features = false }
 rlp            = { version = "0.5.0", default-features = false }
-<<<<<<< HEAD
-serde          = { version = "1.0.123", optional = true, default-features = false }
-=======
-rustc-hex      = { version = "2.1.0", default-features = false }
 serde          = { version = "1.0.124", optional = true, default-features = false }
->>>>>>> c7223501
 sha3           = { version = "0.8", default-features = false }
 array-bytes    = { version = "1.1.0" }
 # darwinia
