--- conflicted
+++ resolved
@@ -16,11 +16,7 @@
 ethereum-types = { version = "0.11.0", default-features = false }
 evm            = { version = "0.27.0", default-features = false, features = ["with-codec"] }
 libsecp256k1   = { version = "0.5", default-features = false, features = ["static-context", "hmac"] }
-<<<<<<< HEAD
 log            = { version = "0.4.14"}
-=======
-log            = { version = "0.4.14", optional = true }
->>>>>>> 0e04590e
 rlp            = { version = "0.5.0", default-features = false }
 serde          = { version = "1.0.127", optional = true }
 sha3           = { version = "0.9.1", default-features = false }
