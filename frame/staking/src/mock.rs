// This file is part of Darwinia.
//
// Copyright (C) 2018-2021 Darwinia Network
// SPDX-License-Identifier: GPL-3.0
//
// Darwinia is free software: you can redistribute it and/or modify
// it under the terms of the GNU General Public License as published by
// the Free Software Foundation, either version 3 of the License, or
// (at your option) any later version.
//
// Darwinia is distributed in the hope that it will be useful,
// but WITHOUT ANY WARRANTY; without even the implied warranty of
// MERCHANTABILITY or FITNESS FOR A PARTICULAR PURPOSE. See the
// GNU General Public License for more details.
//
// You should have received a copy of the GNU General Public License
// along with Darwinia. If not, see <https://www.gnu.org/licenses/>.

//! Test utilities

#![allow(unused)]

// --- std ---
use std::{
	cell::RefCell,
	collections::{BTreeMap, HashSet},
};
// --- crates.io ---
use codec::{Decode, Encode, MaxEncodedLen};
use scale_info::TypeInfo;
// --- paritytech ---
use frame_election_provider_support::*;
use frame_support::{
	assert_ok, parameter_types,
	storage::IterableStorageMap,
	traits::{
		Currency, Everything, FindAuthor, GenesisBuild, Get, Imbalance, OnFinalize, OnInitialize,
		OnUnbalanced, OneSessionHandler, UnixTime,
	},
	weights::constants::RocksDbWeight,
	PalletId, StorageValue,
};
use frame_system::mocking::*;
use sp_core::H256;
use sp_runtime::{
	testing::{Header, TestXt, UintAuthorityId},
	traits::{IdentityLookup, Zero},
	Perbill, RuntimeDebug,
};
use sp_staking::{offence::*, *};
// --- darwinia-network ---
use crate::{self as darwinia_staking, *};

pub type AccountId = u64;
pub type AccountIndex = u64;
pub type BlockNumber = u64;
pub type Balance = u128;

pub type Block = MockBlock<Test>;
pub type UncheckedExtrinsic = MockUncheckedExtrinsic<Test>;
pub type Extrinsic = TestXt<Call, ()>;

pub type StakingCall = darwinia_staking::Call<Test>;
pub type TestRuntimeCall = <Test as frame_system::Config>::Call;

pub type StakingError = Error<Test>;

pub const NANO: Balance = 1;
pub const MICRO: Balance = 1_000 * NANO;
pub const MILLI: Balance = 1_000 * MICRO;
pub const COIN: Balance = 1_000 * MILLI;

pub const CAP: Balance = 10_000_000_000 * COIN;
pub const TOTAL_POWER: Power = 1_000_000_000;

pub const INIT_TIMESTAMP: TsInMs = 30_000;
pub const BLOCK_TIME: u64 = 1_000;

darwinia_support::impl_test_account_data! {}

/// Another session handler struct to test on_disabled.
pub struct OtherSessionHandler;
impl OneSessionHandler<AccountId> for OtherSessionHandler {
	type Key = UintAuthorityId;

	fn on_genesis_session<'a, I: 'a>(_: I)
	where
		I: Iterator<Item = (&'a AccountId, Self::Key)>,
		AccountId: 'a,
	{
	}

	fn on_new_session<'a, I: 'a>(_: bool, validators: I, _: I)
	where
		I: Iterator<Item = (&'a AccountId, Self::Key)>,
		AccountId: 'a,
	{
		SESSION_VALIDATORS.with(|x| {
			*x.borrow_mut() = (validators.map(|x| x.0.clone()).collect(), HashSet::new())
		});
	}

	fn on_disabled(validator_index: usize) {
		SESSION_VALIDATORS.with(|d| {
			let mut d = d.borrow_mut();
			let value = d.0[validator_index];
			d.1.insert(value);
		})
	}
}
impl sp_runtime::BoundToRuntimeAppPublic for OtherSessionHandler {
	type Public = UintAuthorityId;
}

pub fn is_disabled(controller: AccountId) -> bool {
	let stash = Staking::ledger(&controller).unwrap().stash;
	SESSION_VALIDATORS.with(|d| d.borrow().1.contains(&stash))
}

parameter_types! {
	pub BlockWeights: frame_system::limits::BlockWeights =
		frame_system::limits::BlockWeights::simple_max(
			frame_support::weights::constants::WEIGHT_PER_SECOND * 2
		);
}
impl frame_system::Config for Test {
	type BaseCallFilter = Everything;
	type BlockWeights = BlockWeights;
	type BlockLength = ();
	type DbWeight = RocksDbWeight;
	type Origin = Origin;
	type Call = Call;
	type Index = AccountIndex;
	type BlockNumber = BlockNumber;
	type Hash = H256;
	type Hashing = ::sp_runtime::traits::BlakeTwo256;
	type AccountId = AccountId;
	type Lookup = IdentityLookup<Self::AccountId>;
	type Header = Header;
	type Event = Event;
	type BlockHashCount = ();
	type Version = ();
	type PalletInfo = PalletInfo;
	type AccountData = AccountData<Balance>;
	type OnNewAccount = ();
	type OnKilledAccount = ();
	type SystemWeightInfo = ();
	type SS58Prefix = ();
	type OnSetCode = ();
}

sp_runtime::impl_opaque_keys! {
	pub struct SessionKeys {
		pub other: OtherSessionHandler,
	}
}
parameter_types! {
	pub const DisabledValidatorsThreshold: Perbill = Perbill::from_percent(25);
	pub static Period: BlockNumber = 5;
	pub static Offset: BlockNumber = 0;
}
impl pallet_session::Config for Test {
	type Event = Event;
	type ValidatorId = AccountId;
	type ValidatorIdOf = StashOf<Test>;
	type ShouldEndSession = pallet_session::PeriodicSessions<Period, Offset>;
	type NextSessionRotation = pallet_session::PeriodicSessions<Period, Offset>;
	type SessionManager = pallet_session::historical::NoteHistoricalRoot<Test, Staking>;
	type SessionHandler = (OtherSessionHandler,);
	type Keys = SessionKeys;
	type DisabledValidatorsThreshold = DisabledValidatorsThreshold;
	type WeightInfo = ();
}

impl pallet_session::historical::Config for Test {
	type FullIdentification = Exposure<AccountId, Balance, Balance>;
	type FullIdentificationOf = ExposureOf<Test>;
}

parameter_types! {
	pub const UncleGenerations: u64 = 0;
}
impl pallet_authorship::Config for Test {
	type FindAuthor = Author11;
	type UncleGenerations = UncleGenerations;
	type FilterUncle = ();
	type EventHandler = Pallet<Test>;
}

parameter_types! {
	pub const MinimumPeriod: u64 = 5;
}
impl pallet_timestamp::Config for Test {
	type Moment = u64;
	type OnTimestampSet = ();
	type MinimumPeriod = MinimumPeriod;
	type WeightInfo = ();
}

parameter_types! {
	pub const MaxLocks: u32 = 1024;
}
impl darwinia_balances::Config<RingInstance> for Test {
	type Balance = Balance;
	type DustRemoval = ();
	type Event = Event;
	type ExistentialDeposit = ExistentialDeposit;
	type AccountStore = System;
	type MaxLocks = MaxLocks;
	type MaxReserves = ();
	type ReserveIdentifier = [u8; 8];
	type BalanceInfo = AccountData<Balance>;
	type OtherCurrencies = ();
	type WeightInfo = ();
}
impl darwinia_balances::Config<KtonInstance> for Test {
	type Balance = Balance;
	type DustRemoval = ();
	type Event = Event;
	type ExistentialDeposit = ExistentialDeposit;
	type AccountStore = System;
	type MaxLocks = MaxLocks;
	type MaxReserves = ();
	type ReserveIdentifier = [u8; 8];
	type BalanceInfo = AccountData<Balance>;
	type OtherCurrencies = ();
	type WeightInfo = ();
}

impl onchain::Config for Test {
	type Accuracy = Perbill;
	type DataProvider = Staking;
}

parameter_types! {
	pub const StakingPalletId: PalletId = PalletId(*b"da/staki");
	pub const BondingDurationInEra: EraIndex = 3;
	pub const MaxNominatorRewardedPerValidator: u32 = 64;
	pub const Cap: Balance = CAP;
	pub const TotalPower: Power = TOTAL_POWER;
	pub static SessionsPerEra: SessionIndex = 3;
	pub static BondingDurationInBlockNumber: BlockNumber = bonding_duration_in_blocks();
	pub static ExistentialDeposit: Balance = 1;
	pub static SlashDeferDuration: EraIndex = 0;
	pub static SessionValidators: (Vec<AccountId>, HashSet<AccountId>) = Default::default();
	pub static RingRewardRemainderUnbalanced: Balance = 0;
}
impl Config for Test {
	const MAX_NOMINATIONS: u32 = 16;
	type Event = Event;
	type PalletId = StakingPalletId;
	type UnixTime = SuppressUnixTimeWarning;
	type SessionsPerEra = SessionsPerEra;
	type BondingDurationInEra = BondingDurationInEra;
	type BondingDurationInBlockNumber = BondingDurationInBlockNumber;
	type SlashDeferDuration = SlashDeferDuration;
	type SlashCancelOrigin = frame_system::EnsureRoot<Self::AccountId>;
	type SessionInterface = Self;
	type NextNewSession = Session;
	type MaxNominatorRewardedPerValidator = MaxNominatorRewardedPerValidator;
	type ElectionProvider = onchain::OnChainSequentialPhragmen<Self>;
	type GenesisElectionProvider = Self::ElectionProvider;
	type RingCurrency = Ring;
	type RingRewardRemainder = RingRewardRemainderMock;
	type RingSlash = ();
	type RingReward = ();
	type KtonCurrency = Kton;
	type KtonSlash = ();
	type KtonReward = ();
	type Cap = Cap;
	type TotalPower = TotalPower;
	type WeightInfo = ();
	type SortedListProvider = UseNominatorsMap<Self>;
}

impl<LocalCall> frame_system::offchain::SendTransactionTypes<LocalCall> for Test
where
	Call: From<LocalCall>,
{
	type Extrinsic = Extrinsic;
	type OverarchingCall = Call;
}

frame_support::construct_runtime! {
	pub enum Test
	where
		Block = Block,
		NodeBlock = Block,
		UncheckedExtrinsic = UncheckedExtrinsic,
	{
		System: frame_system::{Pallet, Call, Storage, Config, Event<T>},
		Authorship: pallet_authorship::{Pallet, Call, Storage, Inherent},
		Timestamp: pallet_timestamp::{Pallet, Call, Storage, Inherent},
		Ring: darwinia_balances::<Instance1>::{Pallet, Call, Storage, Config<T>, Event<T>},
		Kton: darwinia_balances::<Instance2>::{Pallet, Call, Storage, Config<T>, Event<T>},
		Staking: darwinia_staking::{Pallet, Call, Storage, Config<T>, Event<T>},
		Session: pallet_session::{Pallet, Call, Storage, Event, Config<T>},
	}
}

pub struct ExtBuilder {
	nominate: bool,
	validator_count: u32,
	minimum_validator_count: u32,
	invulnerables: Vec<AccountId>,
	has_stakers: bool,
	initialize_first_session: bool,
	min_nominator_bond: Balance,
	min_validator_bond: Balance,
	balance_factor: Balance,
	status: BTreeMap<AccountId, StakerStatus<AccountId>>,
	stakes: BTreeMap<AccountId, Balance>,
	stakers: Vec<(AccountId, AccountId, Balance, StakerStatus<AccountId>)>,
	init_kton: bool,
}
impl ExtBuilder {
	pub fn sessions_per_era(self, length: SessionIndex) -> Self {
		SESSIONS_PER_ERA.with(|v| *v.borrow_mut() = length);
		self
	}
	pub fn period(self, length: BlockNumber) -> Self {
		PERIOD.with(|v| *v.borrow_mut() = length);
		self
	}
	pub fn existential_deposit(self, existential_deposit: Balance) -> Self {
		EXISTENTIAL_DEPOSIT.with(|v| *v.borrow_mut() = existential_deposit);
		self
	}
	pub fn nominate(mut self, nominate: bool) -> Self {
		self.nominate = nominate;
		self
	}
	pub fn validator_count(mut self, count: u32) -> Self {
		self.validator_count = count;
		self
	}
	pub fn minimum_validator_count(mut self, count: u32) -> Self {
		self.minimum_validator_count = count;
		self
	}
	pub fn slash_defer_duration(mut self, eras: EraIndex) -> Self {
		SLASH_DEFER_DURATION.with(|v| *v.borrow_mut() = eras);
		self
	}
	pub fn invulnerables(mut self, invulnerables: Vec<AccountId>) -> Self {
		self.invulnerables = invulnerables;
		self
	}
	pub fn has_stakers(mut self, has: bool) -> Self {
		self.has_stakers = has;
		self
	}
	pub fn initialize_first_session(mut self, init: bool) -> Self {
		self.initialize_first_session = init;
		self
	}
	pub fn offset(self, offset: BlockNumber) -> Self {
		OFFSET.with(|v| *v.borrow_mut() = offset);
		self
	}
	pub fn min_nominator_bond(mut self, amount: Balance) -> Self {
		self.min_nominator_bond = amount;
		self
	}
	pub fn min_validator_bond(mut self, amount: Balance) -> Self {
		self.min_validator_bond = amount;
		self
	}
	pub fn balance_factor(mut self, factor: Balance) -> Self {
		self.balance_factor = factor;
		self
	}
	pub fn set_status(mut self, who: AccountId, status: StakerStatus<AccountId>) -> Self {
		self.status.insert(who, status);
		self
	}
	pub fn set_stake(mut self, who: AccountId, stake: Balance) -> Self {
		self.stakes.insert(who, stake);
		self
	}
	pub fn add_staker(
		mut self,
		stash: AccountId,
		ctrl: AccountId,
		stake: Balance,
		status: StakerStatus<AccountId>,
	) -> Self {
		self.stakers.push((stash, ctrl, stake, status));
		self
	}
	pub fn init_kton(mut self, init: bool) -> Self {
		self.init_kton = init;
		self
	}
	pub fn build(self) -> sp_io::TestExternalities {
		sp_tracing::try_init_simple();

		let mut storage = frame_system::GenesisConfig::default()
			.build_storage::<Test>()
			.unwrap();
		let _ = darwinia_balances::GenesisConfig::<Test, RingInstance> {
			balances: vec![
				(1, 10 * self.balance_factor),
				(2, 20 * self.balance_factor),
				(3, 300 * self.balance_factor),
				(4, 400 * self.balance_factor),
				(10, self.balance_factor),
				(11, 1000 * self.balance_factor),
				(20, self.balance_factor),
				(21, 2000 * self.balance_factor),
				(30, self.balance_factor),
				(31, 2000 * self.balance_factor),
				(40, self.balance_factor),
				(41, 2000 * self.balance_factor),
				(50, self.balance_factor),
				(51, 2000 * self.balance_factor),
				(60, self.balance_factor),
				(61, 2000 * self.balance_factor),
				(70, self.balance_factor),
				(71, 2000 * self.balance_factor),
				(80, self.balance_factor),
				(81, 2000 * self.balance_factor),
				(100, 2000 * self.balance_factor),
				(101, 2000 * self.balance_factor),
				// This allows us to have a total_payout different from 0.
				(999, 1_000_000_000_000),
			],
		}
		.assimilate_storage(&mut storage);

		if self.init_kton {
			let _ = darwinia_balances::GenesisConfig::<Test, KtonInstance> {
				balances: vec![
					(1, 10 * self.balance_factor),
					(2, 20 * self.balance_factor),
					(3, 300 * self.balance_factor),
					(4, 400 * self.balance_factor),
					(10, self.balance_factor),
					(11, 1000 * self.balance_factor),
					(20, self.balance_factor),
					(21, 2000 * self.balance_factor),
					(30, self.balance_factor),
					(31, 2000 * self.balance_factor),
					(40, self.balance_factor),
					(41, 2000 * self.balance_factor),
					(100, 2000 * self.balance_factor),
					(101, 2000 * self.balance_factor),
					// This allows us to have a total_payout different from 0.
					(999, 1_000_000_000_000),
				],
			}
			.assimilate_storage(&mut storage);
		}

		let mut stakers = vec![];

		if self.has_stakers {
			stakers = vec![
				// (stash, ctrl, stake, status)
				// these two will be elected in the default test where we elect 2.
				(
					11,
					10,
					self.balance_factor * 1000,
<<<<<<< HEAD
					StakerStatus::<AccountId>::Validator,
=======
					<StakerStatus<AccountId>>::Validator,
>>>>>>> 4f5a0561
				),
				(
					21,
					20,
					self.balance_factor * 1000,
<<<<<<< HEAD
					StakerStatus::<AccountId>::Validator,
=======
					<StakerStatus<AccountId>>::Validator,
>>>>>>> 4f5a0561
				),
				// a loser validator
				(
					31,
					30,
					self.balance_factor * 500,
<<<<<<< HEAD
					StakerStatus::<AccountId>::Validator,
=======
					<StakerStatus<AccountId>>::Validator,
>>>>>>> 4f5a0561
				),
				// an idle validator
				(
					41,
					40,
					self.balance_factor * 1000,
<<<<<<< HEAD
					StakerStatus::<AccountId>::Idle,
=======
					<StakerStatus<AccountId>>::Idle,
>>>>>>> 4f5a0561
				),
			];
			// optionally add a nominator
			if self.nominate {
				stakers.push((
					101,
					100,
					self.balance_factor * 500,
<<<<<<< HEAD
					StakerStatus::<AccountId>::Nominator(vec![11, 21]),
=======
					<StakerStatus<AccountId>>::Nominator(vec![11, 21]),
>>>>>>> 4f5a0561
				))
			}
			// replace any of the status if needed.
			self.status.into_iter().for_each(|(stash, status)| {
				let (_, _, _, ref mut prev_status) = stakers
					.iter_mut()
					.find(|s| s.0 == stash)
					.expect("set_status staker should exist; qed");
				*prev_status = status;
			});
			// replaced any of the stakes if needed.
			self.stakes.into_iter().for_each(|(stash, stake)| {
				let (_, _, ref mut prev_stake, _) = stakers
					.iter_mut()
					.find(|s| s.0 == stash)
					.expect("set_stake staker should exits; qed.");
				*prev_stake = stake;
			});
			// extend stakers if needed.
			stakers.extend(self.stakers);
		}
		let _ = darwinia_staking::GenesisConfig::<Test> {
			history_depth: 84,
			stakers,
			validator_count: self.validator_count,
			minimum_validator_count: self.minimum_validator_count,
			invulnerables: self.invulnerables,
			slash_reward_fraction: Perbill::from_percent(10),
			min_nominator_bond: self.min_nominator_bond,
			min_validator_bond: self.min_validator_bond,
			payout_fraction: Perbill::from_percent(50),
			..Default::default()
		}
		.assimilate_storage(&mut storage);
		let _ = pallet_session::GenesisConfig::<Test> {
			keys: if self.has_stakers {
				// genesis election will overwrite this, no worries.
				Default::default()
			} else {
				// set some dummy validators in genesis.
				(0..self.validator_count as u64)
					.map(|x| {
						(
							x,
							x,
							SessionKeys {
								other: UintAuthorityId(x as u64),
							},
						)
					})
					.collect()
			},
		}
		.assimilate_storage(&mut storage);
		let mut ext = sp_io::TestExternalities::from(storage);

		ext.execute_with(|| {
			let validators = Session::validators();
			SESSION_VALIDATORS.with(|x| *x.borrow_mut() = (validators.clone(), HashSet::new()));
		});

		if self.initialize_first_session {
			// We consider all test to start after timestamp is initialized This must be ensured by
			// having `timestamp::on_initialize` called before `staking::on_initialize`. Also, if
			// session length is 1, then it is already triggered.
			ext.execute_with(|| {
				System::set_block_number(1);
				Session::on_initialize(1);
				Staking::on_initialize(1);
				Timestamp::set_timestamp(INIT_TIMESTAMP);
			});
		}

		ext
	}
	pub fn build_and_execute(self, test: impl FnOnce() -> ()) {
		let mut ext = self.build();
		ext.execute_with(test);
		ext.execute_with(post_conditions);
	}
}
impl Default for ExtBuilder {
	fn default() -> Self {
		Self {
			nominate: true,
			validator_count: 2,
			minimum_validator_count: 0,
			invulnerables: vec![],
			has_stakers: true,
			initialize_first_session: true,
			min_nominator_bond: ExistentialDeposit::get(),
			min_validator_bond: ExistentialDeposit::get(),
			balance_factor: 1,
			status: Default::default(),
			stakes: Default::default(),
			stakers: Default::default(),
			init_kton: false,
		}
	}
}

/// Author of block is always 11
pub struct Author11;
impl FindAuthor<AccountId> for Author11 {
	fn find_author<'a, I>(_digests: I) -> Option<AccountId>
	where
		I: 'a + IntoIterator<Item = (frame_support::ConsensusEngineId, &'a [u8])>,
	{
		Some(11)
	}
}

pub struct RingRewardRemainderMock;
impl OnUnbalanced<RingNegativeImbalance<Test>> for RingRewardRemainderMock {
	fn on_nonzero_unbalanced(amount: RingNegativeImbalance<Test>) {
		RING_REWARD_REMAINDER_UNBALANCED.with(|v| {
			*v.borrow_mut() += amount.peek();
		});
		drop(amount);
	}
}

pub struct SuppressUnixTimeWarning;
impl UnixTime for SuppressUnixTimeWarning {
	fn now() -> core::time::Duration {
		core::time::Duration::from_millis(Timestamp::now() as _)
	}
}

fn post_conditions() {
	check_nominators();
	check_exposures();
	check_ledgers();
	check_count();
}

fn check_count() {
	let nominator_count = <Nominators<Test>>::iter().count() as u32;
	let validator_count = <Validators<Test>>::iter().count() as u32;

	assert_eq!(nominator_count, <CounterForNominators<Test>>::get());
	assert_eq!(validator_count, <CounterForValidators<Test>>::get());

	// the voters that the `SortedListProvider` list is storing for us.
	let external_voters = <Test as Config>::SortedListProvider::count();

	assert_eq!(external_voters, nominator_count);
}

fn check_ledgers() {
	// check the ledger of all stakers.
	<Bonded<Test>>::iter().for_each(|(_, controller)| assert_ledger_consistent(controller))
}

fn check_exposures() {
	// a check per validator to ensure the exposure struct is always sane.
	let era = active_era();
	<ErasStakers<Test>>::iter_prefix_values(era).for_each(|expo| {
		assert_eq!(
			expo.total_power,
			expo.own_power + expo.others.iter().map(|e| e.power).sum::<Power>(),
			"wrong total exposure.",
		);
	})
}

fn check_nominators() {
	// a check per nominator to ensure their entire stake is correctly distributed. Will only kick-
	// in if the nomination was submitted before the current era.
	let era = active_era();
	<Nominators<Test>>::iter()
		.filter_map(|(nominator, nomination)| {
			if nomination.submitted_in > era {
				Some(nominator)
			} else {
				None
			}
		})
		.for_each(|nominator| {
			// must be bonded.
			assert_is_stash(nominator);
			let mut sum = 0;
			Session::validators()
				.iter()
				.map(|v| Staking::eras_stakers(era, v))
				.for_each(|e| {
					let individual = e
						.others
						.iter()
						.filter(|e| e.who == nominator)
						.collect::<Vec<_>>();
					let len = individual.len();
					match len {
						0 => { /* not supporting this validator at all. */ }
						1 => sum += individual[0].power,
						_ => panic!("nominator cannot back a validator more than once."),
					};
				});

			let nominator_stake = Staking::power_of(&nominator);
			// a nominator cannot over-spend.
			assert!(
				nominator_stake >= sum,
				"failed: Nominator({}) stake({}) >= sum divided({})",
				nominator,
				nominator_stake,
				sum,
			);

			let diff = nominator_stake - sum;
			assert!(diff < 100);
		});
}

fn assert_is_stash(acc: AccountId) {
	assert!(Staking::bonded(&acc).is_some(), "Not a stash.");
}

pub fn assert_ledger_consistent(controller: AccountId) {
	let ledger = Staking::ledger(controller).unwrap();

	assert_eq!(ledger.active_ring, ledger.ring_staking_lock.staking_amount);
	assert_eq!(ledger.active_kton, ledger.kton_staking_lock.staking_amount);

	let real_total_ring: Balance = ledger
		.ring_staking_lock
		.unbondings
		.iter()
		.fold(ledger.active_ring, |a, c| a + c.amount);
	let real_total_kton: Balance = ledger
		.kton_staking_lock
		.unbondings
		.iter()
		.fold(ledger.active_kton, |a, c| a + c.amount);

	assert!(
		ledger.active_ring >= Ring::minimum_balance()
			|| ledger.active_kton >= Kton::minimum_balance()
			|| (ledger.active_ring == 0 && ledger.active_kton == 0),
		"{}: active ledger amount ({}/{}) must be greater than ED {}/{}",
		controller,
		ledger.active_ring,
		ledger.active_kton,
		Ring::minimum_balance(),
		Kton::minimum_balance()
	);
}

pub fn active_era() -> EraIndex {
	Staking::active_era().unwrap().index
}

pub fn current_era() -> EraIndex {
	Staking::current_era().unwrap()
}

fn bond(stash: AccountId, controller: AccountId, val: StakingBalanceT<Test>) {
	match val {
		StakingBalance::RingBalance(r) => {
			let _ = Ring::make_free_balance_be(&(stash), r);
			let _ = Ring::make_free_balance_be(&(controller), r);
		}
		StakingBalance::KtonBalance(k) => {
			let _ = Kton::make_free_balance_be(&(stash), k);
			let _ = Kton::make_free_balance_be(&(controller), k);
		}
	}
	assert_ok!(Staking::bond(
		Origin::signed(stash),
		controller,
		val,
		RewardDestination::Controller,
		0,
	));
}

pub fn bond_validator(stash: AccountId, controller: AccountId, val: StakingBalanceT<Test>) {
	bond(stash, controller, val);
	assert_ok!(Staking::validate(
		Origin::signed(controller),
		ValidatorPrefs::default()
	));
}

pub fn bond_nominator(
	stash: AccountId,
	controller: AccountId,
	val: StakingBalanceT<Test>,
	target: Vec<AccountId>,
) {
	bond(stash, controller, val);
	assert_ok!(Staking::nominate(Origin::signed(controller), target));
}

/// Progress to the given block, triggering session and era changes as we progress.
///
/// This will finalize the previous block, initialize up to the given block, essentially simulating
/// a block import/propose process where we first initialize the block, then execute some stuff (not
/// in the function), and then finalize the block.
pub fn run_to_block(n: BlockNumber) {
	Staking::on_finalize(System::block_number());
	for b in System::block_number() + 1..=n {
		System::set_block_number(b);
		Session::on_initialize(b);
		Staking::on_initialize(b);
		Timestamp::set_timestamp(System::block_number() * BLOCK_TIME + INIT_TIMESTAMP);
		if b != n {
			Staking::on_finalize(System::block_number());
		}
	}
}

/// Progresses from the current block number (whatever that may be) to the `P * session_index + 1`.
pub fn start_session(session_index: SessionIndex) {
	let end: u64 = if Offset::get().is_zero() {
		(session_index as u64) * Period::get()
	} else {
		Offset::get() + (session_index.saturating_sub(1) as u64) * Period::get()
	};
	run_to_block(end);
	// session must have progressed properly.
	assert_eq!(
		Session::current_index(),
		session_index,
		"current session index = {}, expected = {}",
		Session::current_index(),
		session_index,
	);
}

pub fn advance_session() {
	let current_index = Session::current_index();
	start_session(current_index + 1);
}

/// Progress until the given era.
pub fn start_active_era(era_index: EraIndex) {
	start_session((era_index * <SessionsPerEra as Get<u32>>::get()).into());
	assert_eq!(active_era(), era_index);
	// One way or another, current_era must have changed before the active era, so they must match
	// at this point.
	assert_eq!(current_era(), active_era());
}

pub fn current_total_payout_for_duration(duration: TsInMs) -> Balance {
	inflation::compute_total_payout::<Test>(
		duration,
		Staking::living_time(),
		<Test as Config>::Cap::get() - Ring::total_issuance(),
		Perbill::from_percent(50),
	)
	.0
}

pub fn maximum_payout_for_duration(duration: u64) -> Balance {
	inflation::compute_total_payout::<Test>(
		duration,
		Staking::living_time(),
		<Test as Config>::Cap::get() - Ring::total_issuance(),
		Perbill::from_percent(50),
	)
	.1
}

/// Time it takes to finish a session.
///
/// Note, if you see `time_per_session() - BLOCK_TIME`, it is fine. This is because we set the
/// timestamp after on_initialize, so the timestamp is always one block old.
pub fn time_per_session() -> u64 {
	Period::get() * BLOCK_TIME
}

/// Time it takes to finish an era.
///
/// Note, if you see `time_per_era() - BLOCK_TIME`, it is fine. This is because we set the
/// timestamp after on_initialize, so the timestamp is always one block old.
pub fn time_per_era() -> u64 {
	time_per_session() * SessionsPerEra::get() as u64
}

/// Time that will be calculated for the reward per era.
pub fn reward_time_per_era() -> u64 {
	time_per_era() - BLOCK_TIME
}

pub fn bonding_duration_in_blocks() -> BlockNumber {
	BondingDurationInEra::get() as BlockNumber * Period::get()
}

pub fn reward_all_elected() {
	let rewards = <Test as Config>::SessionInterface::validators()
		.into_iter()
		.map(|v| (v, 1));

	Staking::reward_by_ids(rewards)
}

pub fn validator_controllers() -> Vec<AccountId> {
	Session::validators()
		.into_iter()
		.map(|s| Staking::bonded(&s).expect("no controller for validator"))
		.collect()
}

pub fn on_offence_in_era(
	offenders: &[OffenceDetails<
		AccountId,
		pallet_session::historical::IdentificationTuple<Test>,
	>],
	slash_fraction: &[Perbill],
	era: EraIndex,
) {
	let bonded_eras = <BondedEras<Test>>::get();
	for &(bonded_era, start_session) in bonded_eras.iter() {
		if bonded_era == era {
			let _ = Staking::on_offence(offenders, slash_fraction, start_session);
			return;
		} else if bonded_era > era {
			break;
		}
	}

	if active_era() == era {
		Staking::on_offence(
			offenders,
			slash_fraction,
			Staking::eras_start_session_index(era).unwrap(),
		);
	} else {
		panic!("cannot slash in era {}", era);
	}
}

pub fn on_offence_now(
	offenders: &[OffenceDetails<
		AccountId,
		pallet_session::historical::IdentificationTuple<Test>,
	>],
	slash_fraction: &[Perbill],
) {
	let now = active_era();
	on_offence_in_era(offenders, slash_fraction, now)
}

pub fn add_slash(who: &AccountId) {
	on_offence_now(
		&[OffenceDetails {
			offender: (
				who.clone(),
				Staking::eras_stakers(active_era(), who.clone()),
			),
			reporters: vec![],
		}],
		&[Perbill::from_percent(10)],
	);
}

/// Make all validator and nominator request their payment
pub fn make_all_reward_payment(era: EraIndex) {
	let validators_with_reward = <ErasRewardPoints<Test>>::get(era)
		.individual
		.keys()
		.cloned()
		.collect::<Vec<_>>();

	// reward validators
	for validator_controller in validators_with_reward.iter().filter_map(Staking::bonded) {
		let ledger = <Ledger<Test>>::get(&validator_controller).unwrap();

		assert_ok!(Staking::payout_stakers(
			Origin::signed(1337),
			ledger.stash,
			era
		));
	}
}

pub fn staking_events() -> Vec<darwinia_staking::Event<Test>> {
	System::events()
		.into_iter()
		.map(|r| r.event)
		.filter_map(|e| {
			if let Event::Staking(inner) = e {
				Some(inner)
			} else {
				None
			}
		})
		.collect()
}

pub fn ring_balances(who: &AccountId) -> (Balance, Balance) {
	(Ring::free_balance(who), Ring::reserved_balance(who))
}
pub fn kton_balances(who: &AccountId) -> (Balance, Balance) {
	(Kton::free_balance(who), Kton::reserved_balance(who))
}

pub fn ring_power(stake: Balance) -> Power {
	Staking::currency_to_power(stake, Staking::ring_pool())
}

#[macro_export]
macro_rules! assert_session_era {
	($session:expr, $era:expr) => {
		assert_eq!(
			Session::current_index(),
			$session,
			"wrong session {} != {}",
			Session::current_index(),
			$session,
		);
		assert_eq!(
			current_era(),
			$era,
			"wrong current era {} != {}",
			current_era(),
			$era,
		);
	};
}<|MERGE_RESOLUTION|>--- conflicted
+++ resolved
@@ -462,43 +462,27 @@
 					11,
 					10,
 					self.balance_factor * 1000,
-<<<<<<< HEAD
-					StakerStatus::<AccountId>::Validator,
-=======
 					<StakerStatus<AccountId>>::Validator,
->>>>>>> 4f5a0561
 				),
 				(
 					21,
 					20,
 					self.balance_factor * 1000,
-<<<<<<< HEAD
-					StakerStatus::<AccountId>::Validator,
-=======
 					<StakerStatus<AccountId>>::Validator,
->>>>>>> 4f5a0561
 				),
 				// a loser validator
 				(
 					31,
 					30,
 					self.balance_factor * 500,
-<<<<<<< HEAD
-					StakerStatus::<AccountId>::Validator,
-=======
 					<StakerStatus<AccountId>>::Validator,
->>>>>>> 4f5a0561
 				),
 				// an idle validator
 				(
 					41,
 					40,
 					self.balance_factor * 1000,
-<<<<<<< HEAD
-					StakerStatus::<AccountId>::Idle,
-=======
 					<StakerStatus<AccountId>>::Idle,
->>>>>>> 4f5a0561
 				),
 			];
 			// optionally add a nominator
@@ -507,11 +491,7 @@
 					101,
 					100,
 					self.balance_factor * 500,
-<<<<<<< HEAD
-					StakerStatus::<AccountId>::Nominator(vec![11, 21]),
-=======
 					<StakerStatus<AccountId>>::Nominator(vec![11, 21]),
->>>>>>> 4f5a0561
 				))
 			}
 			// replace any of the status if needed.
