// This file is part of Darwinia.
//
// Copyright (C) 2018-2022 Darwinia Network
// SPDX-License-Identifier: GPL-3.0
//
// Darwinia is free software: you can redistribute it and/or modify
// it under the terms of the GNU General Public License as published by
// the Free Software Foundation, either version 3 of the License, or
// (at your option) any later version.
//
// Darwinia is distributed in the hope that it will be useful,
// but WITHOUT ANY WARRANTY; without even the implied warranty of
// MERCHANTABILITY or FITNESS FOR A PARTICULAR PURPOSE. See the
// GNU General Public License for more details.
//
// You should have received a copy of the GNU General Public License
// along with Darwinia. If not, see <https://www.gnu.org/licenses/>.

//! Test utilities

#![allow(unused)]

// --- std ---
use std::{
	cell::RefCell,
	collections::{BTreeMap, HashSet},
};
// --- crates.io ---
use codec::{Decode, Encode, MaxEncodedLen};
use scale_info::TypeInfo;
// --- paritytech ---
use frame_election_provider_support::*;
use frame_support::{
	assert_ok, parameter_types,
	storage::IterableStorageMap,
	traits::{
		Currency, Everything, FindAuthor, GenesisBuild, Get, Imbalance, OnFinalize, OnInitialize,
		OnUnbalanced, OneSessionHandler, UnixTime,
	},
	weights::constants::RocksDbWeight,
	PalletId, StorageValue,
};
use frame_system::mocking::*;
use sp_core::H256;
use sp_runtime::{
	testing::{Header, TestXt, UintAuthorityId},
	traits::{IdentityLookup, Zero},
	Perbill, RuntimeDebug,
};
use sp_staking::{offence::*, *};
// --- darwinia-network ---
use crate::{self as darwinia_staking, *};

pub type AccountId = u64;
pub type AccountIndex = u64;
pub type BlockNumber = u64;
pub type Balance = u128;

pub type Block = MockBlock<Test>;
pub type UncheckedExtrinsic = MockUncheckedExtrinsic<Test>;
pub type Extrinsic = TestXt<Call, ()>;

pub type StakingCall = darwinia_staking::Call<Test>;
pub type TestRuntimeCall = <Test as frame_system::Config>::Call;

pub type StakingError = Error<Test>;

pub const NANO: Balance = 1;
pub const MICRO: Balance = 1_000 * NANO;
pub const MILLI: Balance = 1_000 * MICRO;
pub const COIN: Balance = 1_000 * MILLI;

pub const CAP: Balance = 10_000_000_000 * COIN;
pub const TOTAL_POWER: Power = 1_000_000_000;

pub const INIT_TIMESTAMP: TsInMs = 30_000;
pub const BLOCK_TIME: u64 = 1_000;

darwinia_support::impl_test_account_data! {}

/// Another session handler struct to test on_disabled.
pub struct OtherSessionHandler;
impl OneSessionHandler<AccountId> for OtherSessionHandler {
	type Key = UintAuthorityId;

	fn on_genesis_session<'a, I: 'a>(_: I)
	where
		I: Iterator<Item = (&'a AccountId, Self::Key)>,
		AccountId: 'a,
	{
	}

	fn on_new_session<'a, I: 'a>(_: bool, validators: I, _: I)
	where
		I: Iterator<Item = (&'a AccountId, Self::Key)>,
		AccountId: 'a,
	{
		SESSION_VALIDATORS.with(|x| {
			*x.borrow_mut() = (validators.map(|x| x.0.clone()).collect(), HashSet::new())
		});
	}

	fn on_disabled(validator_index: usize) {
		SESSION_VALIDATORS.with(|d| {
			let mut d = d.borrow_mut();
			let value = d.0[validator_index];
			d.1.insert(value);
		})
	}
}
impl sp_runtime::BoundToRuntimeAppPublic for OtherSessionHandler {
	type Public = UintAuthorityId;
}

pub fn is_disabled(controller: AccountId) -> bool {
	let stash = Staking::ledger(&controller).unwrap().stash;
	SESSION_VALIDATORS.with(|d| d.borrow().1.contains(&stash))
}

parameter_types! {
	pub BlockWeights: frame_system::limits::BlockWeights =
		frame_system::limits::BlockWeights::simple_max(
			frame_support::weights::constants::WEIGHT_PER_SECOND * 2
		);
}
impl frame_system::Config for Test {
	type BaseCallFilter = Everything;
	type BlockWeights = BlockWeights;
	type BlockLength = ();
	type DbWeight = RocksDbWeight;
	type Origin = Origin;
	type Call = Call;
	type Index = AccountIndex;
	type BlockNumber = BlockNumber;
	type Hash = H256;
	type Hashing = ::sp_runtime::traits::BlakeTwo256;
	type AccountId = AccountId;
	type Lookup = IdentityLookup<Self::AccountId>;
	type Header = Header;
	type Event = Event;
	type BlockHashCount = ();
	type Version = ();
	type PalletInfo = PalletInfo;
	type AccountData = AccountData<Balance>;
	type OnNewAccount = ();
	type OnKilledAccount = ();
	type SystemWeightInfo = ();
	type SS58Prefix = ();
	type OnSetCode = ();
}

sp_runtime::impl_opaque_keys! {
	pub struct SessionKeys {
		pub other: OtherSessionHandler,
	}
}
parameter_types! {
	pub const DisabledValidatorsThreshold: Perbill = Perbill::from_percent(25);
	pub static Period: BlockNumber = 5;
	pub static Offset: BlockNumber = 0;
}
impl pallet_session::Config for Test {
	type Event = Event;
	type ValidatorId = AccountId;
	type ValidatorIdOf = StashOf<Test>;
	type ShouldEndSession = pallet_session::PeriodicSessions<Period, Offset>;
	type NextSessionRotation = pallet_session::PeriodicSessions<Period, Offset>;
	type SessionManager = pallet_session::historical::NoteHistoricalRoot<Test, Staking>;
	type SessionHandler = (OtherSessionHandler,);
	type Keys = SessionKeys;
	type DisabledValidatorsThreshold = DisabledValidatorsThreshold;
	type WeightInfo = ();
}

impl pallet_session::historical::Config for Test {
	type FullIdentification = Exposure<AccountId, Balance, Balance>;
	type FullIdentificationOf = ExposureOf<Test>;
}

parameter_types! {
	pub const UncleGenerations: u64 = 0;
}
impl pallet_authorship::Config for Test {
	type FindAuthor = Author11;
	type UncleGenerations = UncleGenerations;
	type FilterUncle = ();
	type EventHandler = Pallet<Test>;
}

parameter_types! {
	pub const MinimumPeriod: u64 = 5;
}
impl pallet_timestamp::Config for Test {
	type Moment = u64;
	type OnTimestampSet = ();
	type MinimumPeriod = MinimumPeriod;
	type WeightInfo = ();
}

parameter_types! {
	pub const MaxLocks: u32 = 1024;
}
impl darwinia_balances::Config<RingInstance> for Test {
	type Balance = Balance;
	type DustRemoval = ();
	type Event = Event;
	type ExistentialDeposit = ExistentialDeposit;
	type AccountStore = System;
	type MaxLocks = MaxLocks;
	type MaxReserves = ();
	type ReserveIdentifier = [u8; 8];
	type BalanceInfo = AccountData<Balance>;
	type OtherCurrencies = ();
	type WeightInfo = ();
}
impl darwinia_balances::Config<KtonInstance> for Test {
	type Balance = Balance;
	type DustRemoval = ();
	type Event = Event;
	type ExistentialDeposit = ExistentialDeposit;
	type AccountStore = System;
	type MaxLocks = MaxLocks;
	type MaxReserves = ();
	type ReserveIdentifier = [u8; 8];
	type BalanceInfo = AccountData<Balance>;
	type OtherCurrencies = ();
	type WeightInfo = ();
}

impl onchain::Config for Test {
	type Accuracy = Perbill;
	type DataProvider = Staking;
}

parameter_types! {
	pub const StakingPalletId: PalletId = PalletId(*b"da/staki");
	pub const BondingDurationInEra: EraIndex = 3;
	pub const MaxNominatorRewardedPerValidator: u32 = 64;
	pub const Cap: Balance = CAP;
	pub const TotalPower: Power = TOTAL_POWER;
	pub static SessionsPerEra: SessionIndex = 3;
	pub static BondingDurationInBlockNumber: BlockNumber = bonding_duration_in_blocks();
	pub static ExistentialDeposit: Balance = 1;
	pub static SlashDeferDuration: EraIndex = 0;
	pub static SessionValidators: (Vec<AccountId>, HashSet<AccountId>) = Default::default();
	pub static RingRewardRemainderUnbalanced: Balance = 0;
}
impl Config for Test {
	const MAX_NOMINATIONS: u32 = 16;
	type Event = Event;
	type PalletId = StakingPalletId;
	type UnixTime = SuppressUnixTimeWarning;
	type SessionsPerEra = SessionsPerEra;
	type BondingDurationInEra = BondingDurationInEra;
	type BondingDurationInBlockNumber = BondingDurationInBlockNumber;
	type SlashDeferDuration = SlashDeferDuration;
	type SlashCancelOrigin = frame_system::EnsureRoot<Self::AccountId>;
	type SessionInterface = Self;
	type NextNewSession = Session;
	type MaxNominatorRewardedPerValidator = MaxNominatorRewardedPerValidator;
	type ElectionProvider = onchain::OnChainSequentialPhragmen<Self>;
	type GenesisElectionProvider = Self::ElectionProvider;
	type RingCurrency = Ring;
	type RingRewardRemainder = RingRewardRemainderMock;
	type RingSlash = ();
	type RingReward = ();
	type KtonCurrency = Kton;
	type KtonSlash = ();
	type KtonReward = ();
	type Cap = Cap;
	type TotalPower = TotalPower;
	type WeightInfo = ();
	type SortedListProvider = UseNominatorsMap<Self>;
}

impl<LocalCall> frame_system::offchain::SendTransactionTypes<LocalCall> for Test
where
	Call: From<LocalCall>,
{
	type Extrinsic = Extrinsic;
	type OverarchingCall = Call;
}

frame_support::construct_runtime! {
	pub enum Test
	where
		Block = Block,
		NodeBlock = Block,
		UncheckedExtrinsic = UncheckedExtrinsic,
	{
		System: frame_system::{Pallet, Call, Storage, Config, Event<T>},
		Authorship: pallet_authorship::{Pallet, Call, Storage, Inherent},
		Timestamp: pallet_timestamp::{Pallet, Call, Storage, Inherent},
		Ring: darwinia_balances::<Instance1>::{Pallet, Call, Storage, Config<T>, Event<T>},
		Kton: darwinia_balances::<Instance2>::{Pallet, Call, Storage, Config<T>, Event<T>},
		Staking: darwinia_staking::{Pallet, Call, Storage, Config<T>, Event<T>},
		Session: pallet_session::{Pallet, Call, Storage, Event, Config<T>},
	}
}

pub struct ExtBuilder {
	nominate: bool,
	validator_count: u32,
	minimum_validator_count: u32,
	invulnerables: Vec<AccountId>,
	has_stakers: bool,
	initialize_first_session: bool,
	min_nominator_bond: Balance,
	min_validator_bond: Balance,
	balance_factor: Balance,
	status: BTreeMap<AccountId, StakerStatus<AccountId>>,
	stakes: BTreeMap<AccountId, Balance>,
	stakers: Vec<(AccountId, AccountId, Balance, StakerStatus<AccountId>)>,
	init_kton: bool,
}
impl ExtBuilder {
	pub fn sessions_per_era(self, length: SessionIndex) -> Self {
		SESSIONS_PER_ERA.with(|v| *v.borrow_mut() = length);
		self
	}
	pub fn period(self, length: BlockNumber) -> Self {
		PERIOD.with(|v| *v.borrow_mut() = length);
		self
	}
	pub fn existential_deposit(self, existential_deposit: Balance) -> Self {
		EXISTENTIAL_DEPOSIT.with(|v| *v.borrow_mut() = existential_deposit);
		self
	}
	pub fn nominate(mut self, nominate: bool) -> Self {
		self.nominate = nominate;
		self
	}
	pub fn validator_count(mut self, count: u32) -> Self {
		self.validator_count = count;
		self
	}
	pub fn minimum_validator_count(mut self, count: u32) -> Self {
		self.minimum_validator_count = count;
		self
	}
	pub fn slash_defer_duration(mut self, eras: EraIndex) -> Self {
		SLASH_DEFER_DURATION.with(|v| *v.borrow_mut() = eras);
		self
	}
	pub fn invulnerables(mut self, invulnerables: Vec<AccountId>) -> Self {
		self.invulnerables = invulnerables;
		self
	}
	pub fn has_stakers(mut self, has: bool) -> Self {
		self.has_stakers = has;
		self
	}
	pub fn initialize_first_session(mut self, init: bool) -> Self {
		self.initialize_first_session = init;
		self
	}
	pub fn offset(self, offset: BlockNumber) -> Self {
		OFFSET.with(|v| *v.borrow_mut() = offset);
		self
	}
	pub fn min_nominator_bond(mut self, amount: Balance) -> Self {
		self.min_nominator_bond = amount;
		self
	}
	pub fn min_validator_bond(mut self, amount: Balance) -> Self {
		self.min_validator_bond = amount;
		self
	}
	pub fn balance_factor(mut self, factor: Balance) -> Self {
		self.balance_factor = factor;
		self
	}
	pub fn set_status(mut self, who: AccountId, status: StakerStatus<AccountId>) -> Self {
		self.status.insert(who, status);
		self
	}
	pub fn set_stake(mut self, who: AccountId, stake: Balance) -> Self {
		self.stakes.insert(who, stake);
		self
	}
	pub fn add_staker(
		mut self,
		stash: AccountId,
		ctrl: AccountId,
		stake: Balance,
		status: StakerStatus<AccountId>,
	) -> Self {
		self.stakers.push((stash, ctrl, stake, status));
		self
	}
	pub fn init_kton(mut self, init: bool) -> Self {
		self.init_kton = init;
		self
	}
	pub fn build(self) -> sp_io::TestExternalities {
		sp_tracing::try_init_simple();

		let mut storage = frame_system::GenesisConfig::default().build_storage::<Test>().unwrap();
		let _ = darwinia_balances::GenesisConfig::<Test, RingInstance> {
			balances: vec![
				(1, 10 * self.balance_factor),
				(2, 20 * self.balance_factor),
				(3, 300 * self.balance_factor),
				(4, 400 * self.balance_factor),
				(10, self.balance_factor),
				(11, 1000 * self.balance_factor),
				(20, self.balance_factor),
				(21, 2000 * self.balance_factor),
				(30, self.balance_factor),
				(31, 2000 * self.balance_factor),
				(40, self.balance_factor),
				(41, 2000 * self.balance_factor),
				(50, self.balance_factor),
				(51, 2000 * self.balance_factor),
				(60, self.balance_factor),
				(61, 2000 * self.balance_factor),
				(70, self.balance_factor),
				(71, 2000 * self.balance_factor),
				(80, self.balance_factor),
				(81, 2000 * self.balance_factor),
				(100, 2000 * self.balance_factor),
				(101, 2000 * self.balance_factor),
				// This allows us to have a total_payout different from 0.
				(999, 1_000_000_000_000),
			],
		}
		.assimilate_storage(&mut storage);

		if self.init_kton {
			let _ = darwinia_balances::GenesisConfig::<Test, KtonInstance> {
				balances: vec![
					(1, 10 * self.balance_factor),
					(2, 20 * self.balance_factor),
					(3, 300 * self.balance_factor),
					(4, 400 * self.balance_factor),
					(10, self.balance_factor),
					(11, 1000 * self.balance_factor),
					(20, self.balance_factor),
					(21, 2000 * self.balance_factor),
					(30, self.balance_factor),
					(31, 2000 * self.balance_factor),
					(40, self.balance_factor),
					(41, 2000 * self.balance_factor),
					(100, 2000 * self.balance_factor),
					(101, 2000 * self.balance_factor),
					// This allows us to have a total_payout different from 0.
					(999, 1_000_000_000_000),
				],
			}
			.assimilate_storage(&mut storage);
		}

		let mut stakers = vec![];

		if self.has_stakers {
			stakers = vec![
				// (stash, ctrl, stake, status)
				// these two will be elected in the default test where we elect 2.
				(11, 10, self.balance_factor * 1000, <StakerStatus<AccountId>>::Validator),
				(21, 20, self.balance_factor * 1000, <StakerStatus<AccountId>>::Validator),
				// a loser validator
				(31, 30, self.balance_factor * 500, <StakerStatus<AccountId>>::Validator),
				// an idle validator
				(41, 40, self.balance_factor * 1000, <StakerStatus<AccountId>>::Idle),
			];
			// optionally add a nominator
			if self.nominate {
				stakers.push((
					101,
					100,
					self.balance_factor * 500,
					<StakerStatus<AccountId>>::Nominator(vec![11, 21]),
				))
			}
			// replace any of the status if needed.
			self.status.into_iter().for_each(|(stash, status)| {
				let (_, _, _, ref mut prev_status) = stakers
					.iter_mut()
					.find(|s| s.0 == stash)
					.expect("set_status staker should exist; qed");
				*prev_status = status;
			});
			// replaced any of the stakes if needed.
			self.stakes.into_iter().for_each(|(stash, stake)| {
				let (_, _, ref mut prev_stake, _) = stakers
					.iter_mut()
					.find(|s| s.0 == stash)
					.expect("set_stake staker should exits; qed.");
				*prev_stake = stake;
			});
			// extend stakers if needed.
			stakers.extend(self.stakers);
		}
		let _ = darwinia_staking::GenesisConfig::<Test> {
			history_depth: 84,
			stakers,
			validator_count: self.validator_count,
			minimum_validator_count: self.minimum_validator_count,
			invulnerables: self.invulnerables,
			slash_reward_fraction: Perbill::from_percent(10),
			min_nominator_bond: self.min_nominator_bond,
			min_validator_bond: self.min_validator_bond,
			payout_fraction: Perbill::from_percent(50),
			..Default::default()
		}
		.assimilate_storage(&mut storage);
		let _ = pallet_session::GenesisConfig::<Test> {
			keys: if self.has_stakers {
				// genesis election will overwrite this, no worries.
				Default::default()
			} else {
				// set some dummy validators in genesis.
				(0..self.validator_count as u64)
					.map(|x| (x, x, SessionKeys { other: UintAuthorityId(x as u64) }))
					.collect()
			},
		}
		.assimilate_storage(&mut storage);
		let mut ext = sp_io::TestExternalities::from(storage);

		ext.execute_with(|| {
			let validators = Session::validators();
			SESSION_VALIDATORS.with(|x| *x.borrow_mut() = (validators.clone(), HashSet::new()));
		});

		if self.initialize_first_session {
			// We consider all test to start after timestamp is initialized This must be ensured by
			// having `timestamp::on_initialize` called before `staking::on_initialize`. Also, if
			// session length is 1, then it is already triggered.
			ext.execute_with(|| {
				System::set_block_number(1);
				Session::on_initialize(1);
				Staking::on_initialize(1);
				Timestamp::set_timestamp(INIT_TIMESTAMP);
			});
		}

		ext
	}
	pub fn build_and_execute(self, test: impl FnOnce() -> ()) {
		let mut ext = self.build();
		ext.execute_with(test);
		ext.execute_with(post_conditions);
	}
}
impl Default for ExtBuilder {
	fn default() -> Self {
		Self {
			nominate: true,
			validator_count: 2,
			minimum_validator_count: 0,
			invulnerables: vec![],
			has_stakers: true,
			initialize_first_session: true,
			min_nominator_bond: ExistentialDeposit::get(),
			min_validator_bond: ExistentialDeposit::get(),
			balance_factor: 1,
			status: Default::default(),
			stakes: Default::default(),
			stakers: Default::default(),
			init_kton: false,
		}
	}
}

/// Author of block is always 11
pub struct Author11;
impl FindAuthor<AccountId> for Author11 {
	fn find_author<'a, I>(_digests: I) -> Option<AccountId>
	where
		I: 'a + IntoIterator<Item = (frame_support::ConsensusEngineId, &'a [u8])>,
	{
		Some(11)
	}
}

pub struct RingRewardRemainderMock;
impl OnUnbalanced<RingNegativeImbalance<Test>> for RingRewardRemainderMock {
	fn on_nonzero_unbalanced(amount: RingNegativeImbalance<Test>) {
		RING_REWARD_REMAINDER_UNBALANCED.with(|v| {
			*v.borrow_mut() += amount.peek();
		});
		drop(amount);
	}
}

pub struct SuppressUnixTimeWarning;
impl UnixTime for SuppressUnixTimeWarning {
	fn now() -> core::time::Duration {
		core::time::Duration::from_millis(Timestamp::now() as _)
	}
}

fn post_conditions() {
	check_nominators();
	check_exposures();
	check_ledgers();
	check_count();
}

fn check_count() {
	let nominator_count = <Nominators<Test>>::iter().count() as u32;
	let validator_count = <Validators<Test>>::iter().count() as u32;

	assert_eq!(nominator_count, <CounterForNominators<Test>>::get());
	assert_eq!(validator_count, <CounterForValidators<Test>>::get());

	// the voters that the `SortedListProvider` list is storing for us.
	let external_voters = <Test as Config>::SortedListProvider::count();

	assert_eq!(external_voters, nominator_count);
}

fn check_ledgers() {
	// check the ledger of all stakers.
	<Bonded<Test>>::iter().for_each(|(_, controller)| assert_ledger_consistent(controller))
}

fn check_exposures() {
	// a check per validator to ensure the exposure struct is always sane.
	let era = active_era();
	<ErasStakers<Test>>::iter_prefix_values(era).for_each(|expo| {
		assert_eq!(
			expo.total_power,
			expo.own_power + expo.others.iter().map(|e| e.power).sum::<Power>(),
			"wrong total exposure.",
		);
	})
}

fn check_nominators() {
	// a check per nominator to ensure their entire stake is correctly distributed. Will only kick-
	// in if the nomination was submitted before the current era.
	let era = active_era();
	<Nominators<Test>>::iter()
		.filter_map(
			|(nominator, nomination)| {
				if nomination.submitted_in > era {
					Some(nominator)
				} else {
					None
				}
			},
		)
		.for_each(|nominator| {
			// must be bonded.
			assert_is_stash(nominator);
			let mut sum = 0;
			Session::validators().iter().map(|v| Staking::eras_stakers(era, v)).for_each(|e| {
				let individual = e.others.iter().filter(|e| e.who == nominator).collect::<Vec<_>>();
				let len = individual.len();
				match len {
					0 => { /* not supporting this validator at all. */ }
					1 => sum += individual[0].power,
					_ => panic!("nominator cannot back a validator more than once."),
				};
			});

			let nominator_stake = Staking::power_of(&nominator);
			// a nominator cannot over-spend.
			assert!(
				nominator_stake >= sum,
				"failed: Nominator({}) stake({}) >= sum divided({})",
				nominator,
				nominator_stake,
				sum,
			);

			let diff = nominator_stake - sum;
			assert!(diff < 100);
		});
}

fn assert_is_stash(acc: AccountId) {
	assert!(Staking::bonded(&acc).is_some(), "Not a stash.");
}

pub fn assert_ledger_consistent(controller: AccountId) {
	let ledger = Staking::ledger(controller).unwrap();
<<<<<<< HEAD
	let real_total_ring: Balance = ledger
		.ring_staking_lock
		.unbondings
		.iter()
		.fold(ledger.active, |a, c| a + c.amount);
	let real_total_kton: Balance = ledger
		.kton_staking_lock
		.unbondings
		.iter()
		.fold(ledger.active_kton, |a, c| a + c.amount);
=======

	assert_eq!(ledger.active, ledger.ring_staking_lock.staking_amount);
	assert_eq!(ledger.active_kton, ledger.kton_staking_lock.staking_amount);

	let real_total_ring: Balance =
		ledger.ring_staking_lock.unbondings.iter().fold(ledger.active, |a, c| a + c.amount);
	let real_total_kton: Balance =
		ledger.kton_staking_lock.unbondings.iter().fold(ledger.active_kton, |a, c| a + c.amount);
>>>>>>> 1f40b571

	assert!(
		ledger.active >= Ring::minimum_balance()
			|| ledger.active_kton >= Kton::minimum_balance()
			|| (ledger.active == 0 && ledger.active_kton == 0),
		"{}: active ledger amount ({}/{}) must be greater than ED {}/{}",
		controller,
		ledger.active,
		ledger.active_kton,
		Ring::minimum_balance(),
		Kton::minimum_balance()
	);
}

pub fn active_era() -> EraIndex {
	Staking::active_era().unwrap().index
}

pub fn current_era() -> EraIndex {
	Staking::current_era().unwrap()
}

fn bond(stash: AccountId, controller: AccountId, val: StakingBalanceT<Test>) {
	match val {
		StakingBalance::RingBalance(r) => {
			let _ = Ring::make_free_balance_be(&(stash), r);
			let _ = Ring::make_free_balance_be(&(controller), r);
		}
		StakingBalance::KtonBalance(k) => {
			let _ = Kton::make_free_balance_be(&(stash), k);
			let _ = Kton::make_free_balance_be(&(controller), k);
		}
	}
	assert_ok!(Staking::bond(
		Origin::signed(stash),
		controller,
		val,
		RewardDestination::Controller,
		0,
	));
}

pub fn bond_validator(stash: AccountId, controller: AccountId, val: StakingBalanceT<Test>) {
	bond(stash, controller, val);
	assert_ok!(Staking::validate(Origin::signed(controller), ValidatorPrefs::default()));
}

pub fn bond_nominator(
	stash: AccountId,
	controller: AccountId,
	val: StakingBalanceT<Test>,
	target: Vec<AccountId>,
) {
	bond(stash, controller, val);
	assert_ok!(Staking::nominate(Origin::signed(controller), target));
}

/// Progress to the given block, triggering session and era changes as we progress.
///
/// This will finalize the previous block, initialize up to the given block, essentially simulating
/// a block import/propose process where we first initialize the block, then execute some stuff (not
/// in the function), and then finalize the block.
pub fn run_to_block(n: BlockNumber) {
	Staking::on_finalize(System::block_number());
	for b in System::block_number() + 1..=n {
		System::set_block_number(b);
		Session::on_initialize(b);
		Staking::on_initialize(b);
		Timestamp::set_timestamp(System::block_number() * BLOCK_TIME + INIT_TIMESTAMP);
		if b != n {
			Staking::on_finalize(System::block_number());
		}
	}
}

/// Progresses from the current block number (whatever that may be) to the `P * session_index + 1`.
pub fn start_session(session_index: SessionIndex) {
	let end: u64 = if Offset::get().is_zero() {
		(session_index as u64) * Period::get()
	} else {
		Offset::get() + (session_index.saturating_sub(1) as u64) * Period::get()
	};
	run_to_block(end);
	// session must have progressed properly.
	assert_eq!(
		Session::current_index(),
		session_index,
		"current session index = {}, expected = {}",
		Session::current_index(),
		session_index,
	);
}

pub fn advance_session() {
	let current_index = Session::current_index();
	start_session(current_index + 1);
}

/// Progress until the given era.
pub fn start_active_era(era_index: EraIndex) {
	start_session((era_index * <SessionsPerEra as Get<u32>>::get()).into());
	assert_eq!(active_era(), era_index);
	// One way or another, current_era must have changed before the active era, so they must match
	// at this point.
	assert_eq!(current_era(), active_era());
}

pub fn current_total_payout_for_duration(duration: TsInMs) -> Balance {
	inflation::compute_total_payout::<Test>(
		duration,
		Staking::living_time(),
		<Test as Config>::Cap::get() - Ring::total_issuance(),
		Perbill::from_percent(50),
	)
	.0
}

pub fn maximum_payout_for_duration(duration: u64) -> Balance {
	inflation::compute_total_payout::<Test>(
		duration,
		Staking::living_time(),
		<Test as Config>::Cap::get() - Ring::total_issuance(),
		Perbill::from_percent(50),
	)
	.1
}

/// Time it takes to finish a session.
///
/// Note, if you see `time_per_session() - BLOCK_TIME`, it is fine. This is because we set the
/// timestamp after on_initialize, so the timestamp is always one block old.
pub fn time_per_session() -> u64 {
	Period::get() * BLOCK_TIME
}

/// Time it takes to finish an era.
///
/// Note, if you see `time_per_era() - BLOCK_TIME`, it is fine. This is because we set the
/// timestamp after on_initialize, so the timestamp is always one block old.
pub fn time_per_era() -> u64 {
	time_per_session() * SessionsPerEra::get() as u64
}

/// Time that will be calculated for the reward per era.
pub fn reward_time_per_era() -> u64 {
	time_per_era() - BLOCK_TIME
}

pub fn bonding_duration_in_blocks() -> BlockNumber {
	BondingDurationInEra::get() as BlockNumber * Period::get()
}

pub fn reward_all_elected() {
	let rewards = <Test as Config>::SessionInterface::validators().into_iter().map(|v| (v, 1));

	Staking::reward_by_ids(rewards)
}

pub fn validator_controllers() -> Vec<AccountId> {
	Session::validators()
		.into_iter()
		.map(|s| Staking::bonded(&s).expect("no controller for validator"))
		.collect()
}

pub fn on_offence_in_era(
	offenders: &[OffenceDetails<
		AccountId,
		pallet_session::historical::IdentificationTuple<Test>,
	>],
	slash_fraction: &[Perbill],
	era: EraIndex,
) {
	let bonded_eras = <BondedEras<Test>>::get();
	for &(bonded_era, start_session) in bonded_eras.iter() {
		if bonded_era == era {
			let _ = Staking::on_offence(offenders, slash_fraction, start_session);
			return;
		} else if bonded_era > era {
			break;
		}
	}

	if active_era() == era {
		Staking::on_offence(
			offenders,
			slash_fraction,
			Staking::eras_start_session_index(era).unwrap(),
		);
	} else {
		panic!("cannot slash in era {}", era);
	}
}

pub fn on_offence_now(
	offenders: &[OffenceDetails<
		AccountId,
		pallet_session::historical::IdentificationTuple<Test>,
	>],
	slash_fraction: &[Perbill],
) {
	let now = active_era();
	on_offence_in_era(offenders, slash_fraction, now)
}

pub fn add_slash(who: &AccountId) {
	on_offence_now(
		&[OffenceDetails {
			offender: (who.clone(), Staking::eras_stakers(active_era(), who.clone())),
			reporters: vec![],
		}],
		&[Perbill::from_percent(10)],
	);
}

/// Make all validator and nominator request their payment
pub fn make_all_reward_payment(era: EraIndex) {
	let validators_with_reward =
		<ErasRewardPoints<Test>>::get(era).individual.keys().cloned().collect::<Vec<_>>();

	// reward validators
	for validator_controller in validators_with_reward.iter().filter_map(Staking::bonded) {
		let ledger = <Ledger<Test>>::get(&validator_controller).unwrap();

		assert_ok!(Staking::payout_stakers(Origin::signed(1337), ledger.stash, era));
	}
}

pub fn staking_events() -> Vec<darwinia_staking::Event<Test>> {
	System::events()
		.into_iter()
		.map(|r| r.event)
		.filter_map(|e| if let Event::Staking(inner) = e { Some(inner) } else { None })
		.collect()
}

pub fn ring_balances(who: &AccountId) -> (Balance, Balance) {
	(Ring::free_balance(who), Ring::reserved_balance(who))
}
pub fn kton_balances(who: &AccountId) -> (Balance, Balance) {
	(Kton::free_balance(who), Kton::reserved_balance(who))
}

pub fn ring_power(stake: Balance) -> Power {
	Staking::currency_to_power(stake, Staking::ring_pool())
}

#[macro_export]
macro_rules! assert_session_era {
	($session:expr, $era:expr) => {
		assert_eq!(
			Session::current_index(),
			$session,
			"wrong session {} != {}",
			Session::current_index(),
			$session,
		);
		assert_eq!(current_era(), $era, "wrong current era {} != {}", current_era(), $era,);
	};
}<|MERGE_RESOLUTION|>--- conflicted
+++ resolved
@@ -677,7 +677,6 @@
 
 pub fn assert_ledger_consistent(controller: AccountId) {
 	let ledger = Staking::ledger(controller).unwrap();
-<<<<<<< HEAD
 	let real_total_ring: Balance = ledger
 		.ring_staking_lock
 		.unbondings
@@ -688,16 +687,6 @@
 		.unbondings
 		.iter()
 		.fold(ledger.active_kton, |a, c| a + c.amount);
-=======
-
-	assert_eq!(ledger.active, ledger.ring_staking_lock.staking_amount);
-	assert_eq!(ledger.active_kton, ledger.kton_staking_lock.staking_amount);
-
-	let real_total_ring: Balance =
-		ledger.ring_staking_lock.unbondings.iter().fold(ledger.active, |a, c| a + c.amount);
-	let real_total_kton: Balance =
-		ledger.kton_staking_lock.unbondings.iter().fold(ledger.active_kton, |a, c| a + c.amount);
->>>>>>> 1f40b571
 
 	assert!(
 		ledger.active >= Ring::minimum_balance()
