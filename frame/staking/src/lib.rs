--- conflicted
+++ resolved
@@ -297,11 +297,7 @@
 use frame_support::{
 	decl_error, decl_event, decl_module, decl_storage, ensure,
 	storage::IterableStorageMap,
-<<<<<<< HEAD
-	traits::{Currency, ExistenceRequirement::KeepAlive, Get, Imbalance, OnUnbalanced, Time},
-=======
-	traits::{Currency, Get, Imbalance, OnUnbalanced, UnixTime},
->>>>>>> a8a3121d
+	traits::{Currency, ExistenceRequirement::KeepAlive, Get, Imbalance, OnUnbalanced, UnixTime},
 	weights::SimpleDispatchInfo,
 };
 use frame_system::{self as system, ensure_root, ensure_signed};
@@ -2740,14 +2736,9 @@
 	type Balance = RingBalance<T>;
 
 	fn on_deposit_redeem(
-<<<<<<< HEAD
 		backing: &T::AccountId,
-		start_time: Self::Moment,
-		months: Self::Moment,
-=======
 		start_time: u64,
 		months: u8,
->>>>>>> a8a3121d
 		amount: Self::Balance,
 		stash: &T::AccountId,
 	) -> DispatchResult {
