// This file is part of Darwinia.
//
// Copyright (C) 2018-2022 Darwinia Network
// SPDX-License-Identifier: GPL-3.0
//
// Darwinia is free software: you can redistribute it and/or modify
// it under the terms of the GNU General Public License as published by
// the Free Software Foundation, either version 3 of the License, or
// (at your option) any later version.
//
// Darwinia is distributed in the hope that it will be useful,
// but WITHOUT ANY WARRANTY; without even the implied warranty of
// MERCHANTABILITY or FITNESS FOR A PARTICULAR PURPOSE. See the
// GNU General Public License for more details.
//
// You should have received a copy of the GNU General Public License
// along with Darwinia. If not, see <https://www.gnu.org/licenses/>.

//! # Staking Pallet
//!
//! The Staking pallet is used to manage funds at stake by network maintainers.
//!
//! - [`Config`]
//! - [`Call`]
//! - [`Pallet`]
//!
//! ## Overview
//!
//! The Staking pallet is the means by which a set of network maintainers (known as _authorities_ in
//! some contexts and _validators_ in others) are chosen based upon those who voluntarily place
//! funds under deposit. Under deposit, those funds are rewarded under normal operation but are held
//! at pain of _slash_ (expropriation) should the staked maintainer be found not to be discharging
//! its duties properly.
//!
//! ### Terminology
//! <!-- Original author of paragraph: @gavofyork -->
//!
//! - Staking: The process of locking up funds for some time, placing them at risk of slashing
//!   (loss) in order to become a rewarded maintainer of the network.
//! - Validating: The process of running a node to actively maintain the network, either by
//!   producing blocks or guaranteeing finality of the chain.
//! - Nominating: The process of placing staked funds behind one or more validators in order to
//!   share in any reward, and punishment, they take.
//! - Stash account: The account holding an owner's funds used for staking.
//! - Controller account: The account that controls an owner's funds for staking.
//! - Era: A (whole) number of sessions, which is the period that the validator set (and each
//!   validator's active nominator set) is recalculated and where rewards are paid out.
//! - Slash: The punishment of a staker by reducing its funds.
//!
//! ### Goals
//! <!-- Original author of paragraph: @gavofyork -->
//!
//! The staking system in Darwinia NPoS is designed to make the following possible:
//!
//! - Stake funds that are controlled by a cold wallet.
//! - Withdraw some, or deposit more, funds without interrupting the role of an entity.
//! - Switch between roles (nominator, validator, idle) with minimal overhead.
//!
//! ### Scenarios
//!
//! #### Staking
//!
//! Almost any interaction with the Staking pallet requires a process of _**bonding**_ (also known
//! as being a _staker_). To become *bonded*, a fund-holding account known as the _stash account_,
//! which holds some or all of the funds that become frozen in place as part of the staking process,
//! is paired with an active **controller** account, which issues instructions on how they shall be
//! used.
//!
//! An account pair can become bonded using the [`bond`](Call::bond) call.
//!
//! Stash accounts can change their associated controller using the
//! [`set_controller`](Call::set_controller) call.
//!
//! There are three possible roles that any staked account pair can be in: `Validator`, `Nominator`
//! and `Idle` (defined in [`StakerStatus`]). There are three
//! corresponding instructions to change between roles, namely:
//! [`validate`](Call::validate),
//! [`nominate`](Call::nominate), and [`chill`](Call::chill).
//!
//! #### Validating
//!
//! A **validator** takes the role of either validating blocks or ensuring their finality,
//! maintaining the veracity of the network. A validator should avoid both any sort of malicious
//! misbehavior and going offline. Bonded accounts that state interest in being a validator do NOT
//! get immediately chosen as a validator. Instead, they are declared as a _candidate_ and they
//! _might_ get elected at the _next era_ as a validator. The result of the election is determined
//! by nominators and their votes.
//!
//! An account can become a validator candidate via the
//! [`validate`](Call::validate) call.
//!
//! #### Nomination
//!
//! A **nominator** does not take any _direct_ role in maintaining the network, instead, it votes on
//! a set of validators  to be elected. Once interest in nomination is stated by an account, it
//! takes effect at the next election round. The funds in the nominator's stash account indicate the
//! _weight_ of its vote. Both the rewards and any punishment that a validator earns are shared
//! between the validator and its nominators. This rule incentivizes the nominators to NOT vote for
//! the misbehaving/offline validators as much as possible, simply because the nominators will also
//! lose funds if they vote poorly.
//!
//! An account can become a nominator via the [`nominate`](Call::nominate) call.
//!
//! #### Voting
//!
//! Staking is closely related to elections; actual validators are chosen from among all potential
//! validators via election by the potential validators and nominators. To reduce use of the phrase
//! "potential validators and nominators", we often use the term **voters**, who are simply
//! the union of potential validators and nominators.
//!
//! #### Rewards and Slash
//!
//! The **reward and slashing** procedure is the core of the Staking pallet, attempting to _embrace
//! valid behavior_ while _punishing any misbehavior or lack of availability_.
//!
//! `payout_stakers` call. Any account can call `payout_stakers`, which pays the reward to the
//! validator as well as its nominators. Only the [`Config::MaxNominatorRewardedPerValidator`]
//! biggest stakers can claim their reward. This is to limit the i/o cost to mutate storage for each
//! nominator's account.
//!
//! Slashing can occur at any point in time, once misbehavior is reported. Once slashing is
//! determined, a value is deducted from the balance of the validator and all the nominators who
//! voted for this validator (values are deducted from the _stash_ account of the slashed entity).
//!
//! Slashing logic is further described in the documentation of the `slashing` pallet.
//!
//! Similar to slashing, rewards are also shared among a validator and its associated nominators.
//! Yet, the reward funds are not always transferred to the stash account and can be configured. See
//! [Reward Calculation](#reward-calculation) for more details.
//!
//! #### Chilling
//!
//! Finally, any of the roles above can choose to step back temporarily and just chill for a while.
//! This means that if they are a nominator, they will not be considered as voters anymore and if
//! they are validators, they will no longer be a candidate for the next election.
//!
//! An account can step back via the [`chill`](Call::chill) call.
//!
//! ### Session managing
//!
//! The pallet implement the trait `SessionManager`. Which is the only API to query new validator
//! set and allowing these validator set to be rewarded once their era is ended.
//!
//! ## Interface
//!
//! ### Dispatchable Functions
//!
//! The dispatchable functions of the Staking pallet enable the steps needed for entities to accept
//! and change their role, alongside some helper functions to get/set the metadata of the pallet.
//!
//! ### Public Functions
//!
//! The Staking pallet contains many public storage items and (im)mutable functions.
//!
//! ## Usage
//!
//! ### Example: Rewarding a validator by id.
//!
//! ```
//! use frame_support::{decl_module, dispatch};
//! use frame_system::ensure_signed;
//! use darwinia_staking as staking;
//!
//! pub trait Config: staking::Config {}
//!
//! decl_module! {
//! 	pub struct Module<T: Config> for enum Call where origin: T::Origin {
//! 		/// Reward a validator.
//! 		#[weight = 0]
//! 		pub fn reward_myself(origin) -> dispatch::DispatchResult {
//! 			let reported = ensure_signed(origin)?;
//! 			<staking::Pallet<T>>::reward_by_ids(vec![(reported, 10)]);
//! 			Ok(())
//! 		}
//! 	}
//! }
//! # fn main() {}
//! ```
//!
//! ## Implementation Details
//!
//! ### Era payout
//!
//! The era payout is computed using yearly inflation curve defined at
//! [`Config::EraPayout`] as such:
//!
//! ```nocompile
//! staker_payout = yearly_inflation(npos_token_staked / total_tokens) * total_tokens / era_per_year
//! ```
//! This payout is used to reward stakers as defined in next section
//!
//! ```nocompile
//! remaining_payout = max_yearly_inflation * total_tokens / era_per_year - staker_payout
//! ```
//! The remaining reward is send to the configurable end-point
//! [`Config::RewardRemainder`].
//!
//! ### Reward Calculation
//!
//! Validators and nominators are rewarded at the end of each era. The total reward of an era is
//! calculated using the era duration and the staking rate (the total amount of tokens staked by
//! nominators and validators, divided by the total token supply). It aims to incentivize toward a
//! defined staking rate. The full specification can be found
//! [here](https://research.web3.foundation/en/latest/polkadot/Token%20Economics.html#inflation-model).
//!
//! Total reward is split among validators and their nominators depending on the number of points
//! they received during the era. Points are added to a validator using
//! [`reward_by_ids`](Pallet::reward_by_ids).
//!
//! [`Pallet`] implements
//! [`pallet_authorship::EventHandler`] to add reward
//! points to block producer and block producer of referenced uncles.
//!
//! The validator and its nominator split their reward as following:
//!
//! The validator can declare an amount, named
//! [`commission`](ValidatorPrefs::commission), that does not get shared
//! with the nominators at each reward payout through its
//! [`ValidatorPrefs`]. This value gets deducted from the total reward
//! that is paid to the validator and its nominators. The remaining portion is split among the
//! validator and all of the nominators that nominated the validator, proportional to the value
//! staked behind this validator (_i.e._ dividing the
//! [`own`](Exposure::own) or
//! [`others`](Exposure::others) by
//! [`total`](Exposure::total) in [`Exposure`]).
//!
//! All entities who receive a reward have the option to choose their reward destination through the

//! [`Payee`] storage item (see
//! [`set_payee`](Call::set_payee)), to be one of the following:
//!
//! - Controller account, (obviously) not increasing the staked value.
//! - Stash account, not increasing the staked value.
//! - Stash account, also increasing the staked value.
//!
//! ### Additional Fund Management Operations
//!
//! Any funds already placed into stash can be the target of the following operations:
//!
//! The controller account can free a portion (or all) of the funds using the
//! [`unbond`](Call::unbond) call. Note that the funds are not immediately
//! accessible. Instead, a duration denoted by
//! [`Config::BondingDuration`] (in number of eras) must
//! pass until the funds can actually be removed.
//!
//! Note that there is a limitation to the number of fund-chunks that can be scheduled to be
//! unlocked in the future via [`unbond`](Call::unbond). In case this maximum
//! (`MAX_UNLOCKING_CHUNKS`) is reached, the bonded account _must_ first wait until a successful
//! call to `withdraw_unbonded` to remove some of the chunks.
//!
//! ### Election Algorithm
//!
//! The current election algorithm is implemented based on Phragmén. The reference implementation
//! can be found [here](https://github.com/w3f/consensus/tree/master/NPoS).
//!
//! The election algorithm, aside from electing the validators with the most stake value and votes,
//! tries to divide the nominator votes among candidates in an equal manner. To further assure this,
//! an optional post-processing can be applied that iteratively normalizes the nominator staked
//! values until the total difference among votes of a particular nominator are less than a
//! threshold.
//!
//! ## GenesisConfig
//!
//! The Staking pallet depends on the [`GenesisConfig`]. The
//! `GenesisConfig` is optional and allow to set some initial stakers.
//!
//! ## Related Modules
//!
//! - [Balances](../darwinia_balances/index.html): Used to manage values at stake.
//! - [Session](../pallet_session/index.html): Used to manage sessions. Also, a list of new
//!   validators is stored in the Session pallet's `Validators` at the end of each era.

#![cfg_attr(not(feature = "std"), no_std)]
#![feature(drain_filter)]

// syntactic sugar for logging.
#[macro_export]
macro_rules! log {
	($level:tt, $patter:expr $(, $values:expr)* $(,)?) => {
		frame_support::log::$level!(
			target: crate::LOG_TARGET,
			concat!("[{:?}] 💸 ", $patter), <frame_system::Pallet<T>>::block_number() $(, $values)*
		)
	};
}

#[cfg(test)]
mod darwinia_tests;
#[cfg(test)]
mod mock;
#[cfg(test)]
mod substrate_tests;
#[cfg(test)]
mod testing_utils;

pub mod impls;
pub use impls::*;
pub mod inflation;
pub mod migrations;
pub mod slashing;
pub mod structs;
pub use structs::*;
pub mod primitives;
pub use primitives::*;
pub mod weights;
pub use weights::*;

#[frame_support::pallet]
pub mod pallet {
	// --- paritytech ---
	use frame_election_provider_support::{ElectionProvider, *};
	use frame_support::{
		pallet_prelude::*,
		traits::{
			Currency, EstimateNextNewSession, LockableCurrency, OnUnbalanced, UnixTime,
			WithdrawReasons,
		},
		PalletId,
	};
	use frame_system::{offchain::SendTransactionTypes, pallet_prelude::*};
	use sp_runtime::{
		traits::{CheckedSub, Saturating, StaticLookup, Zero},
		Perbill, Percent, SaturatedConversion,
	};
	use sp_staking::SessionIndex;
	use sp_std::prelude::*;
	// --- darwinia-network ---
	use crate::*;
	use darwinia_support::balance::*;

	#[pallet::pallet]
	#[pallet::generate_store(pub(super) trait Store)]
	pub struct Pallet<T>(_);

	#[pallet::config]
	pub trait Config: frame_system::Config + SendTransactionTypes<Call<Self>> {
		/// Maximum number of nominations per nominator.
		const MAX_NOMINATIONS: u32;

		/// The overarching event type.
		type Event: From<Event<Self>> + IsType<<Self as frame_system::Config>::Event>;

		type PalletId: Get<PalletId>;

		/// Time used for computing era duration.
		///
		/// It is guaranteed to start being called from the first `on_finalize`. Thus value at
		/// genesis is not used.
		type UnixTime: UnixTime;

		/// Something that provides the election functionality.
		type ElectionProvider: ElectionProvider<
			Self::AccountId,
			Self::BlockNumber,
			// we only accept an election provider that has staking as data provider.
			DataProvider = Pallet<Self>,
		>;

		/// Something that provides the election functionality at genesis.
		type GenesisElectionProvider: ElectionProvider<
			Self::AccountId,
			Self::BlockNumber,
			DataProvider = Pallet<Self>,
		>;

		/// Number of sessions per era.
		#[pallet::constant]
		type SessionsPerEra: Get<SessionIndex>;
		/// Interface for interacting with a session pallet.
		type SessionInterface: self::SessionInterface<Self::AccountId>;
		/// Something that can estimate the next session change, accurately or as a best effort
		/// guess.
		type NextNewSession: EstimateNextNewSession<Self::BlockNumber>;

		/// Number of eras that slashes are deferred by, after computation.
		///
		/// This should be less than the bonding duration. Set to 0 if slashes
		/// should be applied immediately, without opportunity for intervention.
		#[pallet::constant]
		type SlashDeferDuration: Get<EraIndex>;
		/// The origin which can cancel a deferred slash. Root can always do this.
		type SlashCancelOrigin: EnsureOrigin<Self::Origin>;

		/// The maximum number of nominators rewarded for each validator.
		///
		/// For each validator only the `$MaxNominatorRewardedPerValidator` biggest stakers can
		/// claim their reward. This used to limit the i/o cost for the nominator payout.
		#[pallet::constant]
		type MaxNominatorRewardedPerValidator: Get<u32>;

		/// Something that can provide a sorted list of voters in a somewhat sorted way. The
		/// original use case for this was designed with [`pallet_bags_list::Pallet`] in mind. If
		/// the bags-list is not desired, [`impls::UseNominatorsMap`] is likely the desired option.
		type SortedListProvider: SortedListProvider<Self::AccountId>;

		/// Number of eras that staked funds must remain bonded for.
		#[pallet::constant]
		type BondingDurationInEra: Get<EraIndex>;
		/// Number of eras that staked funds must remain bonded for.
		#[pallet::constant]
		type BondingDurationInBlockNumber: Get<Self::BlockNumber>;

		/// The *RING* currency.
		type RingCurrency: LockableCurrency<Self::AccountId>;
		/// Tokens have been minted and are unused for validator-reward.
		/// See [Era payout](./index.html#era-payout).
		type RingRewardRemainder: OnUnbalanced<RingNegativeImbalance<Self>>;
		/// Handler for the unbalanced *RING* reduction when slashing a staker.
		type RingSlash: OnUnbalanced<RingNegativeImbalance<Self>>;
		/// Handler for the unbalanced *RING* increment when rewarding a staker.
		type RingReward: OnUnbalanced<RingPositiveImbalance<Self>>;

		/// The *KTON* currency.
		type KtonCurrency: LockableCurrency<Self::AccountId>;
		/// Handler for the unbalanced *KTON* reduction when slashing a staker.
		type KtonSlash: OnUnbalanced<KtonNegativeImbalance<Self>>;
		/// Handler for the unbalanced *KTON* increment when rewarding a staker.
		type KtonReward: OnUnbalanced<KtonPositiveImbalance<Self>>;

		/// Darwinia's hard cap default `10_000_000_000 * 10^9`
		#[pallet::constant]
		type Cap: Get<RingBalance<Self>>;
		/// Darwinia's staking vote default `1_000_000_000`
		#[pallet::constant]
		type TotalPower: Get<Power>;

		/// Weight information for extrinsics in this pallet.
		type WeightInfo: WeightInfo;
	}

	#[pallet::event]
	#[pallet::generate_deposit(pub(super) fn deposit_event)]
	pub enum Event<T: Config> {
		/// The era payout has been set; the first balance is the validator-payout; the second is
		/// the remainder from the maximum amount of reward.
		/// \[era_index, validator_payout, remainder\]
		EraPaid(EraIndex, RingBalance<T>, RingBalance<T>),

		/// The nominator has been rewarded by this amount. \[stash, amount\]
		Rewarded(AccountId<T>, RingBalance<T>),

		/// One validator (and its nominators) has been slashed by the given amount.
		/// \[validator, amount, amount\]
		Slashed(AccountId<T>, RingBalance<T>, KtonBalance<T>),
		/// An old slashing report from a prior era was discarded because it could
		/// not be processed. \[session_index\]
		OldSlashingReportDiscarded(SessionIndex),

		/// A new set of stakers was elected.
		StakersElected,

		/// An account has bonded this amount. \[amount, start, end\]
		///
		/// NOTE: This event is only emitted when funds are bonded via a dispatchable. Notably,
		/// it will not be emitted for staking rewards when they are added to stake.
		RingBonded(AccountId<T>, RingBalance<T>, TsInMs, TsInMs),
		/// An account has bonded this amount. \[account, amount, start, end\]
		///
		/// NOTE: This event is only emitted when funds are bonded via a dispatchable. Notably,
		/// it will not be emitted for staking rewards when they are added to stake.
		KtonBonded(AccountId<T>, KtonBalance<T>),

		/// An account has unbonded this amount. \[amount\]
		RingUnbonded(AccountId<T>, RingBalance<T>),
		/// An account has unbonded this amount. \[account, amount\]
		KtonUnbonded(AccountId<T>, KtonBalance<T>),

		/// A nominator has been kicked from a validator. \[nominator, stash\]
		Kicked(AccountId<T>, AccountId<T>),

		/// The election failed. No new era is planned.
		StakingElectionFailed,

		/// An account has stopped participating as either a validator or nominator.
		/// \[stash\]
		Chilled(T::AccountId),

		/// The stakers' rewards are getting paid. \[era_index, validator_stash\]
		PayoutStarted(EraIndex, T::AccountId),

		/// Someone claimed his deposits. \[stash\]
		DepositsClaimed(AccountId<T>),
		/// Someone claimed his deposits with some *KTON*s punishment. \[stash, forfeit\]
		DepositsClaimedWithPunish(AccountId<T>, KtonBalance<T>),
	}

	#[pallet::error]
	pub enum Error<T> {
		/// Not a controller account.
		NotController,
		/// Not a stash account.
		NotStash,
		/// Stash is already bonded.
		AlreadyBonded,
		/// Controller is already paired.
		AlreadyPaired,
		/// Targets cannot be empty.
		EmptyTargets,
		/// Duplicate index.
		DuplicateIndex,
		/// Slash record index out of bounds.
		InvalidSlashIndex,
		/// Can not bond with value less than minimum required.
		InsufficientBond,
		/// Can not schedule more unlock chunks.
		NoMoreChunks,
		/// Can not rebond without unlocking chunks.
		NoUnlockChunk,
		/// Attempting to target a stash that still has funds.
		FundedTarget,
		/// Invalid era to reward.
		InvalidEraToReward,
		/// Invalid number of nominations.
		InvalidNumberOfNominations,
		/// Items are not sorted and unique.
		NotSortedAndUnique,
		/// Rewards for this era have already been claimed for this validator.
		AlreadyClaimed,
		/// Incorrect previous history depth input provided.
		IncorrectHistoryDepth,
		/// Incorrect number of slashing spans provided.
		IncorrectSlashingSpans,
		/// Internal state has become somehow corrupted and the operation cannot continue.
		BadState,
		/// Too many nomination targets supplied.
		TooManyTargets,
		/// A nomination target was supplied that was blocked or otherwise not a validator.
		BadTarget,
		/// The user has enough bond and thus cannot be chilled forcefully by an external person.
		CannotChillOther,
		/// There are too many nominators in the system. Governance needs to adjust the staking
		/// settings to keep things safe for the runtime.
		TooManyNominators,
		/// There are too many validators in the system. Governance needs to adjust the staking
		/// settings to keep things safe for the runtime.
		TooManyValidators,
		/// Payout - INSUFFICIENT
		PayoutIns,
	}

	#[pallet::extra_constants]
	impl<T: Config> Pallet<T> {
		//TODO: rename to snake case after https://github.com/paritytech/substrate/issues/8826 fixed.
		#[allow(non_snake_case)]
		fn MaxNominations() -> u32 {
			T::MAX_NOMINATIONS
		}
	}

	/// Number of eras to keep in history.
	///
	/// Information is kept for eras in `[current_era - history_depth; current_era]`.
	///
	/// Must be more than the number of eras delayed by session otherwise. I.e. active era must
	/// always be in history. I.e. `active_era > current_era - history_depth` must be
	/// guaranteed.
	#[pallet::storage]
	#[pallet::getter(fn history_depth)]
	pub type HistoryDepth<T> = StorageValue<_, u32, ValueQuery, HistoryDepthOnEmpty>;
	#[pallet::type_value]
	pub fn HistoryDepthOnEmpty() -> u32 {
		336
	}

	/// The ideal number of staking participants.
	#[pallet::storage]
	#[pallet::getter(fn validator_count)]
	pub type ValidatorCount<T> = StorageValue<_, u32, ValueQuery>;

	/// Minimum number of staking participants before emergency conditions are imposed.
	#[pallet::storage]
	#[pallet::getter(fn minimum_validator_count)]
	pub type MinimumValidatorCount<T> = StorageValue<_, u32, ValueQuery>;

	/// Any validators that may never be slashed or forcibly kicked. It's a Vec since they're
	/// easy to initialize and the performance hit is minimal (we expect no more than four
	/// invulnerables) and restricted to testnets.
	#[pallet::storage]
	#[pallet::getter(fn invulnerables)]
	pub type Invulnerables<T: Config> = StorageValue<_, Vec<AccountId<T>>, ValueQuery>;

	/// Map from all locked "stash" accounts to the controller account.
	#[pallet::storage]
	#[pallet::getter(fn bonded)]
	pub type Bonded<T: Config> = StorageMap<_, Twox64Concat, AccountId<T>, AccountId<T>>;

	/// The minimum active bond to become and maintain the role of a nominator.
	#[pallet::storage]
	pub type MinNominatorBond<T: Config> = StorageValue<_, RingBalance<T>, ValueQuery>;

	/// The minimum active bond to become and maintain the role of a validator.
	#[pallet::storage]
	pub type MinValidatorBond<T: Config> = StorageValue<_, RingBalance<T>, ValueQuery>;

	/// Map from all (unlocked) "controller" accounts to the info regarding the staking.
	#[pallet::storage]
	#[pallet::getter(fn ledger)]
	pub type Ledger<T: Config> = StorageMap<_, Blake2_128Concat, AccountId<T>, StakingLedgerT<T>>;

	/// Where the reward payment should be made. Keyed by stash.
	#[pallet::storage]
	#[pallet::getter(fn payee)]
	pub type Payee<T: Config> =
		StorageMap<_, Twox64Concat, AccountId<T>, RewardDestination<AccountId<T>>, ValueQuery>;

	/// The map from (wannabe) validator stash key to the preferences of that validator.
	///
	/// When updating this storage item, you must also update the `CounterForValidators`.
	#[pallet::storage]
	#[pallet::getter(fn validators)]
	pub type Validators<T: Config> =
		StorageMap<_, Twox64Concat, AccountId<T>, ValidatorPrefs, ValueQuery>;

	/// A tracker to keep count of the number of items in the `Validators` map.
	#[pallet::storage]
	pub type CounterForValidators<T> = StorageValue<_, u32, ValueQuery>;

	/// The maximum validator count before we stop allowing new validators to join.
	///
	/// When this value is not set, no limits are enforced.
	#[pallet::storage]
	pub type MaxValidatorsCount<T> = StorageValue<_, u32, OptionQuery>;

	/// The map from nominator stash key to the set of stash keys of all validators to nominate.
	///
	/// When updating this storage item, you must also update the `CounterForNominators`.
	#[pallet::storage]
	#[pallet::getter(fn nominators)]
	pub type Nominators<T: Config> =
		StorageMap<_, Twox64Concat, AccountId<T>, Nominations<AccountId<T>>>;

	/// A tracker to keep count of the number of items in the `Nominators` map.
	#[pallet::storage]
	pub type CounterForNominators<T> = StorageValue<_, u32, ValueQuery>;

	/// The maximum nominator count before we stop allowing new validators to join.
	///
	/// When this value is not set, no limits are enforced.
	#[pallet::storage]
	pub type MaxNominatorsCount<T> = StorageValue<_, u32, OptionQuery>;

	/// The current era index.
	///
	/// This is the latest planned era, depending on how the Session pallet queues the validator
	/// set, it might be active or not.
	#[pallet::storage]
	#[pallet::getter(fn current_era)]
	pub type CurrentEra<T> = StorageValue<_, EraIndex>;

	/// The active era information, it holds index and start.
	///
	/// The active era is the era being currently rewarded. Validator set of this era must be
	/// equal to [`SessionInterface::validators`].
	#[pallet::storage]
	#[pallet::getter(fn active_era)]
	pub type ActiveEra<T> = StorageValue<_, ActiveEraInfo>;

	/// The session index at which the era start for the last `HISTORY_DEPTH` eras.
	///
	/// Note: This tracks the starting session (i.e. session index when era start being active)
	/// for the eras in `[CurrentEra - HISTORY_DEPTH, CurrentEra]`.
	#[pallet::storage]
	#[pallet::getter(fn eras_start_session_index)]
	pub type ErasStartSessionIndex<T> = StorageMap<_, Twox64Concat, EraIndex, SessionIndex>;

	/// Exposure of validator at era.
	///
	/// This is keyed first by the era index to allow bulk deletion and then the stash account.
	///
	/// Is it removed after `HISTORY_DEPTH` eras.
	/// If stakers hasn't been set or has been removed then empty exposure is returned.
	#[pallet::storage]
	#[pallet::getter(fn eras_stakers)]
	pub type ErasStakers<T: Config> = StorageDoubleMap<
		_,
		Twox64Concat,
		EraIndex,
		Twox64Concat,
		AccountId<T>,
		ExposureT<T>,
		ValueQuery,
	>;

	/// Clipped Exposure of validator at era.
	///
	/// This is similar to [`ErasStakers`] but number of nominators exposed is reduced to the
	/// `T::MaxNominatorRewardedPerValidator` biggest stakers.
	/// (Note: the field `total` and `own` of the exposure remains unchanged).
	/// This is used to limit the i/o cost for the nominator payout.
	///
	/// This is keyed fist by the era index to allow bulk deletion and then the stash account.
	///
	/// Is it removed after `HISTORY_DEPTH` eras.
	/// If stakers hasn't been set or has been removed then empty exposure is returned.
	#[pallet::storage]
	#[pallet::getter(fn eras_stakers_clipped)]
	pub type ErasStakersClipped<T: Config> = StorageDoubleMap<
		_,
		Twox64Concat,
		EraIndex,
		Twox64Concat,
		AccountId<T>,
		ExposureT<T>,
		ValueQuery,
	>;

	/// Similar to `ErasStakers`, this holds the preferences of validators.
	///
	/// This is keyed first by the era index to allow bulk deletion and then the stash account.
	///
	/// Is it removed after `HISTORY_DEPTH` eras.
	// If prefs hasn't been set or has been removed then 0 commission is returned.
	#[pallet::storage]
	#[pallet::getter(fn eras_validator_prefs)]
	pub type ErasValidatorPrefs<T: Config> = StorageDoubleMap<
		_,
		Twox64Concat,
		EraIndex,
		Twox64Concat,
		AccountId<T>,
		ValidatorPrefs,
		ValueQuery,
	>;

	/// The total validator era payout for the last `HISTORY_DEPTH` eras.
	///
	/// Eras that haven't finished yet or has been removed doesn't have reward.
	#[pallet::storage]
	#[pallet::getter(fn eras_validator_reward)]
	pub type ErasValidatorReward<T: Config> = StorageMap<_, Twox64Concat, EraIndex, RingBalance<T>>;

	/// Rewards for the last `HISTORY_DEPTH` eras.
	/// If reward hasn't been set or has been removed then 0 reward is returned.
	#[pallet::storage]
	#[pallet::getter(fn eras_reward_points)]
	pub type ErasRewardPoints<T: Config> =
		StorageMap<_, Twox64Concat, EraIndex, EraRewardPoints<AccountId<T>>, ValueQuery>;

	/// The total amount staked for the last `HISTORY_DEPTH` eras.
	/// If total hasn't been set or has been removed then 0 stake is returned.
	#[pallet::storage]
	#[pallet::getter(fn eras_total_stake)]
	pub type ErasTotalStake<T: Config> = StorageMap<_, Twox64Concat, EraIndex, Power, ValueQuery>;

	/// Mode of era forcing.
	#[pallet::storage]
	#[pallet::getter(fn force_era)]
	pub type ForceEra<T> = StorageValue<_, Forcing, ValueQuery>;

	/// The percentage of the slash that is distributed to reporters.
	///
	/// The rest of the slashed value is handled by the `Slash`.
	#[pallet::storage]
	#[pallet::getter(fn slash_reward_fraction)]
	pub type SlashRewardFraction<T> = StorageValue<_, Perbill, ValueQuery>;

	/// The amount of currency given to reporters of a slash event which was
	/// canceled by extraordinary circumstances (e.g. governance).
	#[pallet::storage]
	#[pallet::getter(fn canceled_payout)]
	pub type CanceledSlashPayout<T: Config> = StorageValue<_, Power, ValueQuery>;

	/// All unapplied slashes that are queued for later.
	#[pallet::storage]
	pub type UnappliedSlashes<T: Config> = StorageMap<
		_,
		Twox64Concat,
		EraIndex,
		Vec<UnappliedSlash<AccountId<T>, RingBalance<T>, KtonBalance<T>>>,
		ValueQuery,
	>;

	/// A mapping from still-bonded eras to the first session index of that era.
	///
	/// Must contains information for eras for the range:
	/// `[active_era - bounding_duration; active_era]`
	#[pallet::storage]
	pub type BondedEras<T: Config> = StorageValue<_, Vec<(EraIndex, SessionIndex)>, ValueQuery>;

	/// All slashing events on validators, mapped by era to the highest slash proportion
	/// and slash value of the era.
	#[pallet::storage]
	pub type ValidatorSlashInEra<T: Config> = StorageDoubleMap<
		_,
		Twox64Concat,
		EraIndex,
		Twox64Concat,
		AccountId<T>,
		(Perbill, slashing::RKT<T>),
	>;

	/// All slashing events on nominators, mapped by era to the highest slash value of the era.
	#[pallet::storage]
	pub type NominatorSlashInEra<T: Config> =
		StorageDoubleMap<_, Twox64Concat, EraIndex, Twox64Concat, AccountId<T>, slashing::RKT<T>>;

	/// Slashing spans for stash accounts.
	#[pallet::storage]
	pub type SlashingSpans<T: Config> =
		StorageMap<_, Twox64Concat, AccountId<T>, slashing::SlashingSpans>;

	/// Records information about the maximum slash of a stash within a slashing span,
	/// as well as how much reward has been paid out.
	#[pallet::storage]
	pub type SpanSlash<T: Config> = StorageMap<
		_,
		Twox64Concat,
		(AccountId<T>, slashing::SpanIndex),
		slashing::SpanRecord<RingBalance<T>, KtonBalance<T>>,
		ValueQuery,
	>;

	/// The earliest era for which we have a pending, unapplied slash.
	#[pallet::storage]
	pub type EarliestUnappliedSlash<T> = StorageValue<_, EraIndex>;

	/// The last planned session scheduled by the session pallet.
	///
	/// This is basically in sync with the call to [`pallet_session::SessionManager::new_session`].
	#[pallet::storage]
	#[pallet::getter(fn current_planned_session)]
	pub type CurrentPlannedSession<T> = StorageValue<_, SessionIndex, ValueQuery>;

	/// True if network has been upgraded to this version.
	/// Storage version of the pallet.
	///
	/// This is set to v7.0.0 for new networks.
	#[pallet::storage]
	pub type StorageVersion<T: Config> = StorageValue<_, Releases, ValueQuery>;

	/// The threshold for when users can start calling `chill_other` for other validators /
	/// nominators. The threshold is compared to the actual number of validators / nominators
	/// (`CountFor*`) in the system compared to the configured max (`Max*Count`).
	#[pallet::storage]
	pub type ChillThreshold<T: Config> = StorageValue<_, Percent, OptionQuery>;

	/// The chain's running time form genesis in milliseconds,
	/// use for calculate darwinia era payout
	#[pallet::storage]
	#[pallet::getter(fn living_time)]
	pub type LivingTime<T> = StorageValue<_, TsInMs, ValueQuery>;

	/// The percentage of the total payout that is distributed to validators and nominators
	///
	/// The reset might go to Treasury or something else.
	#[pallet::storage]
	#[pallet::getter(fn payout_fraction)]
	pub type PayoutFraction<T> = StorageValue<_, Perbill, ValueQuery>;

	/// Total *RING* in pool.
	#[pallet::storage]
	#[pallet::getter(fn ring_pool)]
	pub type RingPool<T> = StorageValue<_, RingBalance<T>, ValueQuery>;
	/// Total *KTON* in pool.
	#[pallet::storage]
	#[pallet::getter(fn kton_pool)]
	pub type KtonPool<T> = StorageValue<_, KtonBalance<T>, ValueQuery>;

	#[pallet::genesis_config]
	pub struct GenesisConfig<T: Config> {
		pub history_depth: u32,
		pub validator_count: u32,
		pub minimum_validator_count: u32,
		pub invulnerables: Vec<AccountId<T>>,
		pub force_era: Forcing,
		pub slash_reward_fraction: Perbill,
		pub canceled_payout: Power,
		pub stakers: Vec<(AccountId<T>, AccountId<T>, RingBalance<T>, StakerStatus<AccountId<T>>)>,
		pub min_nominator_bond: RingBalance<T>,
		pub min_validator_bond: RingBalance<T>,
		pub payout_fraction: Perbill,
	}
	#[cfg(feature = "std")]
	impl<T: Config> Default for GenesisConfig<T> {
		fn default() -> Self {
			GenesisConfig {
				history_depth: 336u32,
				validator_count: Default::default(),
				minimum_validator_count: Default::default(),
				invulnerables: Default::default(),
				force_era: Default::default(),
				slash_reward_fraction: Default::default(),
				canceled_payout: Default::default(),
				stakers: Default::default(),
				min_nominator_bond: Default::default(),
				min_validator_bond: Default::default(),
				payout_fraction: Default::default(),
			}
		}
	}
	#[pallet::genesis_build]
	impl<T: Config> GenesisBuild<T> for GenesisConfig<T> {
		fn build(&self) {
			<HistoryDepth<T>>::put(self.history_depth);
			<ValidatorCount<T>>::put(self.validator_count);
			<MinimumValidatorCount<T>>::put(self.minimum_validator_count);
			<Invulnerables<T>>::put(&self.invulnerables);
			<ForceEra<T>>::put(self.force_era);
			<CanceledSlashPayout<T>>::put(self.canceled_payout);
			<SlashRewardFraction<T>>::put(self.slash_reward_fraction);
			<StorageVersion<T>>::put(Releases::V7_0_0);
			<MinNominatorBond<T>>::put(self.min_nominator_bond);
			<MinValidatorBond<T>>::put(self.min_validator_bond);
			<PayoutFraction<T>>::put(self.payout_fraction);

			for (stash, controller, ring_to_be_bonded, status) in &self.stakers {
				log!(
					trace,
					"inserting genesis staker: {:?} => {:?} => {:?}",
					stash,
					ring_to_be_bonded,
					status
				);
				assert!(
					T::RingCurrency::free_balance(&stash) >= *ring_to_be_bonded,
					"Stash does not have enough balance to bond.",
				);

				frame_support::assert_ok!(<Pallet<T>>::bond(
					T::Origin::from(Some(stash.to_owned()).into()),
					T::Lookup::unlookup(controller.to_owned()),
					StakingBalance::RingBalance(*ring_to_be_bonded),
					RewardDestination::Staked,
					0,
				));
				frame_support::assert_ok!(match status {
					StakerStatus::Validator => <Pallet<T>>::validate(
						T::Origin::from(Some(controller.to_owned()).into()),
						Default::default(),
					),
					StakerStatus::Nominator(votes) => <Pallet<T>>::nominate(
						T::Origin::from(Some(controller.to_owned()).into()),
						votes.iter().map(|l| T::Lookup::unlookup(l.to_owned())).collect(),
					),
					_ => Ok(()),
				});
				T::RingCurrency::make_free_balance_be(
					&<Pallet<T>>::account_id(),
					T::RingCurrency::minimum_balance(),
				);
			}

			// all voters are reported to the `SortedListProvider`.
			assert_eq!(
				T::SortedListProvider::count(),
				<CounterForNominators<T>>::get(),
				"not all genesis stakers were inserted into sorted list provider, something is wrong."
			);
		}
	}

	#[pallet::hooks]
	impl<T: Config> Hooks<BlockNumberFor<T>> for Pallet<T> {
		fn on_runtime_upgrade() -> Weight {
			if <StorageVersion<T>>::get() == Releases::V6_0_0 {
				migrations::migrate::<T>()
			} else {
				T::DbWeight::get().reads(1)
			}
		}

		#[cfg(feature = "try-runtime")]
		fn pre_upgrade() -> Result<(), &'static str> {
			if <StorageVersion<T>>::get() == Releases::V6_0_0 {
				migrations::pre_migrate::<T>()
			} else {
				Ok(())
			}
		}

		fn on_initialize(_now: T::BlockNumber) -> Weight {
			// just return the weight of the on_finalize.
			T::DbWeight::get().reads(1)
		}

		fn on_finalize(_n: BlockNumberFor<T>) {
			// Set the start of the first era.
			if let Some(mut active_era) = Self::active_era() {
				if active_era.start.is_none() {
					let now_as_millis_u64 = T::UnixTime::now().as_millis() as _;
					active_era.start = Some(now_as_millis_u64);
					// This write only ever happens once, we don't include it in the weight in
					// general
					<ActiveEra<T>>::put(active_era);
				}
			}
			// `on_finalize` weight is tracked in `on_initialize`
		}

		fn integrity_test() {
			sp_std::if_std! {
				sp_io::TestExternalities::new_empty().execute_with(||{
					let slash_defer_duration = T::SlashDeferDuration::get();
					let bonding_duration_in_era = T::BondingDurationInEra::get();

					assert!(
						slash_defer_duration < bonding_duration_in_era || bonding_duration_in_era == 0,
						"As per documentation, slash defer duration ({}) should be less than bonding duration ({}).",
						slash_defer_duration,
						bonding_duration_in_era,
					)
				});
			}
		}
	}
	#[pallet::call]
	impl<T: Config> Pallet<T> {
		/// Take the origin account as a stash and lock up `value` of its balance. `controller` will
		/// be the account that controls it.
		///
		/// `value` must be more than the `minimum_balance` specified by `T::Currency`.
		///
		/// The dispatch origin for this call must be _Signed_ by the stash account.
		///
		/// Emits `Bonded`.
		/// # <weight>
		/// - Independent of the arguments. Moderate complexity.
		/// - O(1).
		/// - Three extra DB entries.
		///
		/// NOTE: Two of the storage writes (`Self::bonded`, `Self::payee`) are _never_ cleaned
		/// unless the `origin` falls below _existential deposit_ and gets removed as dust.
		/// ------------------
		/// # </weight>
		#[pallet::weight(T::WeightInfo::bond())]
		pub fn bond(
			origin: OriginFor<T>,
			controller: <T::Lookup as StaticLookup>::Source,
			value: StakingBalanceT<T>,
			payee: RewardDestination<AccountId<T>>,
			promise_month: u8,
		) -> DispatchResult {
			let stash = ensure_signed(origin)?;
			ensure!(!<Bonded<T>>::contains_key(&stash), <Error<T>>::AlreadyBonded);

			let controller = T::Lookup::lookup(controller)?;
			ensure!(!<Ledger<T>>::contains_key(&controller), <Error<T>>::AlreadyPaired);

			match value {
				StakingBalance::RingBalance(value) => {
					// Reject a bond which is considered to be _dust_.
					ensure!(
						value >= T::RingCurrency::minimum_balance(),
						<Error<T>>::InsufficientBond,
					);
				}
				StakingBalance::KtonBalance(value) => {
					// Reject a bond which is considered to be _dust_.
					ensure!(
						value >= T::KtonCurrency::minimum_balance(),
						<Error<T>>::InsufficientBond,
					);
				}
			}

			<frame_system::Pallet<T>>::inc_consumers(&stash).map_err(|_| <Error<T>>::BadState)?;

			// You're auto-bonded forever, here. We might improve this by only bonding when
			// you actually validate/nominate and remove once you unbond __everything__.
			<Bonded<T>>::insert(&stash, &controller);
			<Payee<T>>::insert(&stash, payee);

			let ledger = StakingLedger {
				stash: stash.clone(),
				claimed_rewards: {
					let current_era = <CurrentEra<T>>::get().unwrap_or(0);
					let last_reward_era = current_era.saturating_sub(Self::history_depth());
					(last_reward_era..current_era).collect()
				},
				..Default::default()
			};

			match value {
				StakingBalance::RingBalance(value) => {
					let stash_balance = T::RingCurrency::free_balance(&stash);
					let value = value.min(stash_balance);
					let promise_month = promise_month.min(36);
					let (start_time, expire_time) =
						Self::bond_ring(&stash, &controller, value, promise_month, ledger)?;

					Self::deposit_event(Event::RingBonded(stash, value, start_time, expire_time));
				}
				StakingBalance::KtonBalance(value) => {
					let stash_balance = T::KtonCurrency::free_balance(&stash);
					let value = value.min(stash_balance);

					Self::bond_kton(&controller, value, ledger)?;
					Self::deposit_event(Event::KtonBonded(stash, value));
				}
			}

			Ok(())
		}

		/// Add some extra amount that have appeared in the stash `free_balance` into the balance up
		/// for staking.
		///
		/// The dispatch origin for this call must be _Signed_ by the stash, not the controller.
		///
		/// Use this if there are additional funds in your stash account that you wish to bond.
		/// Unlike [`bond`](Self::bond) or [`unbond`](Self::unbond) this function does not impose
		/// any limitation on the amount that can be added.
		///
		/// Emits `Bonded`.
		///
		/// # <weight>
		/// - Independent of the arguments. Insignificant complexity.
		/// - O(1).
		/// # </weight>
		#[pallet::weight(T::WeightInfo::bond_extra())]
		pub fn bond_extra(
			origin: OriginFor<T>,
			max_additional: StakingBalanceT<T>,
			promise_month: u8,
		) -> DispatchResult {
			let stash = ensure_signed(origin)?;
			let controller = Self::bonded(&stash).ok_or(<Error<T>>::NotStash)?;
			let ledger = Self::ledger(&controller).ok_or(<Error<T>>::NotController)?;
			let promise_month = promise_month.min(36);

			match max_additional {
				StakingBalance::RingBalance(max_additional) => {
					let stash_balance = T::RingCurrency::free_balance(&stash);

					if let Some(extra) = stash_balance
						.checked_sub(&(ledger.active + ledger.ring_staking_lock.locked_amount()))
					{
						let extra = extra.min(max_additional);
						let (start_time, expire_time) =
							Self::bond_ring(&stash, &controller, extra, promise_month, ledger)?;

						Self::deposit_event(Event::RingBonded(
							stash.clone(),
							extra,
							start_time,
							expire_time,
						));
					}
				}
				StakingBalance::KtonBalance(max_additional) => {
					let stash_balance = T::KtonCurrency::free_balance(&stash);

					if let Some(extra) = stash_balance.checked_sub(
						&(ledger.active_kton + ledger.kton_staking_lock.locked_amount()),
					) {
						let extra = extra.min(max_additional);

						Self::bond_kton(&controller, extra, ledger)?;
						Self::deposit_event(Event::KtonBonded(stash.clone(), extra));
					}
				}
			}

			// update this staker in the sorted list, if they exist in it.
			if T::SortedListProvider::contains(&stash) {
				T::SortedListProvider::on_update(&stash, Self::weight_of(&stash));
				debug_assert_eq!(T::SortedListProvider::sanity_check(), Ok(()));
			}

			Ok(())
		}

		/// Deposit some extra amount ring, and return kton to the controller.
		///
		/// The dispatch origin for this call must be _Signed_ by the stash, not the controller.
		///
		/// Is a no-op if value to be deposited is zero.
		///
		/// # <weight>
		/// - Independent of the arguments. Insignificant complexity.
		/// - O(1).
		/// - One DB entry.
		/// ------------
		/// DB Weight:
		/// - Read: Era Election Status, Bonded, Ledger, [Origin Account]
		/// - Write: [Origin Account], Ledger
		/// # </weight>
		#[pallet::weight(T::WeightInfo::deposit_extra())]
		pub fn deposit_extra(
			origin: OriginFor<T>,
			value: RingBalance<T>,
			promise_month: u8,
		) -> DispatchResult {
			let stash = ensure_signed(origin)?;
			let controller = Self::bonded(&stash).ok_or(<Error<T>>::NotStash)?;
			let mut ledger = Self::ledger(&controller).ok_or(<Error<T>>::NotController)?;

			if value.is_zero() {
				return Ok(());
			}

			let start_time = T::UnixTime::now().as_millis().saturated_into::<TsInMs>();
			let promise_month = promise_month.max(1).min(36);
			let expire_time = start_time + promise_month as TsInMs * MONTH_IN_MILLISECONDS;
<<<<<<< HEAD
			let StakingLedger {
				active,
				active_deposit_ring,
				deposit_items,
				..
			} = &mut ledger;
=======
			let mut ledger = Self::clear_mature_deposits(ledger).0;
			let StakingLedger { active, active_deposit_ring, deposit_items, .. } = &mut ledger;
>>>>>>> 1f40b571
			let value = value.min(active.saturating_sub(*active_deposit_ring));

			if value.is_zero() {
				return Ok(());
			}

			let kton_return = inflation::compute_kton_reward::<T>(value, promise_month);
			let kton_positive_imbalance = T::KtonCurrency::deposit_creating(&stash, kton_return);

			T::KtonReward::on_unbalanced(kton_positive_imbalance);

			*active_deposit_ring = active_deposit_ring.saturating_add(value);
			deposit_items.push(TimeDepositItem { value, start_time, expire_time });

			<Ledger<T>>::insert(&controller, ledger);

			Self::deposit_event(Event::RingBonded(stash, value, start_time, expire_time));

			Ok(())
		}

		/// Schedule a portion of the stash to be unlocked ready for transfer out after the bond
		/// period ends. If this leaves an amount actively bonded less than
		/// T::Currency::minimum_balance(), then it is increased to the full amount.
		///
		/// The dispatch origin for this call must be _Signed_ by the controller, not the stash.
		///
		/// Once the unlock period is done, the funds will be withdrew automatically and ready for
		/// transfer.
		///
		/// No more than a limited number of unlocking chunks (see `MAX_UNLOCKING_CHUNKS`)
		/// can co-exists at the same time. In that case,  [`StakingLock::shrink`] need
		/// to be called first to remove some of the chunks (if possible).
		///
		/// If a user encounters the `InsufficientBond` error when calling this extrinsic,
		/// they should call `chill` first in order to free up their bonded funds.
		///
		/// After all pledged Ring and Kton are unbonded, the bonded accounts, namely stash and
		/// controller, will also be unbonded.  Once user want to bond again, the `bond` method
		/// should be called. If there are still pledged Ring or Kton and user want to bond more
		/// values, the `bond_extra` method should be called.
		#[pallet::weight(T::WeightInfo::unbond())]
		pub fn unbond(origin: OriginFor<T>, value: StakingBalanceT<T>) -> DispatchResult {
			let controller = ensure_signed(origin)?;
			let mut ledger = Self::clear_mature_deposits(
				Self::ledger(&controller).ok_or(<Error<T>>::NotController)?,
			)
			.0;
			let StakingLedger {
				stash,
				active,
				active_deposit_ring,
				active_kton,
				ring_staking_lock,
				kton_staking_lock,
				..
			} = &mut ledger;
			let now = <frame_system::Pallet<T>>::block_number();

			// Due to the macro parser, we've to add a bracket.
			// Actually, this's totally wrong:
			//	 `a as u32 + b as u32 < c`
			// Workaround:
			//	 1. `(a as u32 + b as u32) < c`
			//	 2. `let c_ = a as u32 + b as u32; c_ < c`
			ensure!(
				(ring_staking_lock.unbondings.len() + kton_staking_lock.unbondings.len())
					< MAX_UNLOCKING_CHUNKS,
				<Error<T>>::NoMoreChunks,
			);

			let origin_active = active.clone();
			let origin_active_kton = active_kton.clone();
			let mut unbond_ring: RingBalance<T> = Zero::zero();
			let mut unbond_kton: KtonBalance<T> = Zero::zero();

			match value {
				StakingBalance::RingBalance(r) => {
					// Only active normal ring can be unbond:
					// `active = active_normal_ring + active_deposit_ring`
					let active_normal_ring = *active - *active_deposit_ring;

					unbond_ring = r.min(active_normal_ring);

					if !unbond_ring.is_zero() {
						*active -= unbond_ring;

						// Avoid there being a dust balance left in the staking system.
						if (*active < T::RingCurrency::minimum_balance())
							&& (*active_kton < T::KtonCurrency::minimum_balance())
						{
							unbond_ring += *active;
							unbond_kton += *active_kton;

							*active = Zero::zero();
							*active_kton = Zero::zero();
						}

						let min_active_bond = if <Nominators<T>>::contains_key(&*stash) {
							<MinNominatorBond<T>>::get()
						} else if <Validators<T>>::contains_key(&*stash) {
							<MinValidatorBond<T>>::get()
						} else {
							Zero::zero()
						};

						// Make sure that the user maintains enough active bond for their role.
						// If a user runs into this error, they should chill first.
						ensure!(*active >= min_active_bond, <Error<T>>::InsufficientBond);

						ring_staking_lock
							.unbondings
							.try_push(Unbonding {
								amount: unbond_ring,
								until: now + T::BondingDurationInBlockNumber::get(),
							})
							.expect("ALREADY CHECKED THE BOUNDARY MUST NOT FAIL!");

						Self::deposit_event(Event::RingUnbonded(stash.clone(), unbond_ring));

						if !unbond_kton.is_zero() {
							kton_staking_lock
								.unbondings
								.try_push(Unbonding {
									amount: unbond_kton,
									until: now + T::BondingDurationInBlockNumber::get(),
								})
								.expect("ALREADY CHECKED THE BOUNDARY MUST NOT FAIL!");

							Self::deposit_event(Event::KtonUnbonded(
								ledger.stash.clone(),
								unbond_kton,
							));
						}
					}
				}
				StakingBalance::KtonBalance(k) => {
					unbond_kton = k.min(*active_kton);

					if !unbond_kton.is_zero() {
						*active_kton -= unbond_kton;

						// Avoid there being a dust balance left in the staking system.
						if (*active_kton < T::KtonCurrency::minimum_balance())
							&& (*active < T::RingCurrency::minimum_balance())
						{
							unbond_kton += *active_kton;
							unbond_ring += *active;

							*active_kton = Zero::zero();
							*active = Zero::zero();
						}

						kton_staking_lock
							.unbondings
							.try_push(Unbonding {
								amount: unbond_kton,
								until: now + T::BondingDurationInBlockNumber::get(),
							})
							.expect("ALREADY CHECKED THE BOUNDARY MUST NOT FAIL!");

						Self::deposit_event(Event::KtonUnbonded(stash.clone(), unbond_kton));

						if !unbond_ring.is_zero() {
							ring_staking_lock
								.unbondings
								.try_push(Unbonding {
									amount: unbond_ring,
									until: now + T::BondingDurationInBlockNumber::get(),
								})
								.expect("ALREADY CHECKED THE BOUNDARY MUST NOT FAIL!");

							Self::deposit_event(Event::RingUnbonded(
								ledger.stash.clone(),
								unbond_ring,
							));
						}
					}
				}
			}

			Self::update_ledger(&controller, &ledger);
			Self::update_staking_pool(
				ledger.active,
				origin_active,
				ledger.active_kton,
				origin_active_kton,
			);

			// update this staker in the sorted list, if they exist in it.
			if T::SortedListProvider::contains(&ledger.stash) {
				T::SortedListProvider::on_update(&ledger.stash, Self::weight_of(&ledger.stash));
			}

			Ok(())
		}

		/// Remove any unlocked chunks from the `unlocking` queue from our management.
		///
		/// This essentially frees up that balance to be used by the stash account to do
		/// whatever it wants.
		///
		/// The dispatch origin for this call must be _Signed_ by the controller.
		///
		/// Emits `Withdrawn`.
		///
		/// See also [`Call::unbond`].
		///
		/// # <weight>
		/// Complexity O(S) where S is the number of slashing spans to remove
		/// NOTE: Weight annotation is the kill scenario, we refund otherwise.
		/// # </weight>
		#[pallet::weight(T::WeightInfo::withdraw_unbonded_kill(*num_slashing_spans))]
		pub fn withdraw_unbonded(
			origin: OriginFor<T>,
			num_slashing_spans: u32,
		) -> DispatchResultWithPostInfo {
			let controller = ensure_signed(origin)?;
			let mut ledger = Self::ledger(&controller).ok_or(<Error<T>>::NotController)?;

			ledger.consolidate_unbondings(<frame_system::Pallet<T>>::block_number());

			let StakingLedger {
				stash,
				active,
				active_kton,
				ring_staking_lock,
				kton_staking_lock,
				..
			} = &ledger;

			let post_info_weight = if ring_staking_lock.unbondings.is_empty()
				&& active < &T::RingCurrency::minimum_balance()
				&& kton_staking_lock.unbondings.is_empty()
				&& active_kton < &T::KtonCurrency::minimum_balance()
			{
				// This account must have called `unbond()` with some value that caused the active
				// portion to fall below existential deposit + will have no more unlocking chunks
				// left. We can now safely remove all staking-related information.
				Self::kill_stash(stash, num_slashing_spans)?;

				// Remove the lock.
				T::RingCurrency::remove_lock(STAKING_ID, stash);
				T::KtonCurrency::remove_lock(STAKING_ID, stash);

				// This is worst case scenario, so we use the full weight and return None
				None
			} else {
				// This was the consequence of a partial unbond. just update the ledger and move on.
				Self::update_ledger(&controller, &ledger);

				// This is only an update, so we use less overall weight.
				Some(T::WeightInfo::withdraw_unbonded_update(num_slashing_spans))
			};

			// `old_total` should never be less than the new total because
			// `consolidate_unlocked` strictly subtracts balance.
			// if ledger.total < old_total {
			// 	// Already checked that this won't overflow by entry condition.
			// 	let value = old_total - ledger.total;
			// 	Self::deposit_event(<Event<T>>::Withdrawn(stash.clone(), value));
			// }

			Ok(post_info_weight.into())
		}

		/// Stash accounts can get their ring back after the depositing time exceeded,
		/// and the ring getting back is still in staking status.
		///
		/// # <weight>
		/// - Independent of the arguments. Insignificant complexity.
		/// - One storage read.
		/// - One storage write.
		/// - Writes are limited to the `origin` account key.
		/// ----------
		/// DB Weight:
		/// - Read: Ledger, [Origin Account]
		/// - Write: [Origin Account], Ledger
		/// # </weight>
		#[pallet::weight(T::WeightInfo::claim_mature_deposits())]
		pub fn claim_mature_deposits(origin: OriginFor<T>) -> DispatchResult {
			let controller = ensure_signed(origin)?;
			let (ledger, mutated) = Self::clear_mature_deposits(
				Self::ledger(&controller).ok_or(<Error<T>>::NotController)?,
			);

			if mutated {
				<Ledger<T>>::insert(controller, ledger);
			}

			Ok(())
		}

		/// Claim deposits while the depositing time has not been exceeded, the ring
		/// will not be slashed, but the account is required to pay KTON as punish.
		///
		/// Refer to https://talk.darwinia.network/topics/55
		///
		/// Assume the `expire_time` is a unique ID for the deposit
		///
		/// # <weight>
		/// - Independent of the arguments. Insignificant complexity.
		/// - One storage read.
		/// - One storage write.
		/// - Writes are limited to the `origin` account key.
		/// ----------
		/// DB Weight:
		/// - Read: Ledger, Locks, [Origin Account]
		/// - Write: [Origin Account], Locks, Ledger
		/// # </weight>
		#[pallet::weight(T::WeightInfo::try_claim_deposits_with_punish())]
		pub fn try_claim_deposits_with_punish(
			origin: OriginFor<T>,
			expire_time: TsInMs,
		) -> DispatchResult {
			let controller = ensure_signed(origin)?;
			let mut ledger = Self::ledger(&controller).ok_or(<Error<T>>::NotController)?;
			let now = T::UnixTime::now().as_millis().saturated_into::<TsInMs>();

			if expire_time <= now {
				return Ok(());
			}

			let StakingLedger {
				stash,
				active_deposit_ring,
				deposit_items,
				..
			} = &mut ledger;

			if let Some(i) = deposit_items
				.iter()
				.position(|item| item.expire_time == expire_time)
			{
<<<<<<< HEAD
				let item = &deposit_items[i];
				let plan_duration_in_months =
					item.expire_time.saturating_sub(item.start_time) / MONTH_IN_MILLISECONDS;
				let passed_duration_in_months =
					now.saturating_sub(item.start_time) / MONTH_IN_MILLISECONDS;
				let kton_penalty =
					(inflation::compute_kton_reward::<T>(item.value, plan_duration_in_months as _)
						- inflation::compute_kton_reward::<T>(
=======
				let StakingLedger { stash, active_deposit_ring, deposit_items, .. } = &mut ledger;

				deposit_items.retain(|item| {
					if item.expire_time != expire_time {
						return true;
					}

					let kton_slash = {
						let plan_duration_in_months = {
							let plan_duration_in_milliseconds =
								item.expire_time.saturating_sub(item.start_time);

							plan_duration_in_milliseconds / MONTH_IN_MILLISECONDS
						};
						let passed_duration_in_months = {
							let passed_duration_in_milliseconds =
								now.saturating_sub(item.start_time);

							passed_duration_in_milliseconds / MONTH_IN_MILLISECONDS
						};

						(inflation::compute_kton_reward::<T>(
							item.value,
							plan_duration_in_months as _,
						) - inflation::compute_kton_reward::<T>(
>>>>>>> 1f40b571
							item.value,
							passed_duration_in_months as _,
						))
					.max(1u32.into()) * 3u32.into();
				// Can only pay the penalty from usable balance.
				// Not allow to use bonded kton to pay the penalty.
				let new_kton_balance =
					T::KtonCurrency::free_balance(stash).saturating_sub(kton_penalty);

				if new_kton_balance.is_zero()
					|| T::KtonCurrency::ensure_can_withdraw(
						stash,
						kton_penalty,
						WithdrawReasons::TRANSFER,
						new_kton_balance,
					)
					.is_err()
				{
					return Ok(());
				}

				T::KtonSlash::on_unbalanced(T::KtonCurrency::slash(stash, kton_penalty).0);
				*active_deposit_ring = active_deposit_ring.saturating_sub(item.value);
				deposit_items.remove(i);

				<Ledger<T>>::insert(&controller, &ledger);
				Self::deposit_event(Event::DepositsClaimedWithPunish(
					ledger.stash.clone(),
					kton_penalty,
				));
			}

			Ok(())
		}

		/// Declare the desire to validate for the origin controller.
		///
		/// Effects will be felt at the beginning of the next era.
		///
		/// The dispatch origin for this call must be _Signed_ by the controller, not the stash.
		#[pallet::weight(T::WeightInfo::validate())]
		pub fn validate(origin: OriginFor<T>, prefs: ValidatorPrefs) -> DispatchResult {
			let controller = ensure_signed(origin)?;
			let ledger = Self::ledger(&controller).ok_or(<Error<T>>::NotController)?;

			ensure!(ledger.active >= <MinValidatorBond<T>>::get(), <Error<T>>::InsufficientBond);

			let stash = &ledger.stash;

			// Only check limits if they are not already a validator.
			if !<Validators<T>>::contains_key(stash) {
				// If this error is reached, we need to adjust the `MinValidatorBond` and start
				// calling `chill_other`. Until then, we explicitly block new validators to protect
				// the runtime.
				if let Some(max_validators) = <MaxValidatorsCount<T>>::get() {
					ensure!(
						<CounterForValidators<T>>::get() < max_validators,
						<Error<T>>::TooManyValidators
					);
				}
			}

			Self::do_remove_nominator(stash);
			Self::do_add_validator(stash, prefs);

			Ok(())
		}

		/// Declare the desire to nominate `targets` for the origin controller.
		///
		/// Effects will be felt at the beginning of the next era.
		///
		/// The dispatch origin for this call must be _Signed_ by the controller, not the stash.
		///
		/// # <weight>
		/// - The transaction's complexity is proportional to the size of `targets` (N)
		/// which is capped at CompactAssignments::LIMIT (MAX_NOMINATIONS).
		/// - Both the reads and writes follow a similar pattern.
		#[pallet::weight(T::WeightInfo::nominate(targets.len() as u32))]
		pub fn nominate(
			origin: OriginFor<T>,
			targets: Vec<<T::Lookup as StaticLookup>::Source>,
		) -> DispatchResult {
			let controller = ensure_signed(origin)?;
			let ledger = Self::ledger(&controller).ok_or(<Error<T>>::NotController)?;

			ensure!(ledger.active >= <MinNominatorBond<T>>::get(), <Error<T>>::InsufficientBond);

			let stash = &ledger.stash;

			// Only check limits if they are not already a nominator.
			if !<Nominators<T>>::contains_key(stash) {
				// If this error is reached, we need to adjust the `MinNominatorBond` and start
				// calling `chill_other`. Until then, we explicitly block new nominators to protect
				// the runtime.
				if let Some(max_nominators) = <MaxNominatorsCount<T>>::get() {
					ensure!(
						<CounterForNominators<T>>::get() < max_nominators,
						<Error<T>>::TooManyNominators
					);
				}
			}

			ensure!(!targets.is_empty(), <Error<T>>::EmptyTargets);
			ensure!(targets.len() <= T::MAX_NOMINATIONS as usize, <Error<T>>::TooManyTargets);

			let old = <Nominators<T>>::get(stash).map_or_else(Vec::new, |x| x.targets);
			let targets = targets
				.into_iter()
				.map(|t| T::Lookup::lookup(t).map_err(DispatchError::from))
				.map(|n| {
					n.and_then(|n| {
						if old.contains(&n) || !<Validators<T>>::get(&n).blocked {
							Ok(n)
						} else {
							Err(<Error<T>>::BadTarget.into())
						}
					})
				})
				.collect::<Result<Vec<AccountId<T>>, _>>()?;
			let nominations = Nominations {
				targets,
				// Initial nominations are considered submitted at era 0. See `Nominations` doc
				submitted_in: Self::current_era().unwrap_or(0),
				suppressed: false,
			};

			Self::do_remove_validator(stash);
			Self::do_add_nominator(stash, nominations);

			Ok(())
		}

		/// Declare no desire to either validate or nominate.
		///
		/// Effects will be felt at the beginning of the next era.
		///
		/// The dispatch origin for this call must be _Signed_ by the controller, not the stash.
		///
		/// # <weight>
		/// - Independent of the arguments. Insignificant complexity.
		/// - Contains one read.
		/// - Writes are limited to the `origin` account key.
		/// # </weight>
		#[pallet::weight(T::WeightInfo::chill())]
		pub fn chill(origin: OriginFor<T>) -> DispatchResult {
			let controller = ensure_signed(origin)?;
			let ledger = Self::ledger(&controller).ok_or(<Error<T>>::NotController)?;

			Self::chill_stash(&ledger.stash);

			Ok(())
		}

		/// (Re-)set the payment target for a controller.
		///
		/// Effects will be felt at the beginning of the next era.
		///
		/// The dispatch origin for this call must be _Signed_ by the controller, not the stash.
		///
		/// # <weight>
		/// - Independent of the arguments. Insignificant complexity.
		/// - Contains a limited number of reads.
		/// - Writes are limited to the `origin` account key.
		/// ---------
		/// - Weight: O(1)
		/// - DB Weight:
		///     - Read: Ledger
		///     - Write: Payee
		/// # </weight>
		#[pallet::weight(T::WeightInfo::set_payee())]
		pub fn set_payee(
			origin: OriginFor<T>,
			payee: RewardDestination<AccountId<T>>,
		) -> DispatchResult {
			let controller = ensure_signed(origin)?;
			let ledger = Self::ledger(&controller).ok_or(<Error<T>>::NotController)?;
			let stash = &ledger.stash;

			<Payee<T>>::insert(stash, payee);

			Ok(())
		}

		/// (Re-)set the controller of a stash.
		///
		/// Effects will be felt at the beginning of the next era.
		///
		/// The dispatch origin for this call must be _Signed_ by the stash, not the controller.
		///
		/// # <weight>
		/// - Independent of the arguments. Insignificant complexity.
		/// - Contains a limited number of reads.
		/// - Writes are limited to the `origin` account key.
		/// ----------
		/// Weight: O(1)
		/// DB Weight:
		/// - Read: Bonded, Ledger New Controller, Ledger Old Controller
		/// - Write: Bonded, Ledger New Controller, Ledger Old Controller
		/// # </weight>
		#[pallet::weight(T::WeightInfo::set_controller())]
		pub fn set_controller(
			origin: OriginFor<T>,
			controller: <T::Lookup as StaticLookup>::Source,
		) -> DispatchResult {
			let stash = ensure_signed(origin)?;
			let old_controller = Self::bonded(&stash).ok_or(<Error<T>>::NotStash)?;
			let controller = T::Lookup::lookup(controller)?;

			ensure!(!<Ledger<T>>::contains_key(&controller), <Error<T>>::AlreadyPaired);

			if controller != old_controller {
				<Bonded<T>>::insert(&stash, &controller);
				if let Some(l) = <Ledger<T>>::take(&old_controller) {
					<Ledger<T>>::insert(&controller, l);
				}
			}

			Ok(())
		}

		// --- root call ---

		/// Sets the ideal number of validators.
		///
		/// The dispatch origin must be Root.
		///
		/// # <weight>
		/// Weight: O(1)
		/// Write: Validator Count
		/// # </weight>
		#[pallet::weight(T::WeightInfo::set_validator_count())]
		pub fn set_validator_count(
			origin: OriginFor<T>,
			#[pallet::compact] new: u32,
		) -> DispatchResult {
			ensure_root(origin)?;

			<ValidatorCount<T>>::put(new);

			Ok(())
		}

		/// Increments the ideal number of validators.
		///
		/// The dispatch origin must be Root.
		///
		/// # <weight>
		/// Same as [`Self::set_validator_count`].
		/// # </weight>
		#[pallet::weight(T::WeightInfo::set_validator_count())]
		pub fn increase_validator_count(
			origin: OriginFor<T>,
			#[pallet::compact] additional: u32,
		) -> DispatchResult {
			ensure_root(origin)?;

			<ValidatorCount<T>>::mutate(|n| *n += additional);

			Ok(())
		}

		/// Scale up the ideal number of validators by a factor.
		///
		/// The dispatch origin must be Root.
		///
		/// # <weight>
		/// Same as [`Self::set_validator_count`].
		/// # </weight>
		#[pallet::weight(T::WeightInfo::set_validator_count())]
		pub fn scale_validator_count(origin: OriginFor<T>, factor: Percent) -> DispatchResult {
			ensure_root(origin)?;

			<ValidatorCount<T>>::mutate(|n| *n += factor * *n);

			Ok(())
		}

		/// Force there to be no new eras indefinitely.
		///
		/// The dispatch origin must be Root.
		///
		/// # Warning
		///
		/// The election process starts multiple blocks before the end of the era.
		/// Thus the election process may be ongoing when this is called. In this case the
		/// election will continue until the next era is triggered.
		///
		/// # <weight>
		/// - No arguments.
		/// - Weight: O(1)
		/// - Write: ForceEra
		/// # </weight>
		#[pallet::weight(T::WeightInfo::force_no_eras())]
		pub fn force_no_eras(origin: OriginFor<T>) -> DispatchResult {
			ensure_root(origin)?;

			<ForceEra<T>>::put(Forcing::ForceNone);

			Ok(())
		}

		/// Force there to be a new era at the end of the next session. After this, it will be
		/// reset to normal (non-forced) behaviour.
		///
		/// The dispatch origin must be Root.
		///
		/// # Warning
		///
		/// The election process starts multiple blocks before the end of the era.
		/// If this is called just before a new era is triggered, the election process may not
		/// have enough blocks to get a result.
		///
		/// # <weight>
		/// - No arguments.
		/// - Weight: O(1)
		/// - Write ForceEra
		/// # </weight>
		#[pallet::weight(T::WeightInfo::force_new_era())]
		pub fn force_new_era(origin: OriginFor<T>) -> DispatchResult {
			ensure_root(origin)?;

			<ForceEra<T>>::put(Forcing::ForceNew);

			Ok(())
		}

		/// Set the validators who cannot be slashed (if any).
		///
		/// The dispatch origin must be Root.
		///
		/// # <weight>
		/// - O(V)
		/// - Write: Invulnerables
		/// # </weight>
		#[pallet::weight(T::WeightInfo::set_invulnerables(invulnerables.len() as u32))]
		pub fn set_invulnerables(
			origin: OriginFor<T>,
			invulnerables: Vec<AccountId<T>>,
		) -> DispatchResult {
			ensure_root(origin)?;

			<Invulnerables<T>>::put(invulnerables);

			Ok(())
		}

		/// Force a current staker to become completely unstaked, immediately.
		///
		/// The dispatch origin must be Root.
		///
		/// # <weight>
		/// O(S) where S is the number of slashing spans to be removed
		/// Reads: Bonded, Slashing Spans, Account, Locks
		/// Writes: Bonded, Slashing Spans (if S > 0), Ledger, Payee, Validators, Nominators,
		/// Account, Locks Writes Each: SpanSlash * S
		/// # </weight>
		#[pallet::weight(T::WeightInfo::force_unstake(*num_slashing_spans))]
		pub fn force_unstake(
			origin: OriginFor<T>,
			stash: AccountId<T>,
			num_slashing_spans: u32,
		) -> DispatchResult {
			ensure_root(origin)?;

			// Remove all staking-related information.
			Self::kill_stash(&stash, num_slashing_spans)?;

			// Remove the lock.
			T::RingCurrency::remove_lock(STAKING_ID, &stash);
			T::KtonCurrency::remove_lock(STAKING_ID, &stash);

			Ok(())
		}

		/// Force there to be a new era at the end of sessions indefinitely.
		///
		/// The dispatch origin must be Root.
		///
		/// # Warning
		///
		/// The election process starts multiple blocks before the end of the era.
		/// If this is called just before a new era is triggered, the election process may not
		/// have enough blocks to get a result.
		///
		/// # <weight>
		/// - Weight: O(1)
		/// - Write: ForceEra
		/// # </weight>
		#[pallet::weight(T::WeightInfo::force_new_era_always())]
		pub fn force_new_era_always(origin: OriginFor<T>) -> DispatchResult {
			ensure_root(origin)?;

			<ForceEra<T>>::put(Forcing::ForceAlways);

			Ok(())
		}

		/// Cancel enactment of a deferred slash.
		///
		/// Can be called by the `T::SlashCancelOrigin`.
		///
		/// Parameters: era and indices of the slashes for that era to kill.
		///
		/// # <weight>
		/// Complexity: O(U + S)
		/// with U unapplied slashes weighted with U=1000
		/// and S is the number of slash indices to be canceled.
		/// - Read: Unapplied Slashes
		/// - Write: Unapplied Slashes
		/// # </weight>
		#[pallet::weight(T::WeightInfo::cancel_deferred_slash(slash_indices.len() as u32))]
		pub fn cancel_deferred_slash(
			origin: OriginFor<T>,
			era: EraIndex,
			slash_indices: Vec<u32>,
		) -> DispatchResult {
			T::SlashCancelOrigin::ensure_origin(origin)?;

			ensure!(!slash_indices.is_empty(), <Error<T>>::EmptyTargets);
			ensure!(is_sorted_and_unique(&slash_indices), <Error<T>>::NotSortedAndUnique);

			let mut unapplied = <Self as Store>::UnappliedSlashes::get(&era);
			let last_item = slash_indices[slash_indices.len() - 1];
			ensure!((last_item as usize) < unapplied.len(), <Error<T>>::InvalidSlashIndex);

			for (removed, index) in slash_indices.into_iter().enumerate() {
				let index = (index as usize) - removed;
				unapplied.remove(index);
			}

			<Self as Store>::UnappliedSlashes::insert(&era, &unapplied);

			Ok(())
		}

		/// Pay out all the stakers behind a single validator for a single era.
		///
		/// - `validator_stash` is the stash account of the validator. Their nominators, up to
		///   `T::MaxNominatorRewardedPerValidator`, will also receive their rewards.
		/// - `era` may be any era between `[current_era - history_depth; current_era]`.
		///
		/// The origin of this call must be _Signed_. Any account can call this function, even if
		/// it is not one of the stakers.
		///
		/// # <weight>
		/// - Time complexity: at most O(MaxNominatorRewardedPerValidator).
		/// - Contains a limited number of reads and writes.
		/// -----------
		/// N is the Number of payouts for the validator (including the validator)
		/// Weight:
		/// - Reward Destination Staked: O(N)
		/// - Reward Destination Controller (Creating): O(N)
		///
		///   NOTE: weights are assuming that payouts are made to alive stash account (Staked).
		///   Paying even a dead controller is cheaper weight-wise. We don't do any refunds here.
		/// # </weight>
		#[pallet::weight(T::WeightInfo::payout_stakers_alive_staked(
			T::MaxNominatorRewardedPerValidator::get()
		))]
		pub fn payout_stakers(
			origin: OriginFor<T>,
			validator_stash: AccountId<T>,
			era: EraIndex,
		) -> DispatchResultWithPostInfo {
			ensure_signed(origin)?;

			Self::do_payout_stakers(validator_stash, era)
		}

		/// Rebond a portion of the stash scheduled to be unlocked.
		///
		/// The dispatch origin must be signed by the controller.
		///
		/// # <weight>
		/// - Time complexity: O(L), where L is unlocking chunks
		/// - Bounded by `MAX_UNLOCKING_CHUNKS`.
		/// - Storage changes: Can't increase storage, only decrease it.
		/// # </weight>
		#[pallet::weight(T::WeightInfo::rebond(MAX_UNLOCKING_CHUNKS as u32))]
		pub fn rebond(
			origin: OriginFor<T>,
			#[pallet::compact] plan_to_rebond_ring: RingBalance<T>,
			#[pallet::compact] plan_to_rebond_kton: KtonBalance<T>,
		) -> DispatchResultWithPostInfo {
			let controller = ensure_signed(origin)?;
			let mut ledger = Self::ledger(&controller).ok_or(<Error<T>>::NotController)?;
			let StakingLedger {
				active,
				active_kton,
				ring_staking_lock,
				kton_staking_lock,
				..
			} = &mut ledger;
			let origin_active = active.clone();
			let origin_active_kton = active_kton.clone();

			ensure!(
				!ring_staking_lock.unbondings.is_empty()
					|| !kton_staking_lock.unbondings.is_empty(),
				<Error<T>>::NoUnlockChunk
			);

			let initial_unbondings = ring_staking_lock.unbondings.len() as u32
				+ kton_staking_lock.unbondings.len() as u32;
			let (rebonded_ring, rebonded_kton) =
				ledger.rebond(plan_to_rebond_ring, plan_to_rebond_kton);
			let StakingLedger {
				stash,
				active,
				active_kton,
				ring_staking_lock,
				kton_staking_lock,
				..
			} = &ledger;

			// Last check: the new active amount of ledger must be more than ED.
			ensure!(
				*active >= T::RingCurrency::minimum_balance()
					|| *active_kton >= T::KtonCurrency::minimum_balance(),
				<Error<T>>::InsufficientBond
			);

			Self::update_ledger(&controller, &ledger);
			Self::update_staking_pool(
				ledger.active,
				origin_active,
				ledger.active_kton,
				origin_active_kton,
			);

			let ring_rebonded = !rebonded_ring.is_zero();
			let kton_rebonded = !rebonded_kton.is_zero();

			if ring_rebonded {
				let now = T::UnixTime::now().as_millis().saturated_into::<TsInMs>();

				Self::deposit_event(Event::RingBonded(stash.clone(), rebonded_ring, now, now));
			}
			if kton_rebonded {
				Self::deposit_event(Event::KtonBonded(stash.clone(), rebonded_kton));
			}
			if ring_rebonded && kton_rebonded {
				if T::SortedListProvider::contains(stash) {
					T::SortedListProvider::on_update(stash, Self::weight_of(stash));
				}
			}

			let removed_unbondings = 1.saturating_add(initial_unbondings).saturating_sub(
				ring_staking_lock.unbondings.len() as u32
					+ kton_staking_lock.unbondings.len() as u32,
			);

			Ok(Some(T::WeightInfo::rebond(removed_unbondings)).into())
		}

		/// Set `HistoryDepth` value. This function will delete any history information
		/// when `HistoryDepth` is reduced.
		///
		/// Parameters:
		/// - `new_history_depth`: The new history depth you would like to set.
		/// - `era_items_deleted`: The number of items that will be deleted by this dispatch. This
		///   should report all the storage items that will be deleted by clearing old era history.
		///   Needed to report an accurate weight for the dispatch. Trusted by `Root` to report an
		///   accurate number.
		///
		/// Origin must be root.
		///
		/// # <weight>
		/// - E: Number of history depths removed, i.e. 10 -> 7 = 3
		/// - Weight: O(E)
		/// - DB Weight:
		///     - Reads: Current Era, History Depth
		///     - Writes: History Depth
		///     - Clear Prefix Each: Era Stakers, EraStakersClipped, ErasValidatorPrefs
		///     - Writes Each: ErasValidatorReward, ErasRewardPoints, ErasTotalStake,
		///       ErasStartSessionIndex
		/// # </weight>
		#[pallet::weight(T::WeightInfo::set_history_depth(*_era_items_deleted))]
		pub fn set_history_depth(
			origin: OriginFor<T>,
			#[pallet::compact] new_history_depth: EraIndex,
			#[pallet::compact] _era_items_deleted: u32,
		) -> DispatchResult {
			ensure_root(origin)?;

			if let Some(current_era) = Self::current_era() {
				<HistoryDepth<T>>::mutate(|history_depth| {
					let last_kept = current_era.checked_sub(*history_depth).unwrap_or(0);
					let new_last_kept = current_era.checked_sub(new_history_depth).unwrap_or(0);
					for era_index in last_kept..new_last_kept {
						Self::clear_era_information(era_index);
					}
					*history_depth = new_history_depth
				})
			}

			Ok(())
		}

		/// Remove all data structure concerning a staker/stash once its balance is at the minimum.
		/// This is essentially equivalent to `withdraw_unbonded` except it can be called by anyone
		/// and the target `stash` must have no funds left beyond the ED.
		///
		/// This can be called from any origin.
		///
		/// - `stash`: The stash account to reap. Its balance must be zero.
		///
		/// # <weight>
		/// Complexity: O(S) where S is the number of slashing spans on the account.
		/// DB Weight:
		/// - Reads: Stash Account, Bonded, Slashing Spans, Locks
		/// - Writes: Bonded, Slashing Spans (if S > 0), Ledger, Payee, Validators, Nominators,
		///   Stash Account, Locks
		/// - Writes Each: SpanSlash * S
		/// # </weight>
		#[pallet::weight(T::WeightInfo::reap_stash(*num_slashing_spans))]
		pub fn reap_stash(
			_origin: OriginFor<T>,
			stash: AccountId<T>,
			num_slashing_spans: u32,
		) -> DispatchResult {
			let total_ring = T::RingCurrency::total_balance(&stash);
			let minimum_ring = T::RingCurrency::minimum_balance();
			let total_kton = T::KtonCurrency::total_balance(&stash);
			let minimum_kton = T::KtonCurrency::minimum_balance();
			let at_minimum = (total_ring == minimum_ring && total_kton <= minimum_kton)
				|| (total_kton == minimum_kton && total_ring <= minimum_ring);

			ensure!(at_minimum, <Error<T>>::FundedTarget);

			Self::kill_stash(&stash, num_slashing_spans)?;
			T::RingCurrency::remove_lock(STAKING_ID, &stash);
			T::KtonCurrency::remove_lock(STAKING_ID, &stash);

			Ok(())
		}

		/// Remove the given nominations from the calling validator.
		///
		/// Effects will be felt at the beginning of the next era.
		///
		/// The dispatch origin for this call must be _Signed_ by the controller, not the stash.
		///
		/// - `who`: A list of nominator stash accounts who are nominating this validator which
		///   should no longer be nominating this validator.
		///
		/// Note: Making this call only makes sense if you first set the validator preferences to
		/// block any further nominations.
		#[pallet::weight(T::WeightInfo::kick(who.len() as u32))]
		pub fn kick(
			origin: OriginFor<T>,
			who: Vec<<T::Lookup as StaticLookup>::Source>,
		) -> DispatchResult {
			let controller = ensure_signed(origin)?;
			let ledger = Self::ledger(&controller).ok_or(<Error<T>>::NotController)?;
			let stash = &ledger.stash;

			for nom_stash in who
				.into_iter()
				.map(T::Lookup::lookup)
				.collect::<Result<Vec<AccountId<T>>, _>>()?
				.into_iter()
			{
				<Nominators<T>>::mutate(&nom_stash, |maybe_nom| {
					if let Some(ref mut nom) = maybe_nom {
						if let Some(pos) = nom.targets.iter().position(|v| v == stash) {
							nom.targets.swap_remove(pos);
							Self::deposit_event(Event::Kicked(nom_stash.clone(), stash.clone()));
						}
					}
				});
			}

			Ok(())
		}

		/// Update the various staking limits this pallet.
		///
		/// * `min_nominator_bond`: The minimum active bond needed to be a nominator.
		/// * `min_validator_bond`: The minimum active bond needed to be a validator.
		/// * `max_nominator_count`: The max number of users who can be a nominator at once. When
		///   set to `None`, no limit is enforced.
		/// * `max_validator_count`: The max number of users who can be a validator at once. When
		///   set to `None`, no limit is enforced.
		///
		/// Origin must be Root to call this function.
		///
		/// NOTE: Existing nominators and validators will not be affected by this update.
		/// to kick people under the new limits, `chill_other` should be called.
		#[pallet::weight(T::WeightInfo::set_staking_limits())]
		pub fn set_staking_limits(
			origin: OriginFor<T>,
			min_nominator_bond: RingBalance<T>,
			min_validator_bond: RingBalance<T>,
			max_nominator_count: Option<u32>,
			max_validator_count: Option<u32>,
			threshold: Option<Percent>,
		) -> DispatchResult {
			ensure_root(origin)?;

			<MinNominatorBond<T>>::set(min_nominator_bond);
			<MinValidatorBond<T>>::set(min_validator_bond);
			<MaxNominatorsCount<T>>::set(max_nominator_count);
			<MaxValidatorsCount<T>>::set(max_validator_count);
			<ChillThreshold<T>>::set(threshold);

			Ok(())
		}

		/// Declare a `controller` to stop participating as either a validator or nominator.
		///
		/// Effects will be felt at the beginning of the next era.
		///
		/// The dispatch origin for this call must be _Signed_, but can be called by anyone.
		///
		/// If the caller is the same as the controller being targeted, then no further checks are
		/// enforced, and this function behaves just like `chill`.
		///
		/// If the caller is different than the controller being targeted, the following conditions
		/// must be met:
		/// * A `ChillThreshold` must be set and checked which defines how close to the max
		///   nominators or validators we must reach before users can start chilling one-another.
		/// * A `MaxNominatorCount` and `MaxValidatorCount` must be set which is used to determine
		///   how close we are to the threshold.
		/// * A `MinNominatorBond` and `MinValidatorBond` must be set and checked, which determines
		///   if this is a person that should be chilled because they have not met the threshold
		///   bond required.
		///
		/// This can be helpful if bond requirements are updated, and we need to remove old users
		/// who do not satisfy these requirements.
		#[pallet::weight(T::WeightInfo::chill_other())]
		pub fn chill_other(origin: OriginFor<T>, controller: T::AccountId) -> DispatchResult {
			// Anyone can call this function.
			let caller = ensure_signed(origin)?;
			let ledger = Self::ledger(&controller).ok_or(<Error<T>>::NotController)?;
			let stash = ledger.stash;

			// In order for one user to chill another user, the following conditions must be met:
			// * A `ChillThreshold` is set which defines how close to the max nominators or
			//   validators we must reach before users can start chilling one-another.
			// * A `MaxNominatorCount` and `MaxValidatorCount` which is used to determine how close
			//   we are to the threshold.
			// * A `MinNominatorBond` and `MinValidatorBond` which is the final condition checked to
			//   determine this is a person that should be chilled because they have not met the
			//   threshold bond required.
			//
			// Otherwise, if caller is the same as the controller, this is just like `chill`.
			if caller != controller {
				let threshold = <ChillThreshold<T>>::get().ok_or(<Error<T>>::CannotChillOther)?;
				let min_active_bond = if <Nominators<T>>::contains_key(&stash) {
					let max_nominator_count =
						<MaxNominatorsCount<T>>::get().ok_or(<Error<T>>::CannotChillOther)?;
					let current_nominator_count = <CounterForNominators<T>>::get();
					ensure!(
						threshold * max_nominator_count < current_nominator_count,
						<Error<T>>::CannotChillOther
					);

					<MinNominatorBond<T>>::get()
				} else if <Validators<T>>::contains_key(&stash) {
					let max_validator_count =
						<MaxValidatorsCount<T>>::get().ok_or(<Error<T>>::CannotChillOther)?;
					let current_validator_count = <CounterForValidators<T>>::get();
					ensure!(
						threshold * max_validator_count < current_validator_count,
						<Error<T>>::CannotChillOther
					);

					<MinValidatorBond<T>>::get()
				} else {
					Zero::zero()
				};

				ensure!(ledger.active < min_active_bond, <Error<T>>::CannotChillOther);
			}

			Self::chill_stash(&stash);

			Ok(())
		}
	}

	/// Check that list is sorted and has no duplicates.
	fn is_sorted_and_unique(list: &Vec<u32>) -> bool {
		list.windows(2).all(|w| w[0] < w[1])
	}
}
pub use pallet::*;<|MERGE_RESOLUTION|>--- conflicted
+++ resolved
@@ -1192,17 +1192,12 @@
 			let start_time = T::UnixTime::now().as_millis().saturated_into::<TsInMs>();
 			let promise_month = promise_month.max(1).min(36);
 			let expire_time = start_time + promise_month as TsInMs * MONTH_IN_MILLISECONDS;
-<<<<<<< HEAD
 			let StakingLedger {
 				active,
 				active_deposit_ring,
 				deposit_items,
 				..
 			} = &mut ledger;
-=======
-			let mut ledger = Self::clear_mature_deposits(ledger).0;
-			let StakingLedger { active, active_deposit_ring, deposit_items, .. } = &mut ledger;
->>>>>>> 1f40b571
 			let value = value.min(active.saturating_sub(*active_deposit_ring));
 
 			if value.is_zero() {
@@ -1537,7 +1532,6 @@
 				.iter()
 				.position(|item| item.expire_time == expire_time)
 			{
-<<<<<<< HEAD
 				let item = &deposit_items[i];
 				let plan_duration_in_months =
 					item.expire_time.saturating_sub(item.start_time) / MONTH_IN_MILLISECONDS;
@@ -1546,33 +1540,6 @@
 				let kton_penalty =
 					(inflation::compute_kton_reward::<T>(item.value, plan_duration_in_months as _)
 						- inflation::compute_kton_reward::<T>(
-=======
-				let StakingLedger { stash, active_deposit_ring, deposit_items, .. } = &mut ledger;
-
-				deposit_items.retain(|item| {
-					if item.expire_time != expire_time {
-						return true;
-					}
-
-					let kton_slash = {
-						let plan_duration_in_months = {
-							let plan_duration_in_milliseconds =
-								item.expire_time.saturating_sub(item.start_time);
-
-							plan_duration_in_milliseconds / MONTH_IN_MILLISECONDS
-						};
-						let passed_duration_in_months = {
-							let passed_duration_in_milliseconds =
-								now.saturating_sub(item.start_time);
-
-							passed_duration_in_milliseconds / MONTH_IN_MILLISECONDS
-						};
-
-						(inflation::compute_kton_reward::<T>(
-							item.value,
-							plan_duration_in_months as _,
-						) - inflation::compute_kton_reward::<T>(
->>>>>>> 1f40b571
 							item.value,
 							passed_duration_in_months as _,
 						))
