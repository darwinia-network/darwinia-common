// This file is part of Darwinia.
//
// Copyright (C) 2018-2022 Darwinia Network
// SPDX-License-Identifier: GPL-3.0
//
// Darwinia is free software: you can redistribute it and/or modify
// it under the terms of the GNU General Public License as published by
// the Free Software Foundation, either version 3 of the License, or
// (at your option) any later version.
//
// Darwinia is distributed in the hope that it will be useful,
// but WITHOUT ANY WARRANTY; without even the implied warranty of
// MERCHANTABILITY or FITNESS FOR A PARTICULAR PURPOSE. See the
// GNU General Public License for more details.
//
// You should have received a copy of the GNU General Public License
// along with Darwinia. If not, see <https://www.gnu.org/licenses/>.

//! Tests for the module.
//!
//! These tests are migrated from Substrate `dd97b1478b31a4715df7e88a5ebc6664425fb6c6`
//! for upgrade usages, do not **add** functions to this file unless you are doing the
//! upgrading work :-P
//!
//! + If you want to add some external tests for this crate, please gather
//! them into `tests_local.rs`.
//!
//! + If you want to delete some functions, please left some comments
//! explaining why you delete them.

// --- paritytech ---
use frame_election_provider_support::*;
use frame_support::{
	assert_noop, assert_ok,
	dispatch::WithPostDispatchInfo,
	traits::{Currency, Get, OnInitialize, ReservableCurrency},
	weights::{extract_actual_weight, GetDispatchInfo},
	WeakBoundedVec,
};
use sp_runtime::{
	assert_eq_error_rate,
	traits::{BadOrigin, Dispatchable, Zero},
	Perbill, Percent,
};
use sp_staking::{offence::*, *};
use substrate_test_utils::assert_eq_uvec;
// --- darwinia-network ---
use crate::{
	mock::{AccountId, Balance, *},
	weights::SubstrateWeight,
	Event, *,
};
use darwinia_support::balance::*;

#[test]
fn force_unstake_works() {
	ExtBuilder::default().build_and_execute(|| {
		// Account 11 is stashed and locked, and account 10 is the controller
		assert_eq!(Staking::bonded(&11), Some(10));
		// Adds 2 slashing spans
		add_slash(&11);
		// Cant transfer
		assert_noop!(Ring::transfer(Origin::signed(11), 1, 10), RingError::LiquidityRestrictions,);
		// Force unstake requires root.
		assert_noop!(Staking::force_unstake(Origin::signed(11), 11, 2), BadOrigin);
		// Force unstake needs correct number of slashing spans (for weight calculation)
		assert_noop!(
			Staking::force_unstake(Origin::root(), 11, 0),
			StakingError::IncorrectSlashingSpans
		);
		// We now force them to unstake
		assert_ok!(Staking::force_unstake(Origin::root(), 11, 2));
		// No longer bonded.
		assert_eq!(Staking::bonded(&11), None);
		// Transfer works.
		assert_ok!(Ring::transfer(Origin::signed(11), 1, 10));
	});
}

#[test]
fn kill_stash_works() {
	ExtBuilder::default().build_and_execute(|| {
		// Account 11 is stashed and locked, and account 10 is the controller
		assert_eq!(Staking::bonded(&11), Some(10));
		// Adds 2 slashing spans
		add_slash(&11);
		// Only can kill a stash account
		assert_noop!(Staking::kill_stash(&12, 0), StakingError::NotStash);
		// Respects slashing span count
		assert_noop!(Staking::kill_stash(&11, 0), StakingError::IncorrectSlashingSpans);
		// Correct inputs, everything works
		assert_ok!(Staking::kill_stash(&11, 2));
		// No longer bonded.
		assert_eq!(Staking::bonded(&11), None);
	});
}

#[test]
fn basic_setup_works() {
	// Verifies initial conditions of mock
	ExtBuilder::default().build_and_execute(|| {
		// Account 11 is stashed and locked, and account 10 is the controller
		assert_eq!(Staking::bonded(&11), Some(10));
		// Account 21 is stashed and locked, and account 20 is the controller
		assert_eq!(Staking::bonded(&21), Some(20));
		// Account 1 is not a stashed
		assert_eq!(Staking::bonded(&1), None);

		// Account 10 controls the stash from account 11, which is 100 * balance_factor units
		assert_eq!(
			Staking::ledger(&10),
			Some(StakingLedger {
				stash: 11,
				active: 1000,
				ring_staking_lock: StakingLock {
					staking_amount: 0,
					unbondings: WeakBoundedVec::force_from(vec![], None)
				},
				..Default::default()
			})
		);
		// Account 20 controls the stash from account 21, which is 200 * balance_factor units
		assert_eq!(
			Staking::ledger(&20),
			Some(StakingLedger {
				stash: 21,
				active: 1000,
				ring_staking_lock: StakingLock {
					staking_amount: 0,
					unbondings: WeakBoundedVec::force_from(vec![], None)
				},
				..Default::default()
			})
		);
		// Account 1 does not control any stash
		assert_eq!(Staking::ledger(&1), None);

		// ValidatorPrefs are default
		assert_eq_uvec!(
			<Validators<Test>>::iter().collect::<Vec<_>>(),
			vec![
				(31, ValidatorPrefs::default()),
				(21, ValidatorPrefs::default()),
				(11, ValidatorPrefs::default())
			]
		);

		assert_eq!(
			Staking::ledger(100),
			Some(StakingLedger {
				stash: 101,
				active: 500,
				ring_staking_lock: StakingLock {
					staking_amount: 0,
					unbondings: WeakBoundedVec::force_from(vec![], None)
				},
				..Default::default()
			})
		);
		assert_eq!(Staking::nominators(101).unwrap().targets, vec![11, 21]);

		assert_eq!(
			Staking::eras_stakers(active_era(), 11),
			Exposure {
				own_ring_balance: 1000,
				own_kton_balance: 0,
				own_power: Staking::power_of(&11),
				total_power: Staking::power_of(&11) + ring_power(125),
				others: vec![IndividualExposure {
					who: 101,
					ring_balance: 125,
					kton_balance: 0,
					power: ring_power(125),
				}]
			}
		);

		assert_eq!(
			Staking::eras_stakers(active_era(), 21),
			Exposure {
				own_ring_balance: 1000,
				own_kton_balance: 0,
				own_power: Staking::power_of(&21),
				total_power: Staking::power_of(&21) + ring_power(375),
				others: vec![IndividualExposure {
					who: 101,
					ring_balance: 375,
					kton_balance: 0,
					power: ring_power(375),
				}]
			}
		);

		// initial total stake = 1125 + 1375
		assert_eq!(
			Staking::eras_total_stake(active_era()),
			Staking::power_of(&11) + Staking::power_of(&21) + Staking::power_of(&101)
		);

		// The number of validators required.
		assert_eq!(Staking::validator_count(), 2);

		// Initial Era and session
		assert_eq!(Staking::current_era(), Some(0));

		// Account 10 has `balance_factor` free balance
		assert_eq!(Ring::free_balance(10), 1);
		assert_eq!(Ring::free_balance(10), 1);

		// New era is not being forced
		assert_eq!(Staking::force_era(), Forcing::NotForcing);
	});
}

#[test]
fn change_controller_works() {
	ExtBuilder::default().build_and_execute(|| {
		// 10 and 11 are bonded as stash controller.
		assert_eq!(Staking::bonded(&11), Some(10));

		// 10 can control 11 who is initially a validator.
		assert_ok!(Staking::chill(Origin::signed(10)));

		// change controller
		assert_ok!(Staking::set_controller(Origin::signed(11), 5));

		assert_eq!(Staking::bonded(&11), Some(5));
		start_active_era(1);

		// 10 is no longer in control.
		assert_noop!(
			Staking::validate(Origin::signed(10), ValidatorPrefs::default()),
			StakingError::NotController,
		);
		assert_ok!(Staking::validate(Origin::signed(5), ValidatorPrefs::default()));
	})
}

#[test]
fn rewards_should_work() {
	ExtBuilder::default().nominate(true).sessions_per_era(3).build_and_execute(|| {
		let init_balance_10 = Ring::free_balance(&10);
		let init_balance_11 = Ring::free_balance(&11);
		let init_balance_20 = Ring::free_balance(&20);
		let init_balance_21 = Ring::free_balance(&21);
		let init_balance_100 = Ring::free_balance(&100);
		let init_balance_101 = Ring::free_balance(&101);

		// Set payees
		<Payee<Test>>::insert(11, RewardDestination::Controller);
		<Payee<Test>>::insert(21, RewardDestination::Controller);
		<Payee<Test>>::insert(101, RewardDestination::Controller);

		Staking::reward_by_ids(vec![(11, 50)]);
		Staking::reward_by_ids(vec![(11, 50)]);
		// This is the second validator of the current elected set.
		Staking::reward_by_ids(vec![(21, 50)]);

		// Compute total payout now for whole duration of the session.
		let total_payout_0 = current_total_payout_for_duration(reward_time_per_era());
		let maximum_payout = maximum_payout_for_duration(reward_time_per_era());

		start_session(1);

		assert_eq!(Ring::free_balance(&10), init_balance_10);
		assert_eq!(Ring::free_balance(&11), init_balance_11);
		assert_eq!(Ring::free_balance(&20), init_balance_20);
		assert_eq!(Ring::free_balance(&21), init_balance_21);
		assert_eq!(Ring::free_balance(&100), init_balance_100);
		assert_eq!(Ring::free_balance(&101), init_balance_101);
		assert_eq_uvec!(Session::validators(), vec![11, 21]);
		assert_eq!(
			Staking::eras_reward_points(active_era()),
			EraRewardPoints {
				total: 50 * 3,
				individual: vec![(11, 100), (21, 50)].into_iter().collect(),
			}
		);
		let part_for_10 = Perbill::from_rational::<u32>(1000, 1125);
		let part_for_20 = Perbill::from_rational::<u32>(1000, 1375);
		let part_for_100_from_10 = Perbill::from_rational::<u32>(125, 1125);
		let part_for_100_from_20 = Perbill::from_rational::<u32>(375, 1375);

		start_session(2);
		start_session(3);

		assert_eq!(active_era(), 1);
		assert_eq!(
			RING_REWARD_REMAINDER_UNBALANCED.with(|v| *v.borrow()),
			maximum_payout - total_payout_0,
		);
		assert_eq!(
			*staking_events().last().unwrap(),
			Event::EraPaid(0, total_payout_0, maximum_payout - total_payout_0)
		);
		make_all_reward_payment(0);

		assert_eq_error_rate!(
			Ring::free_balance(&10),
			init_balance_10 + part_for_10 * total_payout_0 * 2 / 3,
			MICRO,
		);
		assert_eq_error_rate!(Ring::free_balance(&11), init_balance_11, MICRO);
		assert_eq_error_rate!(
			Ring::free_balance(&20),
			init_balance_20 + part_for_20 * total_payout_0 * 1 / 3,
			MICRO,
		);
		assert_eq_error_rate!(Ring::free_balance(&21), init_balance_21, MICRO);
		assert_eq_error_rate!(
			Ring::free_balance(&100),
			init_balance_100
				+ part_for_100_from_10 * total_payout_0 * 2 / 3
				+ part_for_100_from_20 * total_payout_0 * 1 / 3,
			MICRO,
		);
		assert_eq_error_rate!(Ring::free_balance(&101), init_balance_101, MICRO);

		assert_eq_uvec!(Session::validators(), vec![11, 21]);
		Staking::reward_by_ids(vec![(11, 1)]);

		// Compute total payout now for whole duration as other parameter won't change
		let total_payout_1 = current_total_payout_for_duration(reward_time_per_era());

		start_active_era(2);
		assert_eq_error_rate!(
			RING_REWARD_REMAINDER_UNBALANCED.with(|v| *v.borrow()),
			maximum_payout * 2 - total_payout_0 - total_payout_1,
			MICRO,
		);
		if let Event::EraPaid(a, b, c) = *staking_events().last().unwrap() {
			assert_eq!(a, 1);
			assert_eq!(b, total_payout_1);
			assert_eq_error_rate!(c, maximum_payout - total_payout_1, MICRO);
		} else {
			panic!();
		}
		make_all_reward_payment(1);

		assert_eq_error_rate!(
			Ring::free_balance(&10),
			init_balance_10 + part_for_10 * (total_payout_0 * 2 / 3 + total_payout_1),
			MICRO,
		);
		assert_eq_error_rate!(Ring::free_balance(&11), init_balance_11, MICRO);
		assert_eq_error_rate!(
			Ring::free_balance(&20),
			init_balance_20 + part_for_20 * total_payout_0 * 1 / 3,
			MICRO,
		);
		assert_eq_error_rate!(Ring::free_balance(&21), init_balance_21, MICRO);
		assert_eq_error_rate!(
			Ring::free_balance(&100),
			init_balance_100
				+ part_for_100_from_10 * (total_payout_0 * 2 / 3 + total_payout_1)
				+ part_for_100_from_20 * total_payout_0 * 1 / 3,
			MICRO,
		);
		assert_eq_error_rate!(Ring::free_balance(&101), init_balance_101, MICRO);
	});
}

#[test]
fn staking_should_work() {
	ExtBuilder::default().nominate(false).build_and_execute(|| {
		// remember + compare this along with the test.
		assert_eq_uvec!(validator_controllers(), vec![20, 10]);

		// put some money in account that we'll use.
		for i in 1..5 {
			let _ = Ring::make_free_balance_be(&i, 2000);
		}

		// --- Block 2:
		start_session(2);
		// add a new candidate for being a validator. account 3 controlled by 4.
		assert_ok!(Staking::bond(
			Origin::signed(3),
			4,
			StakingBalance::RingBalance(1500),
			RewardDestination::Controller,
			0,
		));
		assert_ok!(Staking::validate(Origin::signed(4), ValidatorPrefs::default()));

		// No effects will be seen so far.
		assert_eq_uvec!(validator_controllers(), vec![20, 10]);

		// --- Block 3:
		start_session(3);

		// No effects will be seen so far. Era has not been yet triggered.
		assert_eq_uvec!(validator_controllers(), vec![20, 10]);

		// --- Block 4: the validators will now be queued.
		start_session(4);
		assert_eq!(active_era(), 1);

		// --- Block 5: the validators are still in queue.
		start_session(5);

		// --- Block 6: the validators will now be changed.
		start_session(6);

		assert_eq_uvec!(validator_controllers(), vec![20, 4]);
		// --- Block 4: Unstake 4 as a validator, freeing up the balance stashed in 3
		// 4 will chill
		Staking::chill(Origin::signed(4)).unwrap();

		// --- Block 7: nothing. 4 is still there.
		start_session(7);
		assert_eq_uvec!(validator_controllers(), vec![20, 4]);

		// --- Block 8:
		start_session(8);

		// --- Block 9: 4 will not be a validator.
		start_session(9);
		assert_eq_uvec!(validator_controllers(), vec![20, 10]);

		// Note: the stashed value of 4 is still lock
		assert_eq!(
			Staking::ledger(&4),
			Some(StakingLedger {
				stash: 3,
				active: 1500,
				ring_staking_lock: StakingLock {
					staking_amount: 0,
					unbondings: WeakBoundedVec::force_from(vec![], None)
				},
				claimed_rewards: vec![0],
				..Default::default()
			})
		);
		// e.g. it cannot reserve more than 500 that it has free from the total 2000
		assert_noop!(Ring::reserve(&3, 501), RingError::LiquidityRestrictions);
		assert_ok!(Ring::reserve(&3, 409));
	});
}

#[test]
fn blocking_and_kicking_works() {
	ExtBuilder::default()
		.minimum_validator_count(1)
		.validator_count(4)
		.nominate(true)
		.build_and_execute(|| {
			// block validator 10/11
			assert_ok!(Staking::validate(
				Origin::signed(10),
				ValidatorPrefs { blocked: true, ..Default::default() }
			));
			// attempt to nominate from 100/101...
			assert_ok!(Staking::nominate(Origin::signed(100), vec![11]));
			// should have worked since we're already nominated them
			assert_eq!(<Nominators<Test>>::get(&101).unwrap().targets, vec![11]);
			// kick the nominator
			assert_ok!(Staking::kick(Origin::signed(10), vec![101]));
			// should have been kicked now
			assert!(<Nominators<Test>>::get(&101).unwrap().targets.is_empty());
			// attempt to nominate from 100/101...
			assert_noop!(Staking::nominate(Origin::signed(100), vec![11]), StakingError::BadTarget);
		});
}

#[test]
fn less_than_needed_candidates_works() {
	ExtBuilder::default()
		.minimum_validator_count(1)
		.validator_count(4)
		.nominate(false)
		.build_and_execute(|| {
			assert_eq!(Staking::validator_count(), 4);
			assert_eq!(Staking::minimum_validator_count(), 1);
			assert_eq_uvec!(validator_controllers(), vec![30, 20, 10]);

			start_active_era(1);

			// Previous set is selected. NO election algorithm is even executed.
			assert_eq_uvec!(validator_controllers(), vec![30, 20, 10]);

			// But the exposure is updated in a simple way. No external votes exists.
			// This is purely self-vote.
			assert!(<ErasStakers<Test>>::iter_prefix_values(active_era())
				.all(|exposure| exposure.others.is_empty()));
		});
}

#[test]
fn no_candidate_emergency_condition() {
	ExtBuilder::default()
		.minimum_validator_count(1)
		.validator_count(15)
		.set_status(41, StakerStatus::Validator)
		.nominate(false)
		.build_and_execute(|| {
			// initial validators
			assert_eq_uvec!(validator_controllers(), vec![10, 20, 30, 40]);
			let prefs = ValidatorPrefs { commission: Perbill::one(), ..Default::default() };
			<Staking as Store>::Validators::insert(11, prefs.clone());

			// set the minimum validator count.
			<Staking as Store>::MinimumValidatorCount::put(10);

			assert_ok!(Staking::chill(Origin::signed(10)));

			let current_era = <CurrentEra<Test>>::get();

			// try trigger new era
			mock::run_to_block(20);
			assert_eq!(*staking_events().last().unwrap(), Event::StakingElectionFailed,);
			// No new era is created
			assert_eq!(current_era, <CurrentEra<Test>>::get());

			// Previous ones are elected. chill is not effective in active era (as era hasn't
			// changed)
			mock::run_to_block(100);

			// Previous ones are elected. chill is not effective in active era (as era hasn't
			// changed)
			assert_eq_uvec!(validator_controllers(), vec![10, 20, 30, 40]);
			// The chill is still pending.
			assert!(!<Staking as crate::Store>::Validators::contains_key(11));
			// No new era is created.
			assert_eq!(current_era, <CurrentEra<Test>>::get());
		});
}

#[test]
fn nominating_and_rewards_should_work() {
	ExtBuilder::default()
		.nominate(false)
		.set_status(41, StakerStatus::Validator)
		.set_status(11, StakerStatus::Idle)
		.set_status(31, StakerStatus::Idle)
		.build_and_execute(|| {
			// initial validators.
			assert_eq_uvec!(validator_controllers(), vec![40, 20]);

			// re-validate with 11 and 31.
			assert_ok!(Staking::validate(Origin::signed(10), Default::default()));
			assert_ok!(Staking::validate(Origin::signed(30), Default::default()));

			// Set payee to controller.
			assert_ok!(Staking::set_payee(Origin::signed(10), RewardDestination::Controller));
			assert_ok!(Staking::set_payee(Origin::signed(20), RewardDestination::Controller));
			assert_ok!(Staking::set_payee(Origin::signed(30), RewardDestination::Controller));
			assert_ok!(Staking::set_payee(Origin::signed(40), RewardDestination::Controller));

			// give the man some money
			let initial_balance = 1000;
			for i in [1, 2, 3, 4, 5, 10, 11, 20, 21].iter() {
				let _ = Ring::make_free_balance_be(i, initial_balance);
			}

			// bond two account pairs and state interest in nomination.
			assert_ok!(Staking::bond(
				Origin::signed(1),
				2,
				StakingBalance::RingBalance(1000),
				RewardDestination::Controller,
				0,
			));
			assert_ok!(Staking::nominate(Origin::signed(2), vec![11, 21, 31]));
			assert_ok!(Staking::bond(
				Origin::signed(3),
				4,
				StakingBalance::RingBalance(1000),
				RewardDestination::Controller,
				0,
			));
			assert_ok!(Staking::nominate(Origin::signed(4), vec![11, 21, 41]));

			// the total reward for era 0
			let total_payout_0 = current_total_payout_for_duration(reward_time_per_era());
			Staking::reward_by_ids(vec![(41, 1)]);
			Staking::reward_by_ids(vec![(21, 1)]);

			start_active_era(1);

			// 10 and 20 have more votes, they will be chosen.
			assert_eq_uvec!(validator_controllers(), vec![20, 10]);

			// Old validators must have already received some rewards.
			let initial_balance_40 = Ring::total_balance(&40);
			let mut initial_balance_20 = Ring::total_balance(&20);

			make_all_reward_payment(0);

			assert_eq!(Ring::free_balance(&40), initial_balance_40 + total_payout_0 / 2);
			assert_eq!(Ring::free_balance(&20), initial_balance_20 + total_payout_0 / 2);

			initial_balance_20 = Ring::total_balance(&20);

			assert_eq!(<ErasStakers<Test>>::iter_prefix_values(active_era()).count(), 2);
			assert_eq!(
				Staking::eras_stakers(active_era(), 11),
				Exposure {
					own_ring_balance: 1000,
					own_kton_balance: 0,
					own_power: ring_power(1000),
					// Allow error rate 1.
					total_power: ring_power(1000) + ring_power(800) + 1,
					others: vec![
						IndividualExposure {
							who: 3,
							ring_balance: 400,
							kton_balance: 0,
							// Allow error rate 1.
							power: ring_power(400) + 1,
						},
						IndividualExposure {
							who: 1,
							ring_balance: 400,
							kton_balance: 0,
							// Allow error rate 1.
							power: ring_power(400) + 1,
						},
					],
				},
			);
			assert_eq!(
				Staking::eras_stakers(active_era(), 21),
				Exposure {
					own_ring_balance: 1000,
					own_kton_balance: 0,
					own_power: ring_power(1000),
					// Allow error rate 1.
					total_power: ring_power(1000) + ring_power(1200) - 1,
					others: vec![
						IndividualExposure {
							who: 3,
							// Allow error rate 1.
							ring_balance: 599,
							kton_balance: 0,
							// Allow error rate 1.
							power: ring_power(600) - 1,
						},
						IndividualExposure {
							who: 1,
							// Allow error rate 1.
							ring_balance: 599,
							kton_balance: 0,
							// Allow error rate 1.
							power: ring_power(600) - 1,
						},
					],
				},
			);
			// the total reward for era 1
			let total_payout_1 = current_total_payout_for_duration(reward_time_per_era());
			Staking::reward_by_ids(vec![(21, 2)]);
			Staking::reward_by_ids(vec![(11, 1)]);

			start_active_era(2);

			// nothing else will happen, era ends and rewards are paid again, it is expected that
			// nominators will also be paid. See below

			make_all_reward_payment(1);
			let payout_for_10 = total_payout_1 / 3;
			let payout_for_20 = 2 * total_payout_1 / 3;
			// Nominator 2: has [400/1800 ~ 2/9 from 10] + [600/2200 ~ 3/11 from 20]'s reward. ==>
			// 2/9 + 3/11
			assert_eq_error_rate!(
				Ring::free_balance(&2),
				initial_balance + (2 * payout_for_10 / 9 + 3 * payout_for_20 / 11),
				MICRO,
			);
			// Nominator 4: has [400/1800 ~ 2/9 from 10] + [600/2200 ~ 3/11 from 20]'s reward. ==>
			// 2/9 + 3/11
			assert_eq_error_rate!(
				Ring::free_balance(&4),
				initial_balance + (2 * payout_for_10 / 9 + 3 * payout_for_20 / 11),
				MICRO,
			);

			// Validator 10: got 800 / 1800 external stake => 8/18 =? 4/9 => Validator's share = 5/9
			assert_eq_error_rate!(
				Ring::free_balance(&10),
				initial_balance + 5 * payout_for_10 / 9,
				MICRO
			);
			// Validator 20: got `1200/2200` external stake => 12/22 =? 6/11 => Validator's share =
			// 5/11
			assert_eq_error_rate!(
				Ring::free_balance(&20),
				initial_balance_20 + 5 * payout_for_20 / 11,
				MICRO,
			);
		});
}

#[test]
fn nominators_also_get_slashed_pro_rata() {
	ExtBuilder::default().build_and_execute(|| {
		start_active_era(1);

		let slash_percent = Perbill::from_percent(5);
		let initial_exposure = Staking::eras_stakers(active_era(), 11);
		// 101 is a nominator for 11
		assert_eq!(initial_exposure.others.first().unwrap().who, 101);

		// staked values;
		let nominator_stake = Staking::ledger(100).unwrap().active;
		let nominator_balance = ring_balances(&101).0;
		let validator_stake = Staking::ledger(10).unwrap().active;
		let validator_balance = ring_balances(&11).0;
		let exposed_stake = initial_exposure.total_power;
		let exposed_validator = initial_exposure.own_power;
		let exposed_nominator = initial_exposure.others.first().unwrap().power;

		// 11 goes offline
		on_offence_now(
			&[OffenceDetails { offender: (11, initial_exposure.clone()), reporters: vec![] }],
			&[slash_percent],
		);

		// both stakes must have been decreased.
		assert!(Staking::ledger(100).unwrap().active < nominator_stake);
		assert!(Staking::ledger(10).unwrap().active < validator_stake);

		let slash_amount = slash_percent * exposed_stake;
		let validator_share =
			Perbill::from_rational(exposed_validator, exposed_stake) * slash_amount;
		let nominator_share =
			Perbill::from_rational(exposed_nominator, exposed_stake) * slash_amount;

		// both slash amounts need to be positive for the test to make sense.
		assert!(validator_share > 0);
		assert!(nominator_share > 0);

		// both stakes must have been decreased pro-rata.
		let nominator_share =
			Perbill::from_rational(nominator_share, exposed_stake) * nominator_stake;
		let validator_share =
			Perbill::from_rational(validator_share, exposed_stake) * validator_stake;

		assert_eq_error_rate!(
			Staking::ledger(100).unwrap().active,
			nominator_stake - nominator_share,
			10,
		);
		assert_eq_error_rate!(
			Staking::ledger(10).unwrap().active,
			validator_stake - validator_share,
			10,
		);
		assert_eq_error_rate!(
			ring_balances(&101).0, // free balance
			nominator_balance - nominator_share,
			10,
		);
		assert_eq_error_rate!(
			ring_balances(&11).0, // free balance
			validator_balance - validator_share,
			10,
		);
		// Because slashing happened.
		assert!(is_disabled(10));
	});
}

#[test]
fn double_staking_should_fail() {
	// should test (in the same order):
	// * an account already bonded as stash cannot be be stashed again.
	// * an account already bonded as stash cannot nominate.
	// * an account already bonded as controller can nominate.
	ExtBuilder::default().build().execute_with(|| {
		let arbitrary_value = 5;
		// 2 = controller, 1 stashed => ok
		assert_ok!(Staking::bond(
			Origin::signed(1),
			2,
			StakingBalance::RingBalance(arbitrary_value),
			RewardDestination::default(),
			0,
		));
		// 4 = not used so far, 1 stashed => not allowed.
		assert_noop!(
			Staking::bond(
				Origin::signed(1),
				4,
				StakingBalance::RingBalance(arbitrary_value),
				RewardDestination::default(),
				0,
			),
			StakingError::AlreadyBonded,
		);
		// 1 = stashed => attempting to nominate should fail.
		assert_noop!(Staking::nominate(Origin::signed(1), vec![1]), StakingError::NotController,);
		// 2 = controller  => nominating should work.
		assert_ok!(Staking::nominate(Origin::signed(2), vec![1]));
	});
}

#[test]
fn double_controlling_should_fail() {
	// should test (in the same order):
	// * an account already bonded as controller CANNOT be reused as the controller of another
	//   account.
	ExtBuilder::default().build_and_execute(|| {
		let arbitrary_value = 5;
		// 2 = controller, 1 stashed => ok
		assert_ok!(Staking::bond(
			Origin::signed(1),
			2,
			StakingBalance::RingBalance(arbitrary_value),
			RewardDestination::default(),
			0,
		));
		// 2 = controller, 3 stashed (Note that 2 is reused.) => no-op
		assert_noop!(
			Staking::bond(
				Origin::signed(3),
				2,
				StakingBalance::RingBalance(arbitrary_value),
				RewardDestination::default(),
				0,
			),
			StakingError::AlreadyPaired,
		);
	});
}

#[test]
fn session_and_eras_work_simple() {
	ExtBuilder::default().period(1).build_and_execute(|| {
		assert_eq!(active_era(), 0);
		assert_eq!(current_era(), 0);
		assert_eq!(Session::current_index(), 1);
		assert_eq!(System::block_number(), 1);

		// Session 1: this is basically a noop. This has already been started.
		start_session(1);
		assert_eq!(active_era(), 0);
		assert_eq!(System::block_number(), 1);

		// Session 2: No change.
		start_session(2);
		assert_eq!(active_era(), 0);
		assert_eq!(System::block_number(), 2);

		// Session 3: Era increment.
		start_session(3);
		assert_eq!(active_era(), 1);
		assert_eq!(System::block_number(), 3);

		// Session 4: No change.
		start_session(4);
		assert_eq!(active_era(), 1);
		assert_eq!(System::block_number(), 4);

		// Session 5: No change.
		start_session(5);
		assert_eq!(active_era(), 1);
		assert_eq!(System::block_number(), 5);

		// Session 6: Era increment.
		start_session(6);
		assert_eq!(active_era(), 2);
		assert_eq!(System::block_number(), 6);
	});
}

#[test]
fn session_and_eras_work_complex() {
	ExtBuilder::default().period(5).build_and_execute(|| {
		assert_eq!(active_era(), 0);
		assert_eq!(Session::current_index(), 0);
		assert_eq!(System::block_number(), 1);

		start_session(1);
		assert_eq!(Session::current_index(), 1);
		assert_eq!(active_era(), 0);
		assert_eq!(System::block_number(), 5);

		start_session(2);
		assert_eq!(Session::current_index(), 2);
		assert_eq!(active_era(), 0);
		assert_eq!(System::block_number(), 10);

		start_session(3);
		assert_eq!(Session::current_index(), 3);
		assert_eq!(active_era(), 1);
		assert_eq!(System::block_number(), 15);

		start_session(4);
		assert_eq!(Session::current_index(), 4);
		assert_eq!(active_era(), 1);
		assert_eq!(System::block_number(), 20);

		start_session(5);
		assert_eq!(Session::current_index(), 5);
		assert_eq!(active_era(), 1);
		assert_eq!(System::block_number(), 25);

		start_session(6);
		assert_eq!(Session::current_index(), 6);
		assert_eq!(active_era(), 2);
		assert_eq!(System::block_number(), 30);
	});
}

#[test]
fn forcing_new_era_works() {
	ExtBuilder::default().build_and_execute(|| {
		// normal flow of session.
		start_session(1);
		assert_eq!(active_era(), 0);

		start_session(2);
		assert_eq!(active_era(), 0);

		start_session(3);
		assert_eq!(active_era(), 1);

		// no era change.
		<ForceEra<Test>>::put(Forcing::ForceNone);

		start_session(4);
		assert_eq!(active_era(), 1);

		start_session(5);
		assert_eq!(active_era(), 1);

		start_session(6);
		assert_eq!(active_era(), 1);

		start_session(7);
		assert_eq!(active_era(), 1);

		// back to normal.
		// this immediately starts a new session.
		<ForceEra<Test>>::put(Forcing::NotForcing);

		start_session(8);
		assert_eq!(active_era(), 1);

		start_session(9);
		assert_eq!(active_era(), 2);
		// forceful change
		<ForceEra<Test>>::put(Forcing::ForceAlways);

		start_session(10);
		assert_eq!(active_era(), 2);

		start_session(11);
		assert_eq!(active_era(), 3);

		start_session(12);
		assert_eq!(active_era(), 4);

		// just one forceful change
		<ForceEra<Test>>::put(Forcing::ForceNew);
		start_session(13);
		assert_eq!(active_era(), 5);
		assert_eq!(<ForceEra<Test>>::get(), Forcing::NotForcing);

		start_session(14);
		assert_eq!(active_era(), 6);

		start_session(15);
		assert_eq!(active_era(), 6);
	});
}

#[test]
fn cannot_transfer_staked_balance() {
	// Tests that a stash account cannot transfer funds
	ExtBuilder::default().nominate(false).build_and_execute(|| {
		// Confirm account 11 is stashed
		assert_eq!(Staking::bonded(&11), Some(10));
		// Confirm account 11 has some free balance
		assert_eq!(Ring::free_balance(11), 1000);
		// Confirm account 11 (via controller 10) is totally staked
		{
			let expo = Staking::eras_stakers(active_era(), &11);
			assert_eq!(
				expo.others.iter().fold(expo.own_ring_balance, |acc, i| acc + i.ring_balance),
				1000,
			);
		}
		// Confirm account 11 cannot transfer as a result
		assert_noop!(Ring::transfer(Origin::signed(11), 20, 1), RingError::LiquidityRestrictions,);

		// Give account 11 extra free balance
		let _ = Ring::make_free_balance_be(&11, 10000);
		// Confirm that account 11 can now transfer some balance
		assert_ok!(Ring::transfer(Origin::signed(11), 20, 1));
	});
}

#[test]
fn cannot_transfer_staked_balance_2() {
	// Tests that a stash account cannot transfer funds
	// Same test as above but with 20, and more accurate.
	// 21 has 2000 free balance but 1000 at stake
	ExtBuilder::default().nominate(false).build_and_execute(|| {
		// Confirm account 21 is stashed
		assert_eq!(Staking::bonded(&21), Some(20));
		// Confirm account 21 has some free balance
		assert_eq!(Ring::free_balance(21), 2000);
		// Confirm account 21 (via controller 20) is totally staked
		{
			let expo = Staking::eras_stakers(active_era(), &21);
			assert_eq!(
				expo.others.iter().fold(expo.own_ring_balance, |acc, i| acc + i.ring_balance),
				1000,
			);
		}
		// Confirm account 21 can transfer at most 1000
		assert_noop!(
			Ring::transfer(Origin::signed(21), 20, 1001),
			RingError::LiquidityRestrictions,
		);
		assert_ok!(Ring::transfer(Origin::signed(21), 20, 1000));
	});
}

#[test]
fn cannot_reserve_staked_balance() {
	// Checks that a bonded account cannot reserve balance from free balance
	ExtBuilder::default().build_and_execute(|| {
		// Confirm account 11 is stashed
		assert_eq!(Staking::bonded(&11), Some(10));
		// Confirm account 11 has some free balance
		assert_eq!(Ring::free_balance(11), 1000);
		// Confirm account 11 (via controller 10) is totally staked
		assert_eq!(Staking::eras_stakers(active_era(), &11).own_ring_balance, 1000,);
		// Confirm account 11 cannot transfer as a result
		assert_noop!(Ring::reserve(&11, 1), RingError::LiquidityRestrictions);

		// Give account 11 extra free balance
		let _ = Ring::make_free_balance_be(&11, 10000);
		// Confirm account 11 can now reserve balance
		assert_ok!(Ring::reserve(&11, 1));
	});
}

#[test]
fn reward_destination_works() {
	// Rewards go to the correct destination as determined in Payee
	ExtBuilder::default().nominate(false).build_and_execute(|| {
		// Check that account 11 is a validator
		assert!(Session::validators().contains(&11));
		// Check the balance of the validator account
		assert_eq!(Ring::free_balance(10), 1);
		// Check the balance of the stash account
		assert_eq!(Ring::free_balance(11), 1000);
		// Check how much is at stake
		assert_eq!(
			Staking::ledger(&10),
			Some(StakingLedger {
				stash: 11,
				active: 1000,
				ring_staking_lock: StakingLock { staking_amount: 0, ..Default::default() },
				..Default::default()
			}),
		);

		// Compute total payout now for whole duration as other parameter won't change
		let total_payout_0 = current_total_payout_for_duration(reward_time_per_era());
		Staking::reward_by_ids(vec![(11, 1)]);

		start_active_era(1);
		make_all_reward_payment(0);

		// Check that RewardDestination is Staked (default)
		assert_eq!(Staking::payee(&11), RewardDestination::Staked);
		// Check that reward went to the stash account of validator
		assert_eq!(Ring::free_balance(11), 1000 + total_payout_0);
		// Check that amount at stake increased accordingly
		assert_eq!(
			Staking::ledger(&10),
			Some(StakingLedger {
				stash: 11,
				active: 1000 + total_payout_0,
				ring_staking_lock: StakingLock { staking_amount: 0, ..Default::default() },
				claimed_rewards: vec![0],
				..Default::default()
			}),
		);

		//Change RewardDestination to Stash
		<Payee<Test>>::insert(&11, RewardDestination::Stash);

		// Compute total payout now for whole duration as other parameter won't change
		let total_payout_1 = current_total_payout_for_duration(reward_time_per_era());
		Staking::reward_by_ids(vec![(11, 1)]);

		start_active_era(2);
		make_all_reward_payment(1);

		// Check that RewardDestination is Stash
		assert_eq!(Staking::payee(&11), RewardDestination::Stash);
		// Check that reward went to the stash account
		assert_eq!(Ring::free_balance(11), 1000 + total_payout_0 + total_payout_1);
		// Record this value
		let recorded_stash_balance = 1000 + total_payout_0 + total_payout_1;
		// Check that amount at stake is NOT increased
		assert_eq!(
			Staking::ledger(&10),
			Some(StakingLedger {
				stash: 11,
				active: 1000 + total_payout_0,
				ring_staking_lock: StakingLock { staking_amount: 0, ..Default::default() },
				claimed_rewards: vec![0, 1],
				..Default::default()
			}),
		);

		// Change RewardDestination to Controller
		<Payee<Test>>::insert(&11, RewardDestination::Controller);

		// Check controller balance
		assert_eq!(Ring::free_balance(10), 1);

		// Compute total payout now for whole duration as other parameter won't change
		let total_payout_2 = current_total_payout_for_duration(reward_time_per_era());
		Staking::reward_by_ids(vec![(11, 1)]);

		start_active_era(3);
		make_all_reward_payment(2);

		// Check that RewardDestination is Controller
		assert_eq!(Staking::payee(&11), RewardDestination::Controller);
		// Check that reward went to the controller account
		assert_eq!(Ring::free_balance(10), 1 + total_payout_2);
		// Check that amount at stake is NOT increased
		assert_eq!(
			Staking::ledger(&10),
			Some(StakingLedger {
				stash: 11,
				active: 1000 + total_payout_0,
				ring_staking_lock: StakingLock { staking_amount: 0, ..Default::default() },
				claimed_rewards: vec![0, 1, 2],
				..Default::default()
			}),
		);
		// Check that amount in staked account is NOT increased.
		assert_eq!(Ring::free_balance(11), recorded_stash_balance);
	});
}

#[test]
fn validator_payment_prefs_work() {
	// Test that validator preferences are correctly honored
	// Note: unstake threshold is being directly tested in slashing tests.
	// This test will focus on validator payment.
	ExtBuilder::default().build_and_execute(|| {
		let commission = Perbill::from_percent(40);
		<Validators<Test>>::insert(
			&11,
			ValidatorPrefs { commission: commission.clone(), ..Default::default() },
		);

		// Reward controller so staked ratio doesn't change.
		<Payee<Test>>::insert(&11, RewardDestination::Controller);
		<Payee<Test>>::insert(&101, RewardDestination::Controller);

		start_active_era(1);
		mock::make_all_reward_payment(0);

		let balance_era_1_10 = Ring::free_balance(&10);
		let balance_era_1_100 = Ring::free_balance(&100);

		// Compute total payout now for whole duration as other parameter won't change
		let total_payout_1 = current_total_payout_for_duration(reward_time_per_era());
		let exposure_1 = Staking::eras_stakers(active_era(), 11);
		Staking::reward_by_ids(vec![(11, 1)]);

		start_active_era(2);
		make_all_reward_payment(1);

		let taken_cut = commission * total_payout_1;
		let shared_cut = total_payout_1 - taken_cut;
		let reward_of_10 = shared_cut * exposure_1.own_power as Balance
			/ exposure_1.total_power as Balance
			+ taken_cut;
		let reward_of_100 =
			shared_cut * exposure_1.others[0].power as Balance / exposure_1.total_power as Balance;
		assert_eq_error_rate!(Ring::free_balance(&10), balance_era_1_10 + reward_of_10, MICRO);
		assert_eq_error_rate!(Ring::free_balance(&100), balance_era_1_100 + reward_of_100, MICRO);
	});
}

#[test]
fn bond_extra_works() {
	// Tests that extra `free_balance` in the stash can be added to stake
	// NOTE: this tests only verifies `StakingLedger` for correct updates
	// See `bond_extra_and_withdraw_unbonded_works` for more details and updates on `Exposure`.
	ExtBuilder::default().build_and_execute(|| {
		// Check that account 10 is a validator
		assert!(<Validators<Test>>::contains_key(11));
		// Check that account 10 is bonded to account 11
		assert_eq!(Staking::bonded(&11), Some(10));
		// Check how much is at stake
		assert_eq!(
			Staking::ledger(&10),
			Some(StakingLedger {
				stash: 11,
				active: 1000,
				ring_staking_lock: StakingLock { staking_amount: 0, ..Default::default() },
				..Default::default()
			})
		);

		// Give account 11 some large free balance greater than total
		let _ = Ring::make_free_balance_be(&11, 1000000);

		// Call the bond_extra function from controller, add only 100
		assert_ok!(Staking::bond_extra(Origin::signed(11), StakingBalance::RingBalance(100), 0,));
		// There should be 100 more `total` and `active` in the ledger
		assert_eq!(
			Staking::ledger(&10),
			Some(StakingLedger {
				stash: 11,
				active: 1000 + 100,
				ring_staking_lock: StakingLock { staking_amount: 0, ..Default::default() },
				..Default::default()
			}),
		);

		// Call the bond_extra function with a large number, should handle it
		assert_ok!(Staking::bond_extra(
			Origin::signed(11),
			StakingBalance::RingBalance(Balance::MAX),
			0,
		));
		// The full amount of the funds should now be in the total and active
		assert_eq!(
			Staking::ledger(&10),
			Some(StakingLedger {
				stash: 11,
				active: 1000000,
				ring_staking_lock: StakingLock { staking_amount: 0, ..Default::default() },
				..Default::default()
			}),
		);
	});
}

// #[deprecated]
// #[test]
// fn bond_extra_and_withdraw_unbonded_works() {}

#[test]
fn too_many_unbond_calls_should_not_work() {
	ExtBuilder::default().build_and_execute(|| {
		// locked at block 1 until 16
		for _ in 0..MAX_UNLOCKING_CHUNKS - 1 {
			assert_ok!(Staking::unbond(Origin::signed(10), StakingBalance::RingBalance(1)));
		}

		run_to_block(15);

		// locked at block 15 until 30
		assert_ok!(Staking::unbond(Origin::signed(10), StakingBalance::RingBalance(1)));
		// can't do more.
		assert_noop!(
			Staking::unbond(Origin::signed(10), StakingBalance::RingBalance(1)),
			StakingError::NoMoreChunks,
		);

		run_to_block(29);

		assert_noop!(
			Staking::unbond(Origin::signed(10), StakingBalance::RingBalance(1)),
			<Error<Test>>::NoMoreChunks
		);
		// free up.
		assert_ok!(Staking::withdraw_unbonded(Origin::signed(10), 0));

		// Can add again.
		assert_ok!(Staking::unbond(Origin::signed(10), StakingBalance::RingBalance(1)));
		assert_eq!(Staking::ledger(&10).unwrap().ring_staking_lock.unbondings.len(), 2);
	})
}

#[test]
fn rebond_works() {
<<<<<<< HEAD
	// 
=======
	//
>>>>>>> 8f23884b
	// * Should test
	// * Given an account being bonded [and chosen as a validator](not mandatory)
	// * it can unbond a portion of its funds from the stash account.
	// * it can re-bond a portion of the funds scheduled to unlock.
	ExtBuilder::default().nominate(false).build_and_execute(|| {
		// Set payee to controller. avoids confusion
		assert_ok!(Staking::set_payee(Origin::signed(10), RewardDestination::Controller));

		// Give account 11 some large free balance greater than total
		let _ = Ring::make_free_balance_be(&11, 1000000);

		// confirm that 10 is a normal validator and gets paid at the end of the era.
		start_active_era(1);

		// Initial state of 10
		assert_eq!(
			Staking::ledger(&10),
			Some(StakingLedger {
				stash: 11,
				active: 1000,
				ring_staking_lock: StakingLock {
					staking_amount: 0,
					unbondings: WeakBoundedVec::force_from(vec![], None)
				},
				..Default::default()
			})
		);

		start_active_era(2);
		assert_eq!(active_era(), 2);

		// Try to rebond some funds. We get an error since no fund is unbonded.
		assert_noop!(Staking::rebond(Origin::signed(10), 500, 0), StakingError::NoUnlockChunk,);

		// Unbond almost all of the funds in stash.
		Staking::unbond(Origin::signed(10), StakingBalance::RingBalance(900)).unwrap();
		assert_eq!(
			Staking::ledger(&10),
			Some(StakingLedger {
				stash: 11,
				active: 100,
				ring_staking_lock: StakingLock {
					staking_amount: 0,
					unbondings: WeakBoundedVec::force_from(
						vec![Unbonding {
							amount: 900,
							until: System::block_number() + BondingDurationInBlockNumber::get(),
						}],
						None
					),
				},
				..Default::default()
			})
		);

		// Re-bond all the funds unbonded.
		Staking::rebond(Origin::signed(10), 900, 0).unwrap();
		assert_eq!(
			Staking::ledger(&10),
			Some(StakingLedger {
				stash: 11,
				active: 1000,
				ring_staking_lock: StakingLock {
					staking_amount: 0,
					unbondings: WeakBoundedVec::force_from(vec![], None)
				},
				..Default::default()
			})
		);

		// Unbond almost all of the funds in stash.
		Staking::unbond(Origin::signed(10), StakingBalance::RingBalance(900)).unwrap();
		assert_eq!(
			Staking::ledger(&10),
			Some(StakingLedger {
				stash: 11,
				active: 100,
				ring_staking_lock: StakingLock {
					staking_amount: 0,
					unbondings: WeakBoundedVec::force_from(
						vec![Unbonding {
							amount: 900,
							until: System::block_number() + BondingDurationInBlockNumber::get(),
						}],
						None
					)
				},
				..Default::default()
			})
		);

		// Re-bond part of the funds unbonded.
		Staking::rebond(Origin::signed(10), 500, 0).unwrap();
		assert_eq!(
			Staking::ledger(&10),
			Some(StakingLedger {
				stash: 11,
				active: 600,
				ring_staking_lock: StakingLock {
					staking_amount: 0,
					unbondings: WeakBoundedVec::force_from(
						vec![Unbonding {
							amount: 400,
							until: System::block_number() + BondingDurationInBlockNumber::get(),
						}],
						None
					)
				},
				..Default::default()
			})
		);

		// Re-bond the remainder of the funds unbonded.
		Staking::rebond(Origin::signed(10), 500, 0).unwrap();
		assert_eq!(
			Staking::ledger(&10),
			Some(StakingLedger {
				stash: 11,
				active: 1000,
				ring_staking_lock: StakingLock {
					staking_amount: 0,
					unbondings: WeakBoundedVec::force_from(vec![], None)
				},
				..Default::default()
			})
		);

		// Unbond parts of the funds in stash.
		Staking::unbond(Origin::signed(10), StakingBalance::RingBalance(300)).unwrap();
		Staking::unbond(Origin::signed(10), StakingBalance::RingBalance(300)).unwrap();
		Staking::unbond(Origin::signed(10), StakingBalance::RingBalance(300)).unwrap();
		assert_eq!(
			Staking::ledger(&10),
			Some(StakingLedger {
				stash: 11,
				active: 100,
				ring_staking_lock: StakingLock {
					staking_amount: 0,
					unbondings: WeakBoundedVec::force_from(
						vec![
							Unbonding {
								amount: 300,
								until: System::block_number() + BondingDurationInBlockNumber::get(),
							},
							Unbonding {
								amount: 300,
								until: System::block_number() + BondingDurationInBlockNumber::get(),
							},
							Unbonding {
								amount: 300,
								until: System::block_number() + BondingDurationInBlockNumber::get(),
							}
						],
						None
					)
				},
				..Default::default()
			})
		);

		// Re-bond part of the funds unbonded.
		Staking::rebond(Origin::signed(10), 500, 0).unwrap();
		assert_eq!(
			Staking::ledger(&10),
			Some(StakingLedger {
				stash: 11,
				active: 600,
				ring_staking_lock: StakingLock {
					staking_amount: 0,
					unbondings: WeakBoundedVec::force_from(
						vec![
							Unbonding {
								amount: 300,
								until: System::block_number() + BondingDurationInBlockNumber::get(),
							},
							Unbonding {
								amount: 100,
								until: System::block_number() + BondingDurationInBlockNumber::get(),
							}
						],
						None
					)
				},
				..Default::default()
			})
		);
	});
}

#[test]
fn rebond_is_fifo() {
	// Rebond should proceed by reversing the most recent bond operations.
	ExtBuilder::default().nominate(false).build_and_execute(|| {
		// Set payee to controller. avoids confusion
		assert_ok!(Staking::set_payee(Origin::signed(10), RewardDestination::Controller));

		// Give account 11 some large free balance greater than total
		let _ = Ring::make_free_balance_be(&11, 1000000);

		run_to_block(5);

		// Initial state of 10
		assert_eq!(
			Staking::ledger(&10),
			Some(StakingLedger {
				stash: 11,
				active: 1000,
				ring_staking_lock: StakingLock {
					staking_amount: 0,
					unbondings: WeakBoundedVec::force_from(vec![], None)
				},
				..Default::default()
			})
		);

		run_to_block(6);

		// Unbond some of the funds in stash.
		Staking::unbond(Origin::signed(10), StakingBalance::RingBalance(400)).unwrap();
		assert_eq!(
			Staking::ledger(&10),
			Some(StakingLedger {
				stash: 11,
				active: 600,
				ring_staking_lock: StakingLock {
					staking_amount: 0,
					unbondings: WeakBoundedVec::force_from(
						vec![Unbonding { amount: 400, until: 6 + bonding_duration_in_blocks() }],
						None
					)
				},
				..Default::default()
			})
		);

		run_to_block(7);

		// Unbond more of the funds in stash.
		Staking::unbond(Origin::signed(10), StakingBalance::RingBalance(300)).unwrap();
		assert_eq!(
			Staking::ledger(&10),
			Some(StakingLedger {
				stash: 11,
				active: 300,
				ring_staking_lock: StakingLock {
					staking_amount: 0,
					unbondings: WeakBoundedVec::force_from(
						vec![
							Unbonding {
								amount: 400,
								until: 6 + BondingDurationInBlockNumber::get(),
							},
							Unbonding {
								amount: 300,
								until: 7 + BondingDurationInBlockNumber::get(),
							},
						],
						None
					)
				},
				..Default::default()
			})
		);

		run_to_block(8);

		// Unbond yet more of the funds in stash.
		Staking::unbond(Origin::signed(10), StakingBalance::RingBalance(200)).unwrap();
		assert_eq!(
			Staking::ledger(&10),
			Some(StakingLedger {
				stash: 11,
				active: 100,
				ring_staking_lock: StakingLock {
					staking_amount: 0,
					unbondings: WeakBoundedVec::force_from(
						vec![
							Unbonding {
								amount: 400,
								until: 6 + BondingDurationInBlockNumber::get(),
							},
							Unbonding {
								amount: 300,
								until: 7 + BondingDurationInBlockNumber::get(),
							},
							Unbonding {
								amount: 200,
								until: 8 + BondingDurationInBlockNumber::get(),
							},
						],
						None
					)
				},
				..Default::default()
			})
		);

		// Re-bond half of the unbonding funds.
		Staking::rebond(Origin::signed(10), 400, 0).unwrap();
		assert_eq!(
			Staking::ledger(&10),
			Some(StakingLedger {
				stash: 11,
				active: 500,
				ring_staking_lock: StakingLock {
					staking_amount: 0,
					unbondings: WeakBoundedVec::force_from(
						vec![
							Unbonding {
								amount: 400,
								until: 6 + BondingDurationInBlockNumber::get(),
							},
							Unbonding {
								amount: 100,
								until: 7 + BondingDurationInBlockNumber::get(),
							},
						],
						None
					)
				},
				..Default::default()
			})
		);
	});
}

#[test]
fn rebond_emits_right_value_in_event() {
	// When a user calls rebond with more than can be rebonded, things succeed,
	// and the rebond event emits the actual value rebonded.
	ExtBuilder::default().nominate(false).build_and_execute(|| {
		// Set payee to controller. avoids confusion
		assert_ok!(Staking::set_payee(Origin::signed(10), RewardDestination::Controller));

		// Give account 11 some large free balance greater than total
		let _ = Ring::make_free_balance_be(&11, 1000000);

		// confirm that 10 is a normal validator and gets paid at the end of the era.
		mock::start_active_era(1);

		// Unbond almost all of the funds in stash.
		Staking::unbond(Origin::signed(10), StakingBalance::RingBalance(900)).unwrap();
		assert_eq!(
			Staking::ledger(&10),
			Some(StakingLedger {
				stash: 11,
				active: 100,
				ring_staking_lock: StakingLock {
					staking_amount: 0,
					unbondings: WeakBoundedVec::force_from(
						vec![Unbonding {
							amount: 900,
							until: System::block_number() + BondingDurationInBlockNumber::get()
						}],
						None
					)
				},
				..Default::default()
			})
		);

		// Re-bond less than the total
		Staking::rebond(Origin::signed(10), 100, 0).unwrap();
		assert_eq!(
			Staking::ledger(&10),
			Some(StakingLedger {
				stash: 11,
				active: 200,
				ring_staking_lock: StakingLock {
					staking_amount: 0,
					unbondings: WeakBoundedVec::force_from(
						vec![Unbonding {
							amount: 800,
							until: System::block_number() + BondingDurationInBlockNumber::get()
						}],
						None
					)
				},
				..Default::default()
			})
		);
		// Event emitted should be correct
		assert_eq!(*staking_events().last().unwrap(), Event::RingBonded(11, 100, 45000, 45000));

		// Re-bond way more than available
		Staking::rebond(Origin::signed(10), 100_000, 0).unwrap();
		assert_eq!(
			Staking::ledger(&10),
			Some(StakingLedger {
				stash: 11,
				active: 1000,
				ring_staking_lock: StakingLock { staking_amount: 0, ..Default::default() },
				..Default::default()
			})
		);
		// Event emitted should be correct, only 800
		assert_eq!(*staking_events().last().unwrap(), Event::RingBonded(11, 800, 45000, 45000));
	});
}

#[test]
fn reward_to_stake_works() {
	ExtBuilder::default()
		.nominate(false)
		.set_status(31, StakerStatus::Idle)
		.set_status(41, StakerStatus::Idle)
		.set_stake(21, 2000)
		.build_and_execute(|| {
			// Confirm validator count is 2
			assert_eq!(Staking::validator_count(), 2);
			// Confirm account 10 and 20 are validators
			assert!(<Validators<Test>>::contains_key(&11) && <Validators<Test>>::contains_key(&21));

			{
				let expo = Staking::eras_stakers(active_era(), 11);
				let total_ring =
					expo.others.iter().fold(expo.own_ring_balance, |acc, i| acc + i.ring_balance);
				assert_eq!(total_ring, 1000);
			}
			{
				let expo = Staking::eras_stakers(active_era(), 21);
				let total_ring =
					expo.others.iter().fold(expo.own_ring_balance, |acc, i| acc + i.ring_balance);
				assert_eq!(total_ring, 2000);
			}

			// Give the man some money.
			let _ = Ring::make_free_balance_be(&10, 1000);
			let _ = Ring::make_free_balance_be(&20, 1000);

			// Bypass logic and change current exposure
			<ErasStakers<Test>>::insert(
				0,
				21,
				Exposure {
					own_ring_balance: 69,
					own_kton_balance: 0,
					total_power: ring_power(69),
					own_power: ring_power(69),
					others: vec![],
				},
			);

			// Now lets lower account 20 stake
			{
				let expo = Staking::eras_stakers(active_era(), 21);
				let total_ring =
					expo.others.iter().fold(expo.own_ring_balance, |acc, i| acc + i.ring_balance);
				assert_eq!(total_ring, 69);
			}
			<Ledger<Test>>::insert(
				&20,
				StakingLedger { stash: 21, active: 69, ..Default::default() },
			);

			// Compute total payout now for whole duration as other parameter won't change
			let total_payout_0 = current_total_payout_for_duration(reward_time_per_era());
			Staking::reward_by_ids(vec![(11, 1)]);
			Staking::reward_by_ids(vec![(21, 1)]);

			// New era --> rewards are paid --> stakes are changed
			start_active_era(1);
			make_all_reward_payment(0);

			{
				let expo = Staking::eras_stakers(active_era(), 11);
				let total_ring =
					expo.others.iter().fold(expo.own_ring_balance, |acc, i| acc + i.ring_balance);
				assert_eq!(total_ring, 1000);
			}
			{
				let expo = Staking::eras_stakers(active_era(), 21);
				let total_ring =
					expo.others.iter().fold(expo.own_ring_balance, |acc, i| acc + i.ring_balance);
				assert_eq!(total_ring, 69);
			}

			let _11_balance = Ring::free_balance(&11);
			assert_eq!(_11_balance, 1000 + total_payout_0 / 2);

			// Trigger another new era as the info are frozen before the era start.
			start_active_era(2);

			// -- new infos
			{
				let expo = Staking::eras_stakers(active_era(), 11);
				let total_ring =
					expo.others.iter().fold(expo.own_ring_balance, |acc, i| acc + i.ring_balance);
				assert_eq!(total_ring, 1000 + total_payout_0 / 2);
			}
			{
				let expo = Staking::eras_stakers(active_era(), 21);
				let total_ring =
					expo.others.iter().fold(expo.own_ring_balance, |acc, i| acc + i.ring_balance);
				assert_eq!(total_ring, 69 + total_payout_0 / 2);
			}
		});
}

#[test]
fn on_free_balance_zero_stash_removes_validator() {
	// Tests that validator storage items are cleaned up when stash is empty
	// Tests that storage items are untouched when controller is empty
	ExtBuilder::default().existential_deposit(10).balance_factor(10).build_and_execute(|| {
		// Check the balance of the validator account
		assert_eq!(Ring::free_balance(10), 10);
		// Check the balance of the stash account
		assert_eq!(Ring::free_balance(11), 10_000);
		// Check these two accounts are bonded
		assert_eq!(Staking::bonded(&11), Some(10));

		// Set payee information
		assert_ok!(Staking::set_payee(Origin::signed(10), RewardDestination::Stash));

		// Check storage items that should be cleaned up
		assert!(<Ledger<Test>>::contains_key(&10));
		assert!(<Bonded<Test>>::contains_key(&11));
		assert!(<Validators<Test>>::contains_key(&11));
		assert!(<Payee<Test>>::contains_key(&11));

		// Reduce free_balance of controller to 0
		let _ = Ring::slash(&10, Balance::MAX);

		// Check the balance of the stash account has not been touched
		assert_eq!(Ring::free_balance(11), 10_000);
		// Check these two accounts are still bonded
		assert_eq!(Staking::bonded(&11), Some(10));

		// Check storage items have not changed
		assert!(<Ledger<Test>>::contains_key(&10));
		assert!(<Bonded<Test>>::contains_key(&11));
		assert!(<Validators<Test>>::contains_key(&11));
		assert!(<Payee<Test>>::contains_key(&11));

		// Reduce free_balance of stash to 0
		let _ = Ring::slash(&11, Balance::MAX);
		// Check total balance of stash
		assert_eq!(Ring::free_balance(&11), 10);

		// Reap the stash
		assert_ok!(Staking::reap_stash(Origin::none(), 11, 0));

		// Check storage items do not exist
		assert!(!<Ledger<Test>>::contains_key(&10));
		assert!(!<Bonded<Test>>::contains_key(&11));
		assert!(!<Validators<Test>>::contains_key(&11));
		assert!(!<Nominators<Test>>::contains_key(&11));
		assert!(!<Payee<Test>>::contains_key(&11));
	});
}

#[test]
fn on_free_balance_zero_stash_removes_nominator() {
	// Tests that nominator storage items are cleaned up when stash is empty
	// Tests that storage items are untouched when controller is empty
	ExtBuilder::default().existential_deposit(10).balance_factor(10).build_and_execute(|| {
		// Make 10 a nominator
		assert_ok!(Staking::nominate(Origin::signed(10), vec![20]));
		// Check that account 10 is a nominator
		assert!(<Nominators<Test>>::contains_key(11));
		// Check the balance of the nominator account
		assert_eq!(Ring::free_balance(10), 10);
		// Check the balance of the stash account
		assert_eq!(Ring::free_balance(11), 10_000);

		// Set payee information
		assert_ok!(Staking::set_payee(Origin::signed(10), RewardDestination::Stash));

		// Check storage items that should be cleaned up
		assert!(<Ledger<Test>>::contains_key(&10));
		assert!(<Bonded<Test>>::contains_key(&11));
		assert!(<Nominators<Test>>::contains_key(&11));
		assert!(<Payee<Test>>::contains_key(&11));

		// Reduce free_balance of controller to 0
		let _ = Ring::slash(&10, Balance::MAX);
		// Check total balance of account 10
		assert_eq!(Ring::free_balance(&10), 0);

		// Check the balance of the stash account has not been touched
		assert_eq!(Ring::free_balance(11), 10_000);
		// Check these two accounts are still bonded
		assert_eq!(Staking::bonded(&11), Some(10));

		// Check storage items have not changed
		assert!(<Ledger<Test>>::contains_key(&10));
		assert!(<Bonded<Test>>::contains_key(&11));
		assert!(<Nominators<Test>>::contains_key(&11));
		assert!(<Payee<Test>>::contains_key(&11));

		// Reduce free_balance of stash to 0
		let _ = Ring::slash(&11, Balance::MAX);
		// Check total balance of stash
		assert_eq!(Ring::free_balance(&11), 10);

		// Reap the stash
		assert_ok!(Staking::reap_stash(Origin::none(), 11, 0));

		// Check storage items do not exist
		assert!(!<Ledger<Test>>::contains_key(&10));
		assert!(!<Bonded<Test>>::contains_key(&11));
		assert!(!<Validators<Test>>::contains_key(&11));
		assert!(!<Nominators<Test>>::contains_key(&11));
		assert!(!<Payee<Test>>::contains_key(&11));
	});
}

#[test]
fn switching_roles() {
	// Test that it should be possible to switch between roles (nominator, validator, idle) with
	// minimal overhead.
	ExtBuilder::default().nominate(false).build_and_execute(|| {
		// Reset reward destination
		for i in &[10, 20] {
			assert_ok!(Staking::set_payee(Origin::signed(*i), RewardDestination::Controller));
		}

		assert_eq_uvec!(validator_controllers(), vec![20, 10]);

		// put some money in account that we'll use.
		for i in 1..7 {
			let _ = Ring::deposit_creating(&i, 5000);
		}

		// add 2 nominators
		assert_ok!(Staking::bond(
			Origin::signed(1),
			2,
			StakingBalance::RingBalance(2000),
			RewardDestination::Controller,
			0,
		));
		assert_ok!(Staking::nominate(Origin::signed(2), vec![11, 5]));

		assert_ok!(Staking::bond(
			Origin::signed(3),
			4,
			StakingBalance::RingBalance(500),
			RewardDestination::Controller,
			0,
		));
		assert_ok!(Staking::nominate(Origin::signed(4), vec![21, 1]));

		// add a new validator candidate
		assert_ok!(Staking::bond(
			Origin::signed(5),
			6,
			StakingBalance::RingBalance(1000),
			RewardDestination::Controller,
			0,
		));
		assert_ok!(Staking::validate(Origin::signed(6), ValidatorPrefs::default()));

		start_active_era(1);

		// with current nominators 10 and 5 have the most stake
		assert_eq_uvec!(validator_controllers(), vec![6, 10]);

		// 2 decides to be a validator. Consequences:
		assert_ok!(Staking::validate(Origin::signed(2), ValidatorPrefs::default()));
		// new stakes:
		// 10: 1000 self vote
		// 20: 1000 self vote + 250 vote
		// 6 : 1000 self vote
		// 2 : 2000 self vote + 250 vote.
		// Winners: 20 and 2

		start_active_era(2);

		assert_eq_uvec!(validator_controllers(), vec![2, 20]);
	});
}

#[test]
fn wrong_vote_is_moot() {
	ExtBuilder::default()
		.add_staker(
			61,
			60,
			500,
			StakerStatus::Nominator(vec![
				11, 21, // good votes
				1, 2, 15, 1000, 25, // crap votes. No effect.
			]),
		)
		.build_and_execute(|| {
			// the genesis validators already reflect the above vote, nonetheless start a new era.
			start_active_era(1);

			// new validators
			assert_eq_uvec!(validator_controllers(), vec![20, 10]);

			// our new voter is taken into account
			assert!(Staking::eras_stakers(active_era(), 11).others.iter().any(|i| i.who == 61));
			assert!(Staking::eras_stakers(active_era(), 21).others.iter().any(|i| i.who == 61));
		});
}

#[test]
fn bond_with_no_staked_value() {
	// Behavior when someone bonds with no staked value.
	// Particularly when she votes and the candidate is elected.
	ExtBuilder::default()
		.validator_count(3)
		.existential_deposit(5)
		.balance_factor(5)
		.nominate(false)
		.minimum_validator_count(1)
		.build_and_execute(|| {
			// Can't bond with 1
			assert_noop!(
				Staking::bond(
					Origin::signed(1),
					2,
					StakingBalance::RingBalance(1),
					RewardDestination::Controller,
					0,
				),
				StakingError::InsufficientBond,
			);
			// bonded with absolute minimum value possible.
			assert_ok!(Staking::bond(
				Origin::signed(1),
				2,
				StakingBalance::RingBalance(5),
				RewardDestination::Controller,
				0,
			));
			assert_eq!(Ring::locks(&1)[0].locked_amount(), 5);

			// unbonding even 1 will cause all to be unbonded.
			assert_ok!(Staking::unbond(Origin::signed(2), StakingBalance::RingBalance(1)));
			// FIXME: https://github.com/darwinia-network/darwinia-common/issues/121
			// assert!(Staking::ledger(2).is_none());
		});
}

#[test]
fn bond_with_little_staked_value_bounded() {
	ExtBuilder::default()
		.validator_count(3)
		.nominate(false)
		.minimum_validator_count(1)
		.build_and_execute(|| {
			// setup
			assert_ok!(Staking::chill(Origin::signed(30)));
			assert_ok!(Staking::set_payee(Origin::signed(10), RewardDestination::Controller));
			let init_balance_2 = Ring::free_balance(&2);
			let init_balance_10 = Ring::free_balance(&10);

			// Stingy validator.
			assert_ok!(Staking::bond(
				Origin::signed(1),
				2,
				StakingBalance::RingBalance(1),
				RewardDestination::Controller,
				0,
			));
			assert_ok!(Staking::validate(Origin::signed(2), ValidatorPrefs::default()));

			// 1 era worth of reward. BUT, we set the timestamp after on_initialize, so outdated by
			// one block.
			let total_payout_0 = current_total_payout_for_duration(reward_time_per_era());

			reward_all_elected();
			start_active_era(1);
			make_all_reward_payment(0);

			// 2 is elected.
			assert_eq_uvec!(validator_controllers(), vec![20, 10, 2]);
			{
				let expo = Staking::eras_stakers(active_era(), 2);
				let total_ring =
					expo.others.iter().fold(expo.own_ring_balance, |acc, i| acc + i.ring_balance);
				assert_eq!(total_ring, 0);
			}

			// Old ones are rewarded.
			assert_eq_error_rate!(
				Ring::free_balance(&10),
				init_balance_10 + total_payout_0 / 3,
				MICRO
			);
			// no rewards paid to 2. This was initial election.
			assert_eq!(Ring::free_balance(&2), init_balance_2);

			// reward era 2
			let total_payout_1 = current_total_payout_for_duration(reward_time_per_era());

			reward_all_elected();
			start_active_era(2);
			make_all_reward_payment(1);

			// Power 0, out!
			// assert_eq_uvec!(validator_controllers(), vec![20, 10, 2]);
			assert_eq_uvec!(validator_controllers(), vec![20, 10]);
			{
				let expo = Staking::eras_stakers(active_era(), 2);
				let total_ring =
					expo.others.iter().fold(expo.own_ring_balance, |acc, i| acc + i.ring_balance);
				assert_eq!(total_ring, 0);
			}

			// 2 is now rewarded.
			assert_eq_error_rate!(
				Ring::free_balance(&2),
				init_balance_2 + total_payout_1 / 3,
				MICRO
			);
			assert_eq_error_rate!(
				Ring::free_balance(&10),
				init_balance_10 + total_payout_0 / 3 + total_payout_1 / 3,
				MICRO,
			);
		});
}

#[test]
fn bond_with_duplicate_vote_should_be_ignored_by_election_provider() {
	ExtBuilder::default()
		.validator_count(2)
		.nominate(false)
		.minimum_validator_count(1)
		.set_stake(31, 1000)
		.build_and_execute(|| {
			// ensure all have equal stake.
			assert_eq!(
				<Validators<Test>>::iter()
					.map(|(v, _)| (v, Staking::power_of(&v)))
					.collect::<Vec<_>>(),
				vec![(31, 125000000), (21, 125000000), (11, 125000000)],
			);
			// no nominators shall exist.
			assert!(<Nominators<Test>>::iter().map(|(n, _)| n).collect::<Vec<_>>().is_empty());

			// give the man some money
			let initial_balance = 1000;
			for i in [1, 2, 3, 4].iter() {
				let _ = Ring::make_free_balance_be(i, initial_balance);
			}

			assert_ok!(Staking::bond(
				Origin::signed(1),
				2,
				StakingBalance::RingBalance(1000),
				RewardDestination::Controller,
				0
			));
			assert_ok!(Staking::nominate(Origin::signed(2), vec![11, 11, 11, 21, 31]));

			assert_ok!(Staking::bond(
				Origin::signed(3),
				4,
				StakingBalance::RingBalance(1000),
				RewardDestination::Controller,
				0
			));
			assert_ok!(Staking::nominate(Origin::signed(4), vec![21, 31]));

			// winners should be 21 and 31. Otherwise this election is taking duplicates into
			// account.
			let supports = <Test as Config>::ElectionProvider::elect().unwrap();
			assert_eq!(
				supports,
				vec![
					(
						21,
						Support {
							// Allow error rate 1.
							total: (ring_power(1800) + 1) as _,
							voters: vec![
								(21, ring_power(1000) as _),
								// Allow error rate 1.
								(3, (ring_power(400) + 1) as _),
								// Allow error rate 1.
								(1, (ring_power(400) + 1) as _)
							]
						}
					),
					(
						31,
						Support {
							// Allow error rate 2.
							total: (ring_power(2200) - 2) as _,
							voters: vec![
								(31, ring_power(1000) as _),
								// Allow error rate 1.
								(3, (ring_power(600) - 1) as _),
								// Allow error rate 1.
								(1, (ring_power(600) - 1) as _)
							]
						}
					)
				],
			);
		});
}

#[test]
fn bond_with_duplicate_vote_should_be_ignored_by_election_provider_elected() {
	// same as above but ensures that even when the dupe is being elected, everything is sane.
	ExtBuilder::default()
		.validator_count(2)
		.nominate(false)
		.set_stake(31, 1000)
		.minimum_validator_count(1)
		.build_and_execute(|| {
			// ensure all have equal stake.
			assert_eq!(
				<Validators<Test>>::iter()
					.map(|(v, _)| (v, Staking::ledger(v - 1).unwrap().active))
					.collect::<Vec<_>>(),
				vec![(31, 1000), (21, 1000), (11, 1000)],
			);
			// no nominators shall exist.
			assert!(<Nominators<Test>>::iter().collect::<Vec<_>>().is_empty());

			// give the man some money
			let initial_balance = 1000;
			for i in [1, 2, 3, 4].iter() {
				let _ = Ring::make_free_balance_be(i, initial_balance);
			}

			assert_ok!(Staking::bond(
				Origin::signed(1),
				2,
				StakingBalance::RingBalance(1000),
				RewardDestination::Controller,
				0
			));
			assert_ok!(Staking::nominate(Origin::signed(2), vec![11, 11, 11, 21]));

			assert_ok!(Staking::bond(
				Origin::signed(3),
				4,
				StakingBalance::RingBalance(1000),
				RewardDestination::Controller,
				0
			));
			assert_ok!(Staking::nominate(Origin::signed(4), vec![21]));

			// winners should be 21 and 11.
			let supports = <Test as Config>::ElectionProvider::elect().unwrap();
			assert_eq!(
				supports,
				vec![
					(
						11,
						Support {
							total: ring_power(1500) as _,
							voters: vec![(11, ring_power(1000) as _), (1, ring_power(500) as _)]
						}
					),
					(
						21,
						Support {
							// Allow error rate 1.
							total: (ring_power(2500) - 1) as _,
							voters: vec![
								(21, ring_power(1000) as _),
								(3, ring_power(1000) as _),
								// Allow error rate 1.
								(1, (ring_power(500) - 1) as _)
							]
						}
					)
				],
			);
		});
}

#[test]
fn new_era_elects_correct_number_of_validators() {
	ExtBuilder::default().nominate(true).validator_count(1).build_and_execute(|| {
		assert_eq!(Staking::validator_count(), 1);
		assert_eq!(validator_controllers().len(), 1);

		Session::on_initialize(System::block_number());

		assert_eq!(validator_controllers().len(), 1);
	})
}

#[test]
fn phragmen_should_not_overflow() {
	ExtBuilder::default()
		.nominate(false)
		.min_validator_bond(0)
		.min_nominator_bond(0)
		.build_and_execute(|| {
			let _ = Staking::chill(Origin::signed(10));
			let _ = Staking::chill(Origin::signed(20));

			bond_validator(3, 2, StakingBalance::RingBalance(CAP));
			bond_validator(5, 4, StakingBalance::KtonBalance(Balance::MAX - 1));

			bond_nominator(7, 6, StakingBalance::RingBalance(1), vec![3, 5]);
			bond_nominator(9, 8, StakingBalance::KtonBalance(1), vec![3, 5]);

			start_active_era(1);

			assert_eq_uvec!(validator_controllers(), vec![4, 2]);

			// Saturate.
			assert_eq!(Staking::eras_stakers(active_era(), 3).total_power, TOTAL_POWER / 2,);
			assert_eq!(Staking::eras_stakers(active_era(), 5).total_power, TOTAL_POWER / 2,);
		})
}

#[test]
fn reward_validator_slashing_validator_does_not_overflow() {
	ExtBuilder::default().build_and_execute(|| {
		let stake = u64::MAX as Balance * 2;
		let reward_slash = u64::MAX as Balance * 2;

		// Assert multiplication overflows in balance arithmetic.
		assert!(stake.checked_mul(reward_slash).is_none());

		// Set staker
		let _ = Ring::make_free_balance_be(&11, stake);

		let exposure = Exposure::<AccountId, Balance, Balance> {
			own_ring_balance: stake,
			own_kton_balance: 0,
			own_power: ring_power(stake),
			total_power: ring_power(stake),
			others: vec![],
		};
		let reward = EraRewardPoints::<AccountId> {
			total: 1,
			individual: vec![(11, 1)].into_iter().collect(),
		};

		// Check reward
		<ErasRewardPoints<Test>>::insert(0, reward);
		<ErasStakers<Test>>::insert(0, 11, &exposure);
		<ErasStakersClipped<Test>>::insert(0, 11, exposure);
		<ErasValidatorReward<Test>>::insert(0, stake);
		let _ = Ring::deposit_creating(&Staking::account_id(), stake);
		assert_ok!(Staking::payout_stakers(Origin::signed(1337), 11, 0));
		assert_eq!(Ring::free_balance(&11), stake * 2);

		// Set staker
		let _ = Ring::make_free_balance_be(&11, stake);
		let _ = Ring::make_free_balance_be(&2, stake);

		// only slashes out of bonded stake are applied. without this line,
		// it is 0.
		Staking::bond(
			Origin::signed(2),
			20000,
			StakingBalance::RingBalance(stake - 1),
			RewardDestination::default(),
			0,
		)
		.unwrap();
		// Override exposure of 11
		<ErasStakers<Test>>::insert(
			0,
			&11,
			Exposure {
				own_ring_balance: 1,
				total_power: ring_power(stake),
				own_kton_balance: 0,
				own_power: ring_power(1),
				others: vec![IndividualExposure {
					who: 2,
					ring_balance: stake - 1,
					kton_balance: 0,
					power: ring_power(stake - 1),
				}],
			},
		);

		// Check slashing
		on_offence_now(
			&[OffenceDetails {
				offender: (11, Staking::eras_stakers(active_era(), 11)),
				reporters: vec![],
			}],
			&[Perbill::from_percent(100)],
		);

		assert_eq_error_rate!(Ring::free_balance(&11), stake - 1000, MICRO);
		assert_eq!(Ring::free_balance(&2), 1);
	})
}

#[test]
fn reward_from_authorship_event_handler_works() {
	ExtBuilder::default().build_and_execute(|| {
		use pallet_authorship::EventHandler;

		assert_eq!(<pallet_authorship::Pallet<Test>>::author(), 11);

		Staking::note_author(11);
		Staking::note_uncle(21, 1);

		// Rewarding the same two times works.
		Staking::note_uncle(11, 1);

		// Not mandatory but must be coherent with rewards
		assert_eq_uvec!(Session::validators(), vec![11, 21]);

		// 21 is rewarded as an uncle producer
		// 11 is rewarded as a block producer and uncle referencer and uncle producer
		assert_eq!(
			<ErasRewardPoints<Test>>::get(active_era()),
			EraRewardPoints {
				individual: vec![(11, 20 + 2 * 2 + 1), (21, 1)].into_iter().collect(),
				total: 26,
			},
		);
	})
}

#[test]
fn add_reward_points_fns_works() {
	ExtBuilder::default().build_and_execute(|| {
		// Not mandatory but must be coherent with rewards
		assert_eq_uvec!(Session::validators(), vec![21, 11]);

		Staking::reward_by_ids(vec![(21, 1), (11, 1), (11, 1)]);

		Staking::reward_by_ids(vec![(21, 1), (11, 1), (11, 1)]);

		assert_eq!(
			<ErasRewardPoints<Test>>::get(active_era()),
			EraRewardPoints { individual: vec![(11, 4), (21, 2)].into_iter().collect(), total: 6 },
		);
	})
}

#[test]
fn unbonded_balance_is_not_slashable() {
	ExtBuilder::default().build_and_execute(|| {
		// total amount staked is slashable.
		assert_eq!(Staking::stake_of(&11).0, 1000);

		assert_ok!(Staking::unbond(Origin::signed(10), StakingBalance::RingBalance(800)));

		// only the active portion.
		assert_eq!(Staking::stake_of(&11).0, 200);
	})
}

#[test]
fn era_is_always_same_length() {
	// This ensures that the sessions is always of the same length if there is no forcing no
	// session changes.
	ExtBuilder::default().build_and_execute(|| {
		let sessions_per_era = <SessionsPerEra as Get<SessionIndex>>::get();

		start_active_era(1);
		assert_eq!(Staking::eras_start_session_index(current_era()).unwrap(), sessions_per_era);

		start_active_era(2);
		assert_eq!(
			Staking::eras_start_session_index(current_era()).unwrap(),
			sessions_per_era * 2u32
		);

		let session = Session::current_index();
		<ForceEra<Test>>::put(Forcing::ForceNew);
		advance_session();
		advance_session();
		assert_eq!(current_era(), 3);
		assert_eq!(Staking::eras_start_session_index(current_era()).unwrap(), session + 2);

		start_active_era(4);
		assert_eq!(
			Staking::eras_start_session_index(active_era()).unwrap(),
			session + 2u32 + sessions_per_era
		);
	});
}

#[test]
fn offence_forces_new_era() {
	ExtBuilder::default().build_and_execute(|| {
		assert_eq!(Staking::force_era(), Forcing::NotForcing);

		on_offence_now(
			&[OffenceDetails {
				offender: (11, Staking::eras_stakers(active_era(), 11)),
				reporters: vec![],
			}],
			&[Perbill::from_percent(5)],
		);

		assert_eq!(Staking::force_era(), Forcing::ForceNew);
	});
}

#[test]
fn offence_ensures_new_era_without_clobbering() {
	ExtBuilder::default().build_and_execute(|| {
		assert_ok!(Staking::force_new_era_always(Origin::root()));
		assert_eq!(Staking::force_era(), Forcing::ForceAlways);

		on_offence_now(
			&[OffenceDetails {
				offender: (11, Staking::eras_stakers(active_era(), 11)),
				reporters: vec![],
			}],
			&[Perbill::from_percent(5)],
		);

		assert_eq!(Staking::force_era(), Forcing::ForceAlways);
	});
}

#[test]
fn offence_deselects_validator_even_when_slash_is_zero() {
	ExtBuilder::default().build_and_execute(|| {
		assert!(Session::validators().contains(&11));
		assert!(<Validators<Test>>::contains_key(11));

		on_offence_now(
			&[OffenceDetails {
				offender: (11, Staking::eras_stakers(active_era(), 11)),
				reporters: vec![],
			}],
			&[Perbill::from_percent(0)],
		);

		assert_eq!(Staking::force_era(), Forcing::ForceNew);
		assert!(!<Validators<Test>>::contains_key(11));

		start_active_era(1);

		assert!(!Session::validators().contains(&11));
		assert!(!<Validators<Test>>::contains_key(11));
	});
}

#[test]
fn slashing_performed_according_exposure() {
	// This test checks that slashing is performed according the exposure (or more precisely,
	// historical exposure), not the current balance.
	ExtBuilder::default().build_and_execute(|| {
		assert_eq!(Staking::eras_stakers(active_era(), 11).own_ring_balance, 1000,);

		// Handle an offence with a historical exposure.
		on_offence_now(
			&[OffenceDetails {
				offender: (
					11,
					Exposure {
						total_power: ring_power(500),
						own_ring_balance: 500,
						own_kton_balance: 0,
						own_power: 0,
						others: vec![],
					},
				),
				reporters: vec![],
			}],
			&[Perbill::from_percent(50)],
		);

		// The stash account should be slashed for 250 (50% of 500).
		assert_eq!(Ring::free_balance(11), 1000 - 250);
	});
}

#[test]
fn slash_in_old_span_does_not_deselect() {
	ExtBuilder::default().build_and_execute(|| {
		start_active_era(1);

		assert!(<Validators<Test>>::contains_key(11));
		assert!(Session::validators().contains(&11));

		on_offence_now(
			&[OffenceDetails {
				offender: (11, Staking::eras_stakers(active_era(), 11)),
				reporters: vec![],
			}],
			&[Perbill::from_percent(0)],
		);

		assert_eq!(Staking::force_era(), Forcing::ForceNew);
		assert!(!<Validators<Test>>::contains_key(11));

		start_active_era(2);

		Staking::validate(Origin::signed(10), Default::default()).unwrap();
		assert_eq!(Staking::force_era(), Forcing::NotForcing);
		assert!(<Validators<Test>>::contains_key(11));
		assert!(!Session::validators().contains(&11));

		start_active_era(3);

		// this staker is in a new slashing span now, having re-registered after
		// their prior slash.

		on_offence_in_era(
			&[OffenceDetails {
				offender: (11, Staking::eras_stakers(active_era(), 11)),
				reporters: vec![],
			}],
			&[Perbill::from_percent(0)],
			1,
		);

		// not forcing for zero-slash and previous span.
		assert_eq!(Staking::force_era(), Forcing::NotForcing);
		assert!(<Validators<Test>>::contains_key(11));
		assert!(Session::validators().contains(&11));

		on_offence_in_era(
			&[OffenceDetails {
				offender: (11, Staking::eras_stakers(active_era(), 11)),
				reporters: vec![],
			}],
			// NOTE: A 100% slash here would clean up the account, causing de-registration.
			&[Perbill::from_percent(95)],
			1,
		);

		// or non-zero.
		assert_eq!(Staking::force_era(), Forcing::NotForcing);
		assert!(<Validators<Test>>::contains_key(11));
		assert!(Session::validators().contains(&11));
	});
}

#[test]
fn reporters_receive_their_slice() {
	// This test verifies that the reporters of the offence receive their slice from the slashed
	// amount, but less and less if they submit multiple reports in one span.
	ExtBuilder::default().build_and_execute(|| {
		// The reporters' reward is calculated from the total exposure.
		let initial_balance = 1125;

		{
			let expo = Staking::eras_stakers(active_era(), 11);
			let total_ring =
				expo.others.iter().fold(expo.own_ring_balance, |acc, i| acc + i.ring_balance);
			assert_eq!(total_ring, initial_balance);
		}

		on_offence_now(
			&[OffenceDetails {
				offender: (11, Staking::eras_stakers(active_era(), 11)),
				reporters: vec![1, 2],
			}],
			&[Perbill::from_percent(50)],
		);

		// F1 * (reward_proportion * slash - 0)
		// 50% * (10% * initial_balance / 2)
		let reward = (initial_balance / 20) / 2;
		let reward_each = reward / 2; // split into two pieces.
		assert_eq!(Ring::free_balance(&1), 10 + reward_each);
		assert_eq!(Ring::free_balance(&2), 20 + reward_each);
	});
}

#[test]
fn subsequent_reports_in_same_span_pay_out_less() {
	// This test verifies that the reporters of the offence receive their slice from the slashed
	// amount.
	ExtBuilder::default().build_and_execute(|| {
		// The reporters' reward is calculated from the total exposure.
		let initial_balance = 1125;

		{
			let expo = Staking::eras_stakers(active_era(), 11);
			let total_ring =
				expo.others.iter().fold(expo.own_ring_balance, |acc, i| acc + i.ring_balance);
			assert_eq!(total_ring, initial_balance);
		}

		on_offence_now(
			&[OffenceDetails {
				offender: (11, Staking::eras_stakers(active_era(), 11)),
				reporters: vec![1],
			}],
			&[Perbill::from_percent(20)],
		);

		// F1 * (reward_proportion * slash - 0)
		// 50% * (10% * initial_balance * 20%)
		let reward = (initial_balance / 5) / 20;
		assert_eq!(Ring::free_balance(&1), 10 + reward);

		on_offence_now(
			&[OffenceDetails {
				offender: (11, Staking::eras_stakers(active_era(), 11)),
				reporters: vec![1],
			}],
			&[Perbill::from_percent(50)],
		);

		let prior_payout = reward;

		// F1 * (reward_proportion * slash - prior_payout)
		// 50% * (10% * (initial_balance / 2) - prior_payout)
		let reward = ((initial_balance / 20) - prior_payout) / 2;
		assert_eq!(Ring::free_balance(&1), 10 + prior_payout + reward);
	});
}

#[test]
fn invulnerables_are_not_slashed() {
	// For invulnerable validators no slashing is performed.
	ExtBuilder::default().invulnerables(vec![11]).build_and_execute(|| {
		assert_eq!(Ring::free_balance(&11), 1000);
		assert_eq!(Ring::free_balance(&21), 2000);

		let exposure = Staking::eras_stakers(active_era(), 21);
		let initial_balance = Staking::stake_of(&21).0;

		let nominator_balances: Vec<_> =
			exposure.others.iter().map(|o| Ring::free_balance(&o.who)).collect();

		on_offence_now(
			&[
				OffenceDetails {
					offender: (11, Staking::eras_stakers(active_era(), 11)),
					reporters: vec![],
				},
				OffenceDetails {
					offender: (21, Staking::eras_stakers(active_era(), 21)),
					reporters: vec![],
				},
			],
			&[Perbill::from_percent(50), Perbill::from_percent(20)],
		);

		// The validator 11 hasn't been slashed, but 21 has been.
		assert_eq!(Ring::free_balance(&11), 1000);
		// 2000 - (0.2 * initial_balance)
		assert_eq!(Ring::free_balance(&21), 2000 - (2 * initial_balance / 10));

		// ensure that nominators were slashed as well.
		for (initial_balance, other) in nominator_balances.into_iter().zip(exposure.others) {
			assert_eq_error_rate!(
				Ring::free_balance(&other.who),
				initial_balance - (2 * other.ring_balance / 10),
				1
			);
		}
	});
}

#[test]
fn do_not_slash_if_fraction_is_zero() {
	// Don't slash if the fraction is zero.
	ExtBuilder::default().build_and_execute(|| {
		assert_eq!(Ring::free_balance(11), 1000);

		on_offence_now(
			&[OffenceDetails {
				offender: (11, Staking::eras_stakers(active_era(), 11)),
				reporters: vec![],
			}],
			&[Perbill::from_percent(0)],
		);

		// The validator hasn't been slashed. The new era is not forced.
		assert_eq!(Ring::free_balance(11), 1000);
		assert_eq!(Staking::force_era(), Forcing::ForceNew);
	});
}

#[test]
fn only_slash_for_max_in_era() {
	// multiple slashes within one era are only applied if it is more than any previous slash in the
	// same era.
	ExtBuilder::default().build_and_execute(|| {
		assert_eq!(Ring::free_balance(11), 1000);

		on_offence_now(
			&[OffenceDetails {
				offender: (11, Staking::eras_stakers(active_era(), 11)),
				reporters: vec![],
			}],
			&[Perbill::from_percent(50)],
		);

		// The validator has been slashed and has been force-chilled.
		assert_eq!(Ring::free_balance(11), 500);
		assert_eq!(Staking::force_era(), Forcing::ForceNew);

		on_offence_now(
			&[OffenceDetails {
				offender: (11, Staking::eras_stakers(active_era(), 11)),
				reporters: vec![],
			}],
			&[Perbill::from_percent(25)],
		);

		// The validator has not been slashed additionally.
		assert_eq!(Ring::free_balance(11), 500);

		on_offence_now(
			&[OffenceDetails {
				offender: (11, Staking::eras_stakers(active_era(), 11)),
				reporters: vec![],
			}],
			&[Perbill::from_percent(60)],
		);

		// The validator got slashed 10% more.
		assert_eq!(Ring::free_balance(11), 400);
	})
}

#[test]
fn garbage_collection_after_slashing() {
	// ensures that `SlashingSpans` and `SpanSlash` of an account is removed after reaping.
	ExtBuilder::default().existential_deposit(2).balance_factor(2).build_and_execute(|| {
		assert_eq!(Ring::free_balance(11), 2000);

		on_offence_now(
			&[OffenceDetails {
				offender: (11, Staking::eras_stakers(active_era(), 11)),
				reporters: vec![],
			}],
			&[Perbill::from_percent(10)],
		);

		assert_eq!(Ring::free_balance(11), 2000 - 200);
		assert!(<Staking as Store>::SlashingSpans::get(&11).is_some());
		assert_eq!(<Staking as Store>::SpanSlash::get(&(11, 0)).amount_slashed().r, 200,);

		on_offence_now(
			&[OffenceDetails {
				offender: (11, Staking::eras_stakers(active_era(), 11)),
				reporters: vec![],
			}],
			&[Perbill::from_percent(100)],
		);

		// validator and nominator slash in era are garbage-collected by era change,
		// so we don't test those here.

		assert_eq!(Ring::free_balance(11), 2);
		assert_eq!(Ring::total_balance(&11), 2);

		let slashing_spans = <Staking as crate::Store>::SlashingSpans::get(&11).unwrap();
		assert_eq!(slashing_spans.iter().count(), 2);

		// reap_stash respects num_slashing_spans so that weight is accurate
		assert_noop!(
			Staking::reap_stash(Origin::none(), 11, 0),
			StakingError::IncorrectSlashingSpans
		);
		assert_ok!(Staking::reap_stash(Origin::none(), 11, 2));

		assert!(<Staking as Store>::SlashingSpans::get(&11).is_none());
		assert_eq!(<Staking as Store>::SpanSlash::get(&(11, 0)).amount_slashed(), &Zero::zero(),);
	})
}

#[test]
fn garbage_collection_on_window_pruning() {
	// ensures that `ValidatorSlashInEra` and `NominatorSlashInEra` are cleared after
	// `BondingDuration`.
	ExtBuilder::default().build_and_execute(|| {
		start_active_era(1);

		assert_eq!(Ring::free_balance(11), 1000);
		let now = active_era();

		let exposure = Staking::eras_stakers(now, 11);
		assert_eq!(Ring::free_balance(101), 2000);
		let nominated_value = exposure.others.iter().find(|o| o.who == 101).unwrap().ring_balance;

		on_offence_now(
			&[OffenceDetails { offender: (11, Staking::eras_stakers(now, 11)), reporters: vec![] }],
			&[Perbill::from_percent(10)],
		);

		assert_eq!(Ring::free_balance(11), 900);
		assert_eq!(Ring::free_balance(101), 2000 - (nominated_value / 10));

		assert!(<Staking as Store>::ValidatorSlashInEra::get(&now, &11).is_some());
		assert!(<Staking as Store>::NominatorSlashInEra::get(&now, &101).is_some());

		// + 1 because we have to exit the bonding window.
		for era in (0..(BondingDurationInEra::get() + 1)).map(|offset| offset + now + 1) {
			assert!(<Staking as Store>::ValidatorSlashInEra::get(&now, &11).is_some());
			assert!(<Staking as Store>::NominatorSlashInEra::get(&now, &101).is_some());

			start_active_era(era);
		}

		assert!(<Staking as Store>::ValidatorSlashInEra::get(&now, &11).is_none());
		assert!(<Staking as Store>::NominatorSlashInEra::get(&now, &101).is_none());
	})
}

#[test]
fn slashing_nominators_by_span_max() {
	ExtBuilder::default().build_and_execute(|| {
		start_active_era(1);
		start_active_era(2);
		start_active_era(3);

		assert_eq!(Ring::free_balance(11), 1000);
		assert_eq!(Ring::free_balance(21), 2000);
		assert_eq!(Ring::free_balance(101), 2000);
		assert_eq!(Staking::stake_of(&21).0, 1000);

		let exposure_11 = Staking::eras_stakers(active_era(), 11);
		let exposure_21 = Staking::eras_stakers(active_era(), 21);
		let nominated_value_11 =
			exposure_11.others.iter().find(|o| o.who == 101).unwrap().ring_balance;
		let nominated_value_21 =
			exposure_21.others.iter().find(|o| o.who == 101).unwrap().ring_balance;

		on_offence_in_era(
			&[OffenceDetails {
				offender: (11, Staking::eras_stakers(active_era(), 11)),
				reporters: vec![],
			}],
			&[Perbill::from_percent(10)],
			2,
		);

		assert_eq!(Ring::free_balance(11), 900);

		let slash_1_amount = Perbill::from_percent(10) * nominated_value_11;
		assert_eq!(Ring::free_balance(101), 2000 - slash_1_amount);

		let expected_spans = vec![
			slashing::SlashingSpan { index: 1, start: 4, length: None },
			slashing::SlashingSpan { index: 0, start: 0, length: Some(4) },
		];

		let get_span = |account| <Staking as Store>::SlashingSpans::get(&account).unwrap();

		assert_eq!(get_span(11).iter().collect::<Vec<_>>(), expected_spans,);

		assert_eq!(get_span(101).iter().collect::<Vec<_>>(), expected_spans,);

		// second slash: higher era, higher value, same span.
		on_offence_in_era(
			&[OffenceDetails {
				offender: (21, Staking::eras_stakers(active_era(), 21)),
				reporters: vec![],
			}],
			&[Perbill::from_percent(30)],
			3,
		);

		// 11 was not further slashed, but 21 and 101 were.
		assert_eq!(Ring::free_balance(11), 900);
		assert_eq!(Ring::free_balance(21), 1700);

		let slash_2_amount = Perbill::from_percent(30) * nominated_value_21;
		assert!(slash_2_amount > slash_1_amount);

		// only the maximum slash in a single span is taken.
		assert_eq!(Ring::free_balance(101), 2000 - slash_2_amount);

		// third slash: in same era and on same validator as first, higher
		// in-era value, but lower slash value than slash 2.
		on_offence_in_era(
			&[OffenceDetails {
				offender: (11, Staking::eras_stakers(active_era(), 11)),
				reporters: vec![],
			}],
			&[Perbill::from_percent(20)],
			2,
		);

		// 11 was further slashed, but 21 and 101 were not.
		assert_eq!(Ring::free_balance(11), 800);
		assert_eq!(Ring::free_balance(21), 1700);

		let slash_3_amount = Perbill::from_percent(20) * nominated_value_21;
		assert!(slash_3_amount < slash_2_amount);
		assert!(slash_3_amount > slash_1_amount);

		// only the maximum slash in a single span is taken.
		assert_eq!(Ring::free_balance(101), 2000 - slash_2_amount);
	});
}

#[test]
fn slashes_are_summed_across_spans() {
	ExtBuilder::default().build_and_execute(|| {
		start_active_era(1);
		start_active_era(2);
		start_active_era(3);

		assert_eq!(Ring::free_balance(21), 2000);
		assert_eq!(Staking::stake_of(&21).0, 1000);

		let get_span = |account| <Staking as Store>::SlashingSpans::get(&account).unwrap();

		on_offence_now(
			&[OffenceDetails {
				offender: (21, Staking::eras_stakers(active_era(), 21)),
				reporters: vec![],
			}],
			&[Perbill::from_percent(10)],
		);

		let expected_spans = vec![
			slashing::SlashingSpan { index: 1, start: 4, length: None },
			slashing::SlashingSpan { index: 0, start: 0, length: Some(4) },
		];

		assert_eq!(get_span(21).iter().collect::<Vec<_>>(), expected_spans);
		assert_eq!(Ring::free_balance(21), 1900);

		// 21 has been force-chilled. re-signal intent to validate.
		Staking::validate(Origin::signed(20), Default::default()).unwrap();

		start_active_era(4);

		assert_eq!(Staking::stake_of(&21).0, 900);

		on_offence_now(
			&[OffenceDetails {
				offender: (21, Staking::eras_stakers(active_era(), 21)),
				reporters: vec![],
			}],
			&[Perbill::from_percent(10)],
		);

		let expected_spans = vec![
			slashing::SlashingSpan { index: 2, start: 5, length: None },
			slashing::SlashingSpan { index: 1, start: 4, length: Some(1) },
			slashing::SlashingSpan { index: 0, start: 0, length: Some(4) },
		];

		assert_eq!(get_span(21).iter().collect::<Vec<_>>(), expected_spans);
		assert_eq!(Ring::free_balance(21), 1810);
	});
}

#[test]
fn deferred_slashes_are_deferred() {
	ExtBuilder::default().slash_defer_duration(2).build_and_execute(|| {
		start_active_era(1);

		assert_eq!(Ring::free_balance(11), 1000);

		let exposure = Staking::eras_stakers(active_era(), 11);
		assert_eq!(Ring::free_balance(101), 2000);
		let nominated_value = exposure.others.iter().find(|o| o.who == 101).unwrap().ring_balance;

		on_offence_now(
			&[OffenceDetails {
				offender: (11, Staking::eras_stakers(active_era(), 11)),
				reporters: vec![],
			}],
			&[Perbill::from_percent(10)],
		);

		assert_eq!(Ring::free_balance(11), 1000);
		assert_eq!(Ring::free_balance(101), 2000);

		start_active_era(2);

		assert_eq!(Ring::free_balance(11), 1000);
		assert_eq!(Ring::free_balance(101), 2000);

		start_active_era(3);

		assert_eq!(Ring::free_balance(11), 1000);
		assert_eq!(Ring::free_balance(101), 2000);

		// at the start of era 4, slashes from era 1 are processed,
		// after being deferred for at least 2 full eras.
		start_active_era(4);

		assert_eq!(Ring::free_balance(11), 900);
		assert_eq!(Ring::free_balance(101), 2000 - (nominated_value / 10));
	})
}

#[test]
fn remove_deferred() {
	ExtBuilder::default().slash_defer_duration(2).build_and_execute(|| {
		start_active_era(1);

		assert_eq!(Ring::free_balance(11), 1000);

		let exposure = Staking::eras_stakers(active_era(), 11);
		assert_eq!(Ring::free_balance(101), 2000);
		let nominated_value = exposure.others.iter().find(|o| o.who == 101).unwrap().ring_balance;

		on_offence_now(
			&[OffenceDetails { offender: (11, exposure.clone()), reporters: vec![] }],
			&[Perbill::from_percent(10)],
		);

		assert_eq!(Ring::free_balance(11), 1000);
		assert_eq!(Ring::free_balance(101), 2000);

		start_active_era(2);

		on_offence_in_era(
			&[OffenceDetails { offender: (11, exposure.clone()), reporters: vec![] }],
			&[Perbill::from_percent(15)],
			1,
		);

		// fails if empty
		assert_noop!(
			Staking::cancel_deferred_slash(Origin::root(), 1, vec![]),
			StakingError::EmptyTargets
		);

		assert_ok!(Staking::cancel_deferred_slash(Origin::root(), 1, vec![0]));

		assert_eq!(Ring::free_balance(11), 1000);
		assert_eq!(Ring::free_balance(101), 2000);

		start_active_era(3);

		assert_eq!(Ring::free_balance(11), 1000);
		assert_eq!(Ring::free_balance(101), 2000);

		// at the start of era 4, slashes from era 1 are processed,
		// after being deferred for at least 2 full eras.
		start_active_era(4);

		// the first slash for 10% was cancelled, so no effect.
		assert_eq!(Ring::free_balance(11), 1000);
		assert_eq!(Ring::free_balance(101), 2000);

		start_active_era(5);

		let slash_10 = Perbill::from_percent(10);
		let slash_15 = Perbill::from_percent(15);
		let initial_slash = slash_10 * nominated_value;

		let total_slash = slash_15 * nominated_value;
		let actual_slash = total_slash - initial_slash;

		// 5% slash (15 - 10) processed now.
		assert_eq!(Ring::free_balance(11), 950);
		assert_eq!(Ring::free_balance(101), 2000 - actual_slash);
	})
}

#[test]
fn remove_multi_deferred() {
	ExtBuilder::default().slash_defer_duration(2).build_and_execute(|| {
		start_active_era(1);

		assert_eq!(Ring::free_balance(11), 1000);

		let exposure = Staking::eras_stakers(active_era(), 11);
		assert_eq!(Ring::free_balance(101), 2000);

		on_offence_now(
			&[OffenceDetails { offender: (11, exposure.clone()), reporters: vec![] }],
			&[Perbill::from_percent(10)],
		);

		on_offence_now(
			&[OffenceDetails {
				offender: (21, Staking::eras_stakers(active_era(), 21)),
				reporters: vec![],
			}],
			&[Perbill::from_percent(10)],
		);

		on_offence_now(
			&[OffenceDetails { offender: (11, exposure.clone()), reporters: vec![] }],
			&[Perbill::from_percent(25)],
		);

		on_offence_now(
			&[OffenceDetails { offender: (42, exposure.clone()), reporters: vec![] }],
			&[Perbill::from_percent(25)],
		);

		on_offence_now(
			&[OffenceDetails { offender: (69, exposure.clone()), reporters: vec![] }],
			&[Perbill::from_percent(25)],
		);

		assert_eq!(<Staking as Store>::UnappliedSlashes::get(&1).len(), 5);

		// fails if list is not sorted
		assert_noop!(
			Staking::cancel_deferred_slash(Origin::root(), 1, vec![2, 0, 4]),
			StakingError::NotSortedAndUnique,
		);
		// fails if list is not unique
		assert_noop!(
			Staking::cancel_deferred_slash(Origin::root(), 1, vec![0, 2, 2]),
			StakingError::NotSortedAndUnique,
		);
		// fails if bad index
		assert_noop!(
			Staking::cancel_deferred_slash(Origin::root(), 1, vec![1, 2, 3, 4, 5]),
			StakingError::InvalidSlashIndex,
		);

		assert_ok!(Staking::cancel_deferred_slash(Origin::root(), 1, vec![0, 2, 4]));

		let slashes = <Staking as Store>::UnappliedSlashes::get(&1);
		assert_eq!(slashes.len(), 2);
		assert_eq!(slashes[0].validator, 21);
		assert_eq!(slashes[1].validator, 42);
	})
}

#[test]
fn slash_kicks_validators_not_nominators_and_disables_nominator_for_kicked_validator() {
	ExtBuilder::default().build_and_execute(|| {
		start_active_era(1);
		assert_eq_uvec!(Session::validators(), vec![11, 21]);

		// pre-slash balance
		assert_eq!(Ring::free_balance(11), 1000);
		assert_eq!(Ring::free_balance(101), 2000);

		// 11 and 21 both have the support of 100
		let exposure_11 = Staking::eras_stakers(active_era(), &11);
		let exposure_21 = Staking::eras_stakers(active_era(), &21);

		assert_eq_error_rate!(exposure_11.total_power, ring_power(1000 + 125), 1);
		assert_eq_error_rate!(exposure_21.total_power, ring_power(1000 + 375), 1);

		on_offence_now(
			&[OffenceDetails { offender: (11, exposure_11.clone()), reporters: vec![] }],
			&[Perbill::from_percent(10)],
		);

		// post-slash balance
		let nominator_slash_amount_11 = 125 / 10;
		assert_eq!(Ring::free_balance(11), 900);
		assert_eq!(Ring::free_balance(101), 2000 - nominator_slash_amount_11);

		// This is the best way to check that the validator was chilled; `get` will
		// return default value.
		for (stash, _) in <Staking as Store>::Validators::iter() {
			assert!(stash != 11);
		}

		let nominations = <Staking as Store>::Nominators::get(&101).unwrap();

		// and make sure that the vote will be ignored even if the validator
		// re-registers.
		let last_slash = <Staking as Store>::SlashingSpans::get(&11).unwrap().last_nonzero_slash();
		assert!(nominations.submitted_in < last_slash);

		// actually re-bond the slashed validator
		assert_ok!(Staking::validate(Origin::signed(10), Default::default()));

		start_active_era(2);
		let exposure_11 = Staking::eras_stakers(active_era(), &11);
		let exposure_21 = Staking::eras_stakers(active_era(), &21);

		// 10 is re-elected, but without the support of 100
		assert_eq!(exposure_11.total_power, ring_power(900));

		// 20 is re-elected, with the (almost) entire support of 100
		assert_eq_error_rate!(
			exposure_21.total_power,
			ring_power(1000 + 500 - nominator_slash_amount_11),
			10
		);
	});
}

#[test]
fn claim_reward_at_the_last_era_and_no_double_claim_and_invalid_claim() {
	// should check that:
	// * rewards get paid until history_depth for both validators and nominators
	// * an invalid era to claim doesn't update last_reward
	// * double claim of one era fails
	ExtBuilder::default().nominate(true).build_and_execute(|| {
		// Consumed weight for all payout_stakers dispatches that fail
		let err_weight = <SubstrateWeight<Test>>::payout_stakers_alive_staked(0);

		let init_balance_10 = Ring::free_balance(&10);
		let init_balance_100 = Ring::free_balance(&100);

		let part_for_10 = Perbill::from_rational::<u32>(1000, 1125);
		let part_for_100 = Perbill::from_rational::<u32>(125, 1125);

		// Check state
		<Payee<Test>>::insert(11, RewardDestination::Controller);
		<Payee<Test>>::insert(101, RewardDestination::Controller);

		Staking::reward_by_ids(vec![(11, 1)]);
		// Compute total payout now for whole duration as other parameter won't change
		let total_payout_0 = current_total_payout_for_duration(reward_time_per_era());

		start_active_era(1);

		Staking::reward_by_ids(vec![(11, 1)]);
		// Change total issuance in order to modify total payout
		let _ = Ring::deposit_creating(&999, 1_000_000_000);
		// Compute total payout now for whole duration as other parameter won't change
		let total_payout_1 = current_total_payout_for_duration(reward_time_per_era());
		assert!(total_payout_1 != total_payout_0);

		start_active_era(2);

		Staking::reward_by_ids(vec![(11, 1)]);
		// Change total issuance in order to modify total payout
		let _ = Ring::deposit_creating(&999, 1_000_000_000);
		// Compute total payout now for whole duration as other parameter won't change
		let total_payout_2 = current_total_payout_for_duration(reward_time_per_era());
		assert!(total_payout_2 != total_payout_0);
		assert!(total_payout_2 != total_payout_1);

		start_active_era(Staking::history_depth() + 1);

		let active_era = active_era();

		// This is the latest planned era in staking, not the active era
		let current_era = Staking::current_era().unwrap();

		// Last kept is 1:
		assert!(current_era - Staking::history_depth() == 1);
		assert_noop!(
			Staking::payout_stakers(Origin::signed(1337), 11, 0),
			// Fail: Era out of history
			StakingError::InvalidEraToReward.with_weight(err_weight),
		);
		assert_ok!(Staking::payout_stakers(Origin::signed(1337), 11, 1));
		assert_ok!(Staking::payout_stakers(Origin::signed(1337), 11, 2));
		assert_noop!(
			Staking::payout_stakers(Origin::signed(1337), 11, 2),
			// Fail: Double claim
			StakingError::AlreadyClaimed.with_weight(err_weight)
		);
		assert_noop!(
			Staking::payout_stakers(Origin::signed(1337), 11, active_era),
			// Fail: Era not finished yet
			StakingError::InvalidEraToReward.with_weight(err_weight),
		);

		// Era 0 can't be rewarded anymore and current era can't be rewarded yet
		// only era 1 and 2 can be rewarded.

		assert_eq_error_rate!(
			Ring::free_balance(&10),
			init_balance_10 + part_for_10 * (total_payout_1 + total_payout_2),
			MICRO,
		);
		assert_eq_error_rate!(
			Ring::free_balance(&100),
			init_balance_100 + part_for_100 * (total_payout_1 + total_payout_2),
			MICRO,
		);
	});
}

#[test]
fn zero_slash_keeps_nominators() {
	ExtBuilder::default().build_and_execute(|| {
		start_active_era(1);

		assert_eq!(Ring::free_balance(11), 1000);

		let exposure = Staking::eras_stakers(active_era(), 11);
		assert_eq!(Ring::free_balance(101), 2000);

		on_offence_now(
			&[OffenceDetails { offender: (11, exposure.clone()), reporters: vec![] }],
			&[Perbill::from_percent(0)],
		);

		assert_eq!(Ring::free_balance(11), 1000);
		assert_eq!(Ring::free_balance(101), 2000);

		// This is the best way to check that the validator was chilled; `get` will
		// return default value.
		for (stash, _) in <Staking as Store>::Validators::iter() {
			assert!(stash != 11);
		}

		let nominations = <Staking as Store>::Nominators::get(&101).unwrap();

		// and make sure that the vote will not be ignored, because the slash was
		// zero.
		let last_slash = <Staking as Store>::SlashingSpans::get(&11).unwrap().last_nonzero_slash();
		assert!(nominations.submitted_in >= last_slash);
	});
}

#[test]
fn six_session_delay() {
	ExtBuilder::default().initialize_first_session(false).build_and_execute(|| {
		use pallet_session::SessionManager;

		let val_set = Session::validators();
		let init_session = Session::current_index();
		let init_active_era = active_era();
		// pallet-session is delaying session by one, thus the next session to plan is +2.
		assert_eq!(<Staking as SessionManager<_>>::new_session(init_session + 2), None);
		assert_eq!(
			<Staking as SessionManager<_>>::new_session(init_session + 3),
			Some(val_set.clone())
		);
		assert_eq!(<Staking as SessionManager<_>>::new_session(init_session + 4), None);
		assert_eq!(<Staking as SessionManager<_>>::new_session(init_session + 5), None);
		assert_eq!(
			<Staking as SessionManager<_>>::new_session(init_session + 6),
			Some(val_set.clone())
		);

		<Staking as SessionManager<_>>::end_session(init_session);
		<Staking as SessionManager<_>>::start_session(init_session + 1);
		assert_eq!(active_era(), init_active_era);
		<Staking as SessionManager<_>>::end_session(init_session + 1);
		<Staking as SessionManager<_>>::start_session(init_session + 2);
		assert_eq!(active_era(), init_active_era);

		// Reward current era
		Staking::reward_by_ids(vec![(11, 1)]);

		// New active era is triggered here.
		<Staking as SessionManager<_>>::end_session(init_session + 2);
		<Staking as SessionManager<_>>::start_session(init_session + 3);
		assert_eq!(active_era(), init_active_era + 1);
		<Staking as SessionManager<_>>::end_session(init_session + 3);
		<Staking as SessionManager<_>>::start_session(init_session + 4);
		assert_eq!(active_era(), init_active_era + 1);
		<Staking as SessionManager<_>>::end_session(init_session + 4);
		<Staking as SessionManager<_>>::start_session(init_session + 5);
		assert_eq!(active_era(), init_active_era + 1);

		// Reward current era
		Staking::reward_by_ids(vec![(21, 2)]);

		// New active era is triggered here.
		<Staking as SessionManager<_>>::end_session(init_session + 5);
		<Staking as SessionManager<_>>::start_session(init_session + 6);
		assert_eq!(active_era(), init_active_era + 2);

		// That reward are correct
		assert_eq!(Staking::eras_reward_points(init_active_era).total, 1);
		assert_eq!(Staking::eras_reward_points(init_active_era + 1).total, 2);
	});
}

#[test]
fn test_max_nominator_rewarded_per_validator_and_cant_steal_someone_else_reward() {
	ExtBuilder::default().build_and_execute(|| {
		for i in 0..=<Test as Config>::MaxNominatorRewardedPerValidator::get() {
			let stash = 10_000 + i as AccountId;
			let controller = 20_000 + i as AccountId;
			let balance = 10_000 + i as Balance;
			Ring::make_free_balance_be(&stash, balance);
			assert_ok!(Staking::bond(
				Origin::signed(stash),
				controller,
				StakingBalance::RingBalance(balance),
				RewardDestination::Stash,
				0,
			));
			assert_ok!(Staking::nominate(Origin::signed(controller), vec![11]));
		}
		start_active_era(1);

		Staking::reward_by_ids(vec![(11, 1)]);
		// compute and ensure the reward amount is greater than zero.
		let _ = current_total_payout_for_duration(reward_time_per_era());

		start_active_era(2);
		make_all_reward_payment(1);

		// Assert only nominators from 1 to Max are rewarded
		for i in 0..=<Test as Config>::MaxNominatorRewardedPerValidator::get() {
			let stash = 10_000 + i as AccountId;
			let balance = 10_000 + i as Balance;
			if stash == 10_000 {
				assert!(Ring::free_balance(&stash) == balance);
			} else {
				assert!(Ring::free_balance(&stash) > balance);
			}
		}
	});
}

#[test]
fn set_history_depth_works() {
	ExtBuilder::default().build_and_execute(|| {
		start_active_era(10);
		Staking::set_history_depth(Origin::root(), 20, 0).unwrap();
		assert!(<Staking as Store>::ErasTotalStake::contains_key(10 - 4));
		assert!(<Staking as Store>::ErasTotalStake::contains_key(10 - 5));
		Staking::set_history_depth(Origin::root(), 4, 0).unwrap();
		assert!(<Staking as Store>::ErasTotalStake::contains_key(10 - 4));
		assert!(!<Staking as Store>::ErasTotalStake::contains_key(10 - 5));
		Staking::set_history_depth(Origin::root(), 3, 0).unwrap();
		assert!(!<Staking as Store>::ErasTotalStake::contains_key(10 - 4));
		assert!(!<Staking as Store>::ErasTotalStake::contains_key(10 - 5));
		Staking::set_history_depth(Origin::root(), 8, 0).unwrap();
		assert!(!<Staking as Store>::ErasTotalStake::contains_key(10 - 4));
		assert!(!<Staking as Store>::ErasTotalStake::contains_key(10 - 5));
	});
}

#[test]
fn test_payout_stakers() {
	// Here we will test validator can set `max_nominators_payout` and it works.
	// We also test that `payout_extra_nominators` works.
	ExtBuilder::default().has_stakers(false).build_and_execute(|| {
		let balance = 1000;
		// Create a validators:
		bond_validator(11, 10, StakingBalance::RingBalance(balance)); // Default(64)

		// Create nominators, targeting stash of validators
		for i in 0..100 {
			bond_nominator(
				1000 + i,
				100 + i,
				StakingBalance::RingBalance(balance + i as Balance),
				vec![11],
			);
		}

		start_active_era(1);
		Staking::reward_by_ids(vec![(11, 1)]);
<<<<<<< HEAD
=======

		// compute and ensure the reward amount is greater than zero.
		let _ = current_total_payout_for_duration(reward_time_per_era());

		start_active_era(2);
		assert_ok!(Staking::payout_stakers(Origin::signed(1337), 11, 1));

		// Top 64 nominators of validator 11 automatically paid out, including the validator
		// Validator payout goes to controller.
		assert!(Ring::free_balance(&10) > balance);
		for i in 36..100 {
			assert!(Ring::free_balance(&(100 + i)) > balance + i as Balance);
		}
		// The bottom 36 do not
		for i in 0..36 {
			assert_eq!(Ring::free_balance(&(100 + i)), balance + i as Balance);
		}

		// We track rewards in `claimed_rewards` vec
		assert_eq!(
			Staking::ledger(&10),
			Some(StakingLedger {
				stash: 11,
				active: 1000,
				ring_staking_lock: StakingLock {
					staking_amount: 1000,
					unbondings: WeakBoundedVec::force_from(vec![], None)
				},
				claimed_rewards: vec![1],
				..Default::default()
			})
		);

		for i in 3..16 {
			Staking::reward_by_ids(vec![(11, 1)]);
>>>>>>> 8f23884b

		// compute and ensure the reward amount is greater than zero.
		let _ = current_total_payout_for_duration(reward_time_per_era());

<<<<<<< HEAD
		start_active_era(2);
		assert_ok!(Staking::payout_stakers(Origin::signed(1337), 11, 1));

		// Top 64 nominators of validator 11 automatically paid out, including the validator
		// Validator payout goes to controller.
		assert!(Ring::free_balance(&10) > balance);
		for i in 36..100 {
			assert!(Ring::free_balance(&(100 + i)) > balance + i as Balance);
		}
		// The bottom 36 do not
		for i in 0..36 {
			assert_eq!(Ring::free_balance(&(100 + i)), balance + i as Balance);
		}
=======
			start_active_era(i);
			assert_ok!(Staking::payout_stakers(Origin::signed(1337), 11, i - 1));
		}

		// We track rewards in `claimed_rewards` vec
		assert_eq!(
			Staking::ledger(&10),
			Some(StakingLedger {
				stash: 11,
				active: 1000,
				ring_staking_lock: StakingLock {
					staking_amount: 1000,
					unbondings: WeakBoundedVec::force_from(vec![], None)
				},
				claimed_rewards: (1..=14).collect(),
				..Default::default()
			})
		);
>>>>>>> 8f23884b

		// We track rewards in `claimed_rewards` vec
		assert_eq!(
			Staking::ledger(&10),
			Some(StakingLedger {
				stash: 11,
				active: 1000,
				ring_staking_lock: StakingLock {
					staking_amount: 0,
					unbondings: WeakBoundedVec::force_from(vec![], None)
				},
				claimed_rewards: vec![1],
				..Default::default()
			})
		);

<<<<<<< HEAD
		for i in 3..16 {
			Staking::reward_by_ids(vec![(11, 1)]);
=======
		// We clean it up as history passes
		assert_ok!(Staking::payout_stakers(Origin::signed(1337), 11, 15));
		assert_ok!(Staking::payout_stakers(Origin::signed(1337), 11, 98));
		assert_eq!(
			Staking::ledger(&10),
			Some(StakingLedger {
				stash: 11,
				active: 1000,
				ring_staking_lock: StakingLock {
					staking_amount: 1000,
					unbondings: WeakBoundedVec::force_from(vec![], None)
				},
				claimed_rewards: vec![15, 98],
				..Default::default()
			})
		);
>>>>>>> 8f23884b

			// compute and ensure the reward amount is greater than zero.
			let _ = current_total_payout_for_duration(reward_time_per_era());

			start_active_era(i);
			assert_ok!(Staking::payout_stakers(Origin::signed(1337), 11, i - 1));
		}

		// We track rewards in `claimed_rewards` vec
		assert_eq!(
			Staking::ledger(&10),
			Some(StakingLedger {
				stash: 11,
				active: 1000,
				ring_staking_lock: StakingLock {
					staking_amount: 0,
					unbondings: WeakBoundedVec::force_from(vec![], None)
				},
				claimed_rewards: (1..=14).collect(),
				..Default::default()
			})
		);

		for i in 16..100 {
			Staking::reward_by_ids(vec![(11, 1)]);
			// compute and ensure the reward amount is greater than zero.
			let _ = current_total_payout_for_duration(reward_time_per_era());
			start_active_era(i);
		}

		// We clean it up as history passes
		assert_ok!(Staking::payout_stakers(Origin::signed(1337), 11, 15));
		assert_ok!(Staking::payout_stakers(Origin::signed(1337), 11, 98));
		assert_eq!(
			Staking::ledger(&10),
			Some(StakingLedger {
				stash: 11,
				active: 1000,
				ring_staking_lock: StakingLock {
					staking_amount: 0,
					unbondings: WeakBoundedVec::force_from(vec![], None)
				},
				claimed_rewards: vec![15, 98],
				..Default::default()
			})
		);

		// Out of order claims works.
		assert_ok!(Staking::payout_stakers(Origin::signed(1337), 11, 69));
		assert_ok!(Staking::payout_stakers(Origin::signed(1337), 11, 23));
		assert_ok!(Staking::payout_stakers(Origin::signed(1337), 11, 42));
		assert_eq!(
			Staking::ledger(&10),
			Some(StakingLedger {
				stash: 11,
				active: 1000,
				ring_staking_lock: StakingLock {
					staking_amount: 0,
					unbondings: WeakBoundedVec::force_from(vec![], None)
				},
				claimed_rewards: vec![15, 23, 42, 69, 98],
				..Default::default()
			})
		);
	});
}

#[test]
fn payout_stakers_handles_basic_errors() {
	// Here we will test payouts handle all errors.
	ExtBuilder::default().has_stakers(false).build_and_execute(|| {
		// Consumed weight for all payout_stakers dispatches that fail
		let err_weight = <SubstrateWeight<Test>>::payout_stakers_alive_staked(0);

		// Same setup as the test above
		let balance = 1000;
		bond_validator(11, 10, StakingBalance::RingBalance(balance)); // Default(64)

		// Create nominators, targeting stash
		for i in 0..100 {
			bond_nominator(
				1000 + i,
				100 + i,
				StakingBalance::RingBalance(balance + i as Balance),
				vec![11],
			);
		}

		start_active_era(1);
		Staking::reward_by_ids(vec![(11, 1)]);

		// compute and ensure the reward amount is greater than zero.
		let _ = current_total_payout_for_duration(reward_time_per_era());

		start_active_era(2);

		// Wrong Era, too big
		assert_noop!(
			Staking::payout_stakers(Origin::signed(1337), 11, 2),
			StakingError::InvalidEraToReward.with_weight(err_weight)
		);
		// Wrong Staker
		assert_noop!(
			Staking::payout_stakers(Origin::signed(1337), 10, 1),
			StakingError::NotStash.with_weight(err_weight)
		);

		for i in 3..100 {
			Staking::reward_by_ids(vec![(11, 1)]);
			// compute and ensure the reward amount is greater than zero.
			let _ = current_total_payout_for_duration(reward_time_per_era());
			start_active_era(i);
		}
		// We are at era 99, with history depth of 84
		// We should be able to payout era 15 through 98 (84 total eras), but not 14 or 99.
		assert_noop!(
			Staking::payout_stakers(Origin::signed(1337), 11, 14),
			StakingError::InvalidEraToReward.with_weight(err_weight)
		);
		assert_noop!(
			Staking::payout_stakers(Origin::signed(1337), 11, 99),
			StakingError::InvalidEraToReward.with_weight(err_weight)
		);
		assert_ok!(Staking::payout_stakers(Origin::signed(1337), 11, 15));
		assert_ok!(Staking::payout_stakers(Origin::signed(1337), 11, 98));

		// Can't claim again
		assert_noop!(
			Staking::payout_stakers(Origin::signed(1337), 11, 15),
			StakingError::AlreadyClaimed.with_weight(err_weight)
		);
		assert_noop!(
			Staking::payout_stakers(Origin::signed(1337), 11, 98),
			StakingError::AlreadyClaimed.with_weight(err_weight)
		);
	});
}

#[test]
fn payout_stakers_handles_weight_refund() {
	// Note: this test relies on the assumption that `payout_stakers_alive_staked` is solely used by
	// `payout_stakers` to calculate the weight of each payout op.
	ExtBuilder::default().has_stakers(false).build_and_execute(|| {
		let max_nom_rewarded = <Test as Config>::MaxNominatorRewardedPerValidator::get();
		// Make sure the configured value is meaningful for our use.
		assert!(max_nom_rewarded >= 4);
		let half_max_nom_rewarded = max_nom_rewarded / 2;
		// Sanity check our max and half max nominator quantities.
		assert!(half_max_nom_rewarded > 0);
		assert!(max_nom_rewarded > half_max_nom_rewarded);

		let max_nom_rewarded_weight =
			<Test as Config>::WeightInfo::payout_stakers_alive_staked(max_nom_rewarded);
		let half_max_nom_rewarded_weight =
			<Test as Config>::WeightInfo::payout_stakers_alive_staked(half_max_nom_rewarded);
		let zero_nom_payouts_weight = <Test as Config>::WeightInfo::payout_stakers_alive_staked(0);
		assert!(zero_nom_payouts_weight > 0);
		assert!(half_max_nom_rewarded_weight > zero_nom_payouts_weight);
		assert!(max_nom_rewarded_weight > half_max_nom_rewarded_weight);

		let balance = 1000;
		bond_validator(11, 10, StakingBalance::RingBalance(balance));

		/* Era 1 */
		start_active_era(1);
<<<<<<< HEAD

		// Reward just the validator.
		Staking::reward_by_ids(vec![(11, 1)]);

		// Add some `half_max_nom_rewarded` nominators who will start backing the validator in the
		// next era.
		for i in 0..half_max_nom_rewarded {
			bond_nominator(
				(1000 + i).into(),
				(100 + i).into(),
				StakingBalance::RingBalance(balance + i as Balance),
				vec![11],
			);
		}

		/* Era 2 */
		start_active_era(2);

		// Collect payouts when there are no nominators
		let call =
			TestRuntimeCall::Staking(StakingCall::payout_stakers { validator_stash: 11, era: 1 });
		let info = call.get_dispatch_info();
		let result = call.dispatch(Origin::signed(20));
		assert_ok!(result);
		assert_eq!(extract_actual_weight(&result, &info), zero_nom_payouts_weight);

		// The validator is not rewarded in this era; so there will be zero payouts to claim for
		// this era.

		/* Era 3 */
		start_active_era(3);

		// Collect payouts for an era where the validator did not receive any points.
		let call =
			TestRuntimeCall::Staking(StakingCall::payout_stakers { validator_stash: 11, era: 2 });
		let info = call.get_dispatch_info();
		let result = call.dispatch(Origin::signed(20));
		assert_ok!(result);
		assert_eq!(extract_actual_weight(&result, &info), zero_nom_payouts_weight);

		// Reward the validator and its nominators.
		Staking::reward_by_ids(vec![(11, 1)]);

		/* Era 4 */
		start_active_era(4);

		// Collect payouts when the validator has `half_max_nom_rewarded` nominators.
		let call =
			TestRuntimeCall::Staking(StakingCall::payout_stakers { validator_stash: 11, era: 3 });
		let info = call.get_dispatch_info();
		let result = call.dispatch(Origin::signed(20));
		assert_ok!(result);
		assert_eq!(extract_actual_weight(&result, &info), half_max_nom_rewarded_weight);

		// Add enough nominators so that we are at the limit. They will be active nominators
		// in the next era.
		for i in half_max_nom_rewarded..max_nom_rewarded {
			bond_nominator(
				(1000 + i).into(),
				(100 + i).into(),
				StakingBalance::RingBalance(balance + i as Balance),
				vec![11],
			);
		}

		/* Era 5 */
		start_active_era(5);
		// We now have `max_nom_rewarded` nominators actively nominating our validator.

		// Reward the validator so we can collect for everyone in the next era.
		Staking::reward_by_ids(vec![(11, 1)]);

=======

		// Reward just the validator.
		Staking::reward_by_ids(vec![(11, 1)]);

		// Add some `half_max_nom_rewarded` nominators who will start backing the validator in
		// the next era.
		for i in 0..half_max_nom_rewarded {
			bond_nominator(
				(1000 + i).into(),
				(100 + i).into(),
				StakingBalance::RingBalance(balance + i as Balance),
				vec![11],
			);
		}

		/* Era 2 */
		start_active_era(2);

		// Collect payouts when there are no nominators
		let call =
			TestRuntimeCall::Staking(StakingCall::payout_stakers { validator_stash: 11, era: 1 });
		let info = call.get_dispatch_info();
		let result = call.dispatch(Origin::signed(20));
		assert_ok!(result);
		assert_eq!(extract_actual_weight(&result, &info), zero_nom_payouts_weight);

		// The validator is not rewarded in this era; so there will be zero payouts to claim for
		// this era.

		/* Era 3 */
		start_active_era(3);

		// Collect payouts for an era where the validator did not receive any points.
		let call =
			TestRuntimeCall::Staking(StakingCall::payout_stakers { validator_stash: 11, era: 2 });
		let info = call.get_dispatch_info();
		let result = call.dispatch(Origin::signed(20));
		assert_ok!(result);
		assert_eq!(extract_actual_weight(&result, &info), zero_nom_payouts_weight);

		// Reward the validator and its nominators.
		Staking::reward_by_ids(vec![(11, 1)]);

		/* Era 4 */
		start_active_era(4);

		// Collect payouts when the validator has `half_max_nom_rewarded` nominators.
		let call =
			TestRuntimeCall::Staking(StakingCall::payout_stakers { validator_stash: 11, era: 3 });
		let info = call.get_dispatch_info();
		let result = call.dispatch(Origin::signed(20));
		assert_ok!(result);
		assert_eq!(extract_actual_weight(&result, &info), half_max_nom_rewarded_weight);

		// Add enough nominators so that we are at the limit. They will be active nominators
		// in the next era.
		for i in half_max_nom_rewarded..max_nom_rewarded {
			bond_nominator(
				(1000 + i).into(),
				(100 + i).into(),
				StakingBalance::RingBalance(balance + i as Balance),
				vec![11],
			);
		}

		/* Era 5 */
		start_active_era(5);
		// We now have `max_nom_rewarded` nominators actively nominating our validator.

		// Reward the validator so we can collect for everyone in the next era.
		Staking::reward_by_ids(vec![(11, 1)]);

>>>>>>> 8f23884b
		/* Era 6 */
		start_active_era(6);

		// Collect payouts when the validator had `half_max_nom_rewarded` nominators.
		let call =
			TestRuntimeCall::Staking(StakingCall::payout_stakers { validator_stash: 11, era: 5 });
		let info = call.get_dispatch_info();
		let result = call.dispatch(Origin::signed(20));
		assert_ok!(result);
		assert_eq!(extract_actual_weight(&result, &info), max_nom_rewarded_weight);

		// Try and collect payouts for an era that has already been collected.
		let call =
			TestRuntimeCall::Staking(StakingCall::payout_stakers { validator_stash: 11, era: 5 });
		let info = call.get_dispatch_info();
		let result = call.dispatch(Origin::signed(20));
		assert!(result.is_err());
<<<<<<< HEAD
		// When there is an error the consumed weight == weight when there are 0 nominator payouts.
=======
		// When there is an error the consumed weight == weight when there are 0 nominator
		// payouts.
>>>>>>> 8f23884b
		assert_eq!(extract_actual_weight(&result, &info), zero_nom_payouts_weight);
	});
}

#[test]
fn bond_during_era_correctly_populates_claimed_rewards() {
	ExtBuilder::default().has_stakers(false).build_and_execute(|| {
		// Era = None
		bond_validator(9, 8, StakingBalance::RingBalance(1000));
		assert_eq!(
			Staking::ledger(&8),
			Some(StakingLedger {
				stash: 9,
				active: 1000,
				ring_staking_lock: StakingLock {
					staking_amount: 0,
					unbondings: WeakBoundedVec::force_from(vec![], None)
				},
				..Default::default()
			})
		);
		start_active_era(5);
		bond_validator(11, 10, StakingBalance::RingBalance(1000));
		assert_eq!(
			Staking::ledger(&10),
			Some(StakingLedger {
				stash: 11,
				active: 1000,
				ring_staking_lock: StakingLock {
					staking_amount: 0,
					unbondings: WeakBoundedVec::force_from(vec![], None)
				},
				claimed_rewards: (0..5).collect(),
				..Default::default()
			})
		);
		start_active_era(99);
		bond_validator(13, 12, StakingBalance::RingBalance(1000));
		assert_eq!(
			Staking::ledger(&12),
			Some(StakingLedger {
				stash: 13,
				active: 1000,
				ring_staking_lock: StakingLock {
					staking_amount: 0,
					unbondings: WeakBoundedVec::force_from(vec![], None)
				},
				claimed_rewards: (15..99).collect(),
				..Default::default()
			})
		);
	});
}

#[test]
fn offences_weight_calculated_correctly() {
	ExtBuilder::default().nominate(true).build_and_execute(|| {
		// On offence with zero offenders: 4 Reads, 1 Write
		let zero_offence_weight = <Test as frame_system::Config>::DbWeight::get().reads_writes(4, 1);
		assert_eq!(
			Staking::on_offence(&[], &[Perbill::from_percent(50)], 0),
			zero_offence_weight
		);

		// On Offence with N offenders, Unapplied: 4 Reads, 1 Write + 4 Reads, 5 Writes
		let n_offence_unapplied_weight = <Test as frame_system::Config>::DbWeight::get()
			.reads_writes(4, 1)
			+ <Test as frame_system::Config>::DbWeight::get().reads_writes(4, 5);

		let offenders: Vec<
			OffenceDetails<
				<Test as frame_system::Config>::AccountId,
				pallet_session::historical::IdentificationTuple<Test>,
			>,
		> = (1..10)
			.map(|i| OffenceDetails {
				offender: (
					i,
					Staking::eras_stakers(active_era(), i),
				),
				reporters: vec![],
			})
			.collect();
		assert_eq!(
			Staking::on_offence(&offenders, &[Perbill::from_percent(50)], 0),
			n_offence_unapplied_weight
		);

		// On Offence with one offenders, Applied
		let one_offender = [OffenceDetails {
			offender: (
				11,
				Staking::eras_stakers(active_era(), 11),
			),
			reporters: vec![1],
		}];

		let n = 1; // Number of offenders
		let rw = 3 + 3 * n; // rw reads and writes
		let one_offence_unapplied_weight = <Test as frame_system::Config>::DbWeight::get().reads_writes(4, 1)
			+ <Test as frame_system::Config>::DbWeight::get().reads_writes(rw, rw)
			// One `slash_cost`
			+ <Test as frame_system::Config>::DbWeight::get().reads_writes(6, 5)
			// `slash_cost` * nominators (1)
			+ <Test as frame_system::Config>::DbWeight::get().reads_writes(6, 5)
			// `reward_cost` * reporters (1)
			+ <Test as frame_system::Config>::DbWeight::get().reads_writes(2, 2);

		assert_eq!(
			Staking::on_offence(&one_offender, &[Perbill::from_percent(50)], 0),
			one_offence_unapplied_weight
		);
	});
}

#[test]
fn payout_creates_controller() {
	ExtBuilder::default().has_stakers(false).build_and_execute(|| {
		let balance = StakingBalance::RingBalance(1000);
		// Create a validator:
		bond_validator(11, 10, balance);

		// Create a stash/controller pair
		bond_nominator(1234, 1337, StakingBalance::RingBalance(100), vec![11]);

		// kill controller
		assert_ok!(Ring::transfer(Origin::signed(1337), 1234, 100));
		assert_eq!(Ring::free_balance(1337), 0);

		start_active_era(1);
		Staking::reward_by_ids(vec![(11, 1)]);
		// compute and ensure the reward amount is greater than zero.
		let _ = current_total_payout_for_duration(reward_time_per_era());
		start_active_era(2);
		assert_ok!(Staking::payout_stakers(Origin::signed(1337), 11, 1));

		// Controller is created
		assert!(Ring::free_balance(1337) > 0);
	})
}

#[test]
fn payout_to_any_account_works() {
	ExtBuilder::default().has_stakers(false).build_and_execute(|| {
		let balance = StakingBalance::RingBalance(1000);
		// Create a validator:
		bond_validator(11, 10, balance); // Default(64)

		// Create a stash/controller pair
		bond_nominator(1234, 1337, StakingBalance::RingBalance(100), vec![11]);

		// Update payout location
		assert_ok!(Staking::set_payee(Origin::signed(1337), RewardDestination::Account(42)));

		// Reward Destination account doesn't exist
		assert_eq!(Ring::free_balance(42), 0);

		start_active_era(1);
		Staking::reward_by_ids(vec![(11, 1)]);
		// compute and ensure the reward amount is greater than zero.
		let _ = current_total_payout_for_duration(reward_time_per_era());
		start_active_era(2);
		assert_ok!(Staking::payout_stakers(Origin::signed(1337), 11, 1));

		// Payment is successful
		assert!(Ring::free_balance(42) > 0);
	})
}

#[test]
fn session_buffering_with_offset() {
	// similar to live-chains, have some offset for the first session
	ExtBuilder::default().offset(2).period(5).sessions_per_era(5).build_and_execute(|| {
		assert_eq!(current_era(), 0);
		assert_eq!(active_era(), 0);
		assert_eq!(Session::current_index(), 0);

		start_session(1);
		assert_eq!(current_era(), 0);
		assert_eq!(active_era(), 0);
		assert_eq!(Session::current_index(), 1);
		assert_eq!(System::block_number(), 2);

		start_session(2);
		assert_eq!(current_era(), 0);
		assert_eq!(active_era(), 0);
		assert_eq!(Session::current_index(), 2);
		assert_eq!(System::block_number(), 7);

		start_session(3);
		assert_eq!(current_era(), 0);
		assert_eq!(active_era(), 0);
		assert_eq!(Session::current_index(), 3);
		assert_eq!(System::block_number(), 12);

		// active era is lagging behind by one session, because of how session module works.
		start_session(4);
		assert_eq!(current_era(), 1);
		assert_eq!(active_era(), 0);
		assert_eq!(Session::current_index(), 4);
		assert_eq!(System::block_number(), 17);

		start_session(5);
		assert_eq!(current_era(), 1);
		assert_eq!(active_era(), 1);
		assert_eq!(Session::current_index(), 5);
		assert_eq!(System::block_number(), 22);

		// go all the way to active 2.
		start_active_era(2);
		assert_eq!(current_era(), 2);
		assert_eq!(active_era(), 2);
		assert_eq!(Session::current_index(), 10);
	});
}

#[test]
fn session_buffering_no_offset() {
	// no offset, first session starts immediately
	ExtBuilder::default().offset(0).period(5).sessions_per_era(5).build_and_execute(|| {
		assert_eq!(current_era(), 0);
		assert_eq!(active_era(), 0);
		assert_eq!(Session::current_index(), 0);

		start_session(1);
		assert_eq!(current_era(), 0);
		assert_eq!(active_era(), 0);
		assert_eq!(Session::current_index(), 1);
		assert_eq!(System::block_number(), 5);

		start_session(2);
		assert_eq!(current_era(), 0);
		assert_eq!(active_era(), 0);
		assert_eq!(Session::current_index(), 2);
		assert_eq!(System::block_number(), 10);

		start_session(3);
		assert_eq!(current_era(), 0);
		assert_eq!(active_era(), 0);
		assert_eq!(Session::current_index(), 3);
		assert_eq!(System::block_number(), 15);

		// active era is lagging behind by one session, because of how session module works.
		start_session(4);
		assert_eq!(current_era(), 1);
		assert_eq!(active_era(), 0);
		assert_eq!(Session::current_index(), 4);
		assert_eq!(System::block_number(), 20);

		start_session(5);
		assert_eq!(current_era(), 1);
		assert_eq!(active_era(), 1);
		assert_eq!(Session::current_index(), 5);
		assert_eq!(System::block_number(), 25);

		// go all the way to active 2.
		start_active_era(2);
		assert_eq!(current_era(), 2);
		assert_eq!(active_era(), 2);
		assert_eq!(Session::current_index(), 10);
	});
}

#[test]
fn cannot_rebond_to_lower_than_ed() {
	ExtBuilder::default().existential_deposit(10).balance_factor(10).build_and_execute(|| {
		// initial stuff.
		assert_eq!(
			Staking::ledger(&20).unwrap(),
			StakingLedger {
				stash: 21,
				active: 10 * 1000,
				ring_staking_lock: StakingLock {
					staking_amount: 0,
					unbondings: WeakBoundedVec::force_from(vec![], None)
				},
				..Default::default()
			}
		);

		// unbond all of it. must be chilled first.
		assert_ok!(Staking::chill(Origin::signed(20)));
		assert_ok!(Staking::unbond(Origin::signed(20), StakingBalance::RingBalance(10 * 1000)));
		assert_eq!(
			Staking::ledger(&20).unwrap(),
			StakingLedger {
				stash: 21,
				active: 0,
				ring_staking_lock: StakingLock {
					staking_amount: 0,
					unbondings: WeakBoundedVec::force_from(
						vec![Unbonding {
							amount: 10 * 1000,
							until: System::block_number() + bonding_duration_in_blocks()
						}],
						None
					)
				},
				..Default::default()
			}
		);

		// now bond a wee bit more
		assert_noop!(Staking::rebond(Origin::signed(20), 5, 0), StakingError::InsufficientBond,);
	})
}

#[test]
fn cannot_bond_extra_to_lower_than_ed() {
	ExtBuilder::default().existential_deposit(10).balance_factor(10).build_and_execute(|| {
		// initial stuff.
		assert_eq!(
			Staking::ledger(&20).unwrap(),
			StakingLedger {
				stash: 21,
				active: 10 * 1000,
				ring_staking_lock: StakingLock {
					staking_amount: 0,
					unbondings: WeakBoundedVec::force_from(vec![], None)
				},
				..Default::default()
			}
		);

		// unbond all of it. must be chilled first.
		assert_ok!(Staking::chill(Origin::signed(20)));
		assert_ok!(Staking::unbond(Origin::signed(20), StakingBalance::RingBalance(10 * 1000)));
		assert_eq!(
			Staking::ledger(&20).unwrap(),
			StakingLedger {
				stash: 21,
				active: 0,
				ring_staking_lock: StakingLock {
					staking_amount: 0,
					unbondings: WeakBoundedVec::force_from(
						vec![Unbonding {
							amount: 10 * 1000,
							until: System::block_number() + bonding_duration_in_blocks()
						}],
						None
					)
				},
				..Default::default()
			}
		);

		// now bond a wee bit more
		assert_noop!(Staking::rebond(Origin::signed(20), 5, 0), StakingError::InsufficientBond,);
	})
}

#[test]
fn do_not_die_when_active_is_ed() {
	let ed = 10;
	ExtBuilder::default().existential_deposit(ed).balance_factor(ed).build_and_execute(|| {
		// given
		assert_eq!(
			Staking::ledger(&20).unwrap(),
			StakingLedger {
				stash: 21,
				active: 1000 * ed,
				ring_staking_lock: StakingLock { staking_amount: 0, ..Default::default() },
				..Default::default()
			}
		);

		// When unbond all of it except ed.
		assert_ok!(Staking::unbond(Origin::signed(20), StakingBalance::RingBalance(999 * ed)));
		start_active_era(3);

		// Then.
		assert_eq!(
			Staking::ledger(&20).unwrap(),
			StakingLedger {
				stash: 21,
				active: ed,
				ring_staking_lock: StakingLock {
					staking_amount: 0,
					unbondings: WeakBoundedVec::force_from(
						vec![Unbonding { amount: 999 * ed, until: 16 }],
						None
					)
				},
				..Default::default()
			}
		);
	})
}

#[test]
fn on_finalize_weight_is_nonzero() {
	ExtBuilder::default().build_and_execute(|| {
		let on_finalize_weight = <Test as frame_system::Config>::DbWeight::get().reads(1);
		assert!(Staking::on_initialize(1) >= on_finalize_weight);
	})
}

mod election_data_provider {
	use super::*;
	use frame_election_provider_support::ElectionDataProvider;

	#[test]
	fn targets_2sec_block() {
		let mut validators = 1000;
		while <Test as Config>::WeightInfo::get_npos_targets(validators)
			< 2 * frame_support::weights::constants::WEIGHT_PER_SECOND
		{
			validators += 1;
		}

		println!("Can create a snapshot of {} validators in 2sec block", validators);
	}

	#[test]
	fn voters_2sec_block() {
		// we assume a network only wants up to 1000 validators in most cases, thus having 2000
		// candidates is as high as it gets.
		let validators = 2000;
		// we assume the worse case: each validator also has a slashing span.
		let slashing_spans = validators;
		let mut nominators = 1000;

		while <Test as Config>::WeightInfo::get_npos_voters(validators, nominators, slashing_spans)
			< 2 * frame_support::weights::constants::WEIGHT_PER_SECOND
		{
			nominators += 1;
		}

		println!(
			"Can create a snapshot of {} nominators [{} validators, each 1 slashing] in 2sec block",
			nominators, validators
		);
	}

	#[test]
	fn voters_include_self_vote() {
		ExtBuilder::default().nominate(false).build_and_execute(|| {
			assert!(<Validators<Test>>::iter().map(|(x, _)| x).all(|v| Staking::voters(None)
				.unwrap()
				.into_iter()
				.find(|(w, _, t)| { v == *w && t[0] == *w })
				.is_some()))
		})
	}

	#[test]
	fn voters_exclude_slashed() {
		ExtBuilder::default().build_and_execute(|| {
			assert_eq!(Staking::nominators(101).unwrap().targets, vec![11, 21]);
			assert_eq!(
				<Staking as ElectionDataProvider<AccountId, BlockNumber>>::voters(None)
					.unwrap()
					.iter()
					.find(|x| x.0 == 101)
					.unwrap()
					.2,
				vec![11, 21]
			);

			start_active_era(1);
			add_slash(&11);

			// 11 is gone.
			start_active_era(2);
			assert_eq!(
				<Staking as ElectionDataProvider<AccountId, BlockNumber>>::voters(None)
					.unwrap()
					.iter()
					.find(|x| x.0 == 101)
					.unwrap()
					.2,
				vec![21]
			);

			// resubmit and it is back
			assert_ok!(Staking::nominate(Origin::signed(100), vec![11, 21]));
			assert_eq!(
				<Staking as ElectionDataProvider<AccountId, BlockNumber>>::voters(None)
					.unwrap()
					.iter()
					.find(|x| x.0 == 101)
					.unwrap()
					.2,
				vec![11, 21]
			);
		})
	}

	#[test]
	fn respects_snapshot_len_limits() {
		ExtBuilder::default().set_status(41, StakerStatus::Validator).build_and_execute(|| {
			// sum of all nominators who'd be voters (1), plus the self-votes (4).
			assert_eq!(
				<Test as Config>::SortedListProvider::count()
					+ <Validators<Test>>::iter().count() as u32,
				5
			);

			// if limits is less..
			assert_eq!(Staking::voters(Some(1)).unwrap().len(), 1);

			// if limit is equal..
			assert_eq!(Staking::voters(Some(5)).unwrap().len(), 5);

			// if limit is more.
			assert_eq!(Staking::voters(Some(55)).unwrap().len(), 5);

			// if target limit is more..
			assert_eq!(Staking::targets(Some(6)).unwrap().len(), 4);
			assert_eq!(Staking::targets(Some(4)).unwrap().len(), 4);

			// if target limit is less, then we return an error.
			assert_eq!(Staking::targets(Some(1)).unwrap_err(), "Target snapshot too big");
		});
	}

	#[test]
	fn only_iterates_max_2_times_nominators_quota() {
		ExtBuilder::default()
			.nominate(true) // add nominator 101, who nominates [11, 21]
			// the other nominators only nominate 21
			.add_staker(61, 60, 2_000, <StakerStatus<AccountId>>::Nominator(vec![21]))
			.add_staker(71, 70, 2_000, <StakerStatus<AccountId>>::Nominator(vec![21]))
			.add_staker(81, 80, 2_000, <StakerStatus<AccountId>>::Nominator(vec![21]))
			.build_and_execute(|| {
				// given our nominators ordered by stake,
				assert_eq!(
					<Test as Config>::SortedListProvider::iter().collect::<Vec<_>>(),
					vec![101, 81, 71, 61]
				);

				// and total voters
				assert_eq!(
					<Test as Config>::SortedListProvider::count()
						+ <Validators<Test>>::iter().count() as u32,
					7
				);

				// roll to session 5
				run_to_block(25);

				// slash 21, the only validator nominated by our first 3 nominators
				add_slash(&21);

				// we take 4 voters: 2 validators and 2 nominators (so nominators quota = 2)
				// assert_eq!(
				// 	Staking::voters(Some(3))
				// 		.unwrap()
				// 		.iter()
				// 		.map(|(stash, _, _)| stash)
				// 		.copied()
				// 		.collect::<Vec<_>>(),
				// 	vec![31, 11], // 2 validators, but no nominators because we hit the quota
				// );
			});
	}

	// Even if some of the higher staked nominators are slashed, we still get up to max len voters
	// by adding more lower staked nominators. In other words, we assert that we keep on adding
	// valid nominators until we reach max len voters; which is opposed to simply stopping after we
	// have iterated max len voters, but not adding all of them to voters due to some nominators not
	// having valid targets.
	#[test]
	fn get_max_len_voters_even_if_some_nominators_are_slashed() {
		ExtBuilder::default()
			.nominate(true) // add nominator 101, who nominates [11, 21]
			.add_staker(61, 60, 20, <StakerStatus<AccountId>>::Nominator(vec![21]))
			//                                 61 only nominates validator 21 ^^
			.add_staker(71, 70, 10, <StakerStatus<AccountId>>::Nominator(vec![11, 21]))
			.build_and_execute(|| {
				// given our nominators ordered by stake,
				assert_eq!(
					<Test as Config>::SortedListProvider::iter().collect::<Vec<_>>(),
					vec![101, 71, 61]
				);

				// and total voters
				assert_eq!(
					<Test as Config>::SortedListProvider::count()
						+ <Validators<Test>>::iter().count() as u32,
					6
				);

				// we take 5 voters
				// assert_eq!(
				// 	Staking::voters(Some(5))
				// 		.unwrap()
				// 		.iter()
				// 		.map(|(stash, _, _)| stash)
				// 		.copied()
				// 		.collect::<Vec<_>>(),
				// 	// then
				// 	vec![
				// 		31, 21, 11, // 3 nominators
				// 		101, 61 // 2 validators, and 71 is excluded
				// 	],
				// );

				// roll to session 5
				run_to_block(25);

				// slash 21, the only validator nominated by 61
				add_slash(&21);

				// we take 4 voters
				assert_eq!(
					Staking::voters(Some(4))
						.unwrap()
						.iter()
						.map(|(stash, _, _)| stash)
						.copied()
						.collect::<Vec<_>>(),
					vec![
						31, 11, // 2 validators (21 was slashed)
						101, 71 // 2 nominators, excluding 61
					],
				);
			});
	}

	#[test]
	fn estimate_next_election_works() {
		ExtBuilder::default().sessions_per_era(5).period(5).build_and_execute(|| {
			// first session is always length 0.
			for b in 1..20 {
				run_to_block(b);
				assert_eq!(Staking::next_election_prediction(System::block_number()), 20);
			}

			// election
			run_to_block(20);
			assert_eq!(Staking::next_election_prediction(System::block_number()), 45);
			assert_eq!(staking_events().len(), 1);
			assert_eq!(*staking_events().last().unwrap(), Event::StakersElected);

			for b in 21..45 {
				run_to_block(b);
				assert_eq!(Staking::next_election_prediction(System::block_number()), 45);
			}

			// election
			run_to_block(45);
			assert_eq!(Staking::next_election_prediction(System::block_number()), 70);
			assert_eq!(staking_events().len(), 3);
			assert_eq!(*staking_events().last().unwrap(), Event::StakersElected);

			Staking::force_no_eras(Origin::root()).unwrap();
			assert_eq!(Staking::next_election_prediction(System::block_number()), u64::max_value());

			Staking::force_new_era_always(Origin::root()).unwrap();
			assert_eq!(Staking::next_election_prediction(System::block_number()), 45 + 5);

			Staking::force_new_era(Origin::root()).unwrap();
			assert_eq!(Staking::next_election_prediction(System::block_number()), 45 + 5);

			// Do a fail election
			<MinimumValidatorCount<Test>>::put(1000);
			run_to_block(50);
			// Election: failed, next session is a new election
			assert_eq!(Staking::next_election_prediction(System::block_number()), 50 + 5);
			// The new era is still forced until a new era is planned.
			assert_eq!(<ForceEra<Test>>::get(), Forcing::ForceNew);

			<MinimumValidatorCount<Test>>::put(2);
			run_to_block(55);
			assert_eq!(Staking::next_election_prediction(System::block_number()), 55 + 25);
			assert_eq!(staking_events().len(), 6);
			assert_eq!(*staking_events().last().unwrap(), Event::StakersElected);
			// The new era has been planned, forcing is changed from `ForceNew` to `NotForcing`.
			assert_eq!(<ForceEra<Test>>::get(), Forcing::NotForcing);
		})
	}

	#[test]
	#[should_panic]
	fn count_check_works() {
		ExtBuilder::default().build_and_execute(|| {
			// We should never insert into the validators or nominators map directly as this will
			// not keep track of the count. This test should panic as we verify the count is
			// accurate after every test using the `post_checks` in `mock`.
			<Validators<Test>>::insert(987654321, ValidatorPrefs::default());
			<Nominators<Test>>::insert(
				987654321,
				Nominations {
					targets: vec![],
					submitted_in: Default::default(),
					suppressed: false,
				},
			);
		})
	}

	#[test]
	fn min_bond_checks_work() {
		ExtBuilder::default()
			.existential_deposit(100)
			.balance_factor(100)
			.min_nominator_bond(1_000)
			.min_validator_bond(1_500)
			.build_and_execute(|| {
				// 500 is not enough for any role
				assert_ok!(Staking::bond(
					Origin::signed(3),
					4,
					StakingBalance::RingBalance(500),
					RewardDestination::Controller,
					0
				));
				assert_noop!(
					Staking::nominate(Origin::signed(4), vec![1]),
					<Error<Test>>::InsufficientBond
				);
				assert_noop!(
					Staking::validate(Origin::signed(4), ValidatorPrefs::default()),
					<Error<Test>>::InsufficientBond
				);

				// 1000 is enough for nominator
				assert_ok!(Staking::bond_extra(
					Origin::signed(3),
					StakingBalance::RingBalance(500),
					0
				));
				assert_ok!(Staking::nominate(Origin::signed(4), vec![1]));
				assert_noop!(
					Staking::validate(Origin::signed(4), ValidatorPrefs::default()),
					<Error<Test>>::InsufficientBond
				);

				// 1500 is enough for validator
				assert_ok!(Staking::bond_extra(
					Origin::signed(3),
					StakingBalance::RingBalance(500),
					0
				));
				assert_ok!(Staking::nominate(Origin::signed(4), vec![1]));
				assert_ok!(Staking::validate(Origin::signed(4), ValidatorPrefs::default()));

				// Can't unbond anything as validator
				assert_noop!(
					Staking::unbond(Origin::signed(4), StakingBalance::RingBalance(500)),
					<Error<Test>>::InsufficientBond
				);

				// Once they are a nominator, they can unbond 500
				assert_ok!(Staking::nominate(Origin::signed(4), vec![1]));
				assert_ok!(Staking::unbond(Origin::signed(4), StakingBalance::RingBalance(500)));
				assert_noop!(
					Staking::unbond(Origin::signed(4), StakingBalance::RingBalance(500)),
					<Error<Test>>::InsufficientBond
				);

				// Once they are chilled they can unbond everything
				assert_ok!(Staking::chill(Origin::signed(4)));
				assert_ok!(Staking::unbond(Origin::signed(4), StakingBalance::RingBalance(1000)));
			})
	}

	#[test]
	fn chill_other_works() {
		ExtBuilder::default()
			.existential_deposit(100)
			.balance_factor(100)
			.min_nominator_bond(1_000)
			.min_validator_bond(1_500)
			.build_and_execute(|| {
				let initial_validators = <CounterForValidators<Test>>::get();
				let initial_nominators = <CounterForNominators<Test>>::get();

				for i in 0..15 {
					let a = 4 * i;
					let b = 4 * i + 1;
					let c = 4 * i + 2;
					let d = 4 * i + 3;
					Ring::make_free_balance_be(&a, 100_000);
					Ring::make_free_balance_be(&b, 100_000);
					Ring::make_free_balance_be(&c, 100_000);
					Ring::make_free_balance_be(&d, 100_000);

					// Nominator
					assert_ok!(Staking::bond(
						Origin::signed(a),
						b,
						StakingBalance::RingBalance(1000),
						RewardDestination::Controller,
						0
					));
					assert_ok!(Staking::nominate(Origin::signed(b), vec![1]));

					// Validator
					assert_ok!(Staking::bond(
						Origin::signed(c),
						d,
						StakingBalance::RingBalance(1500),
						RewardDestination::Controller,
						0
					));
					assert_ok!(Staking::validate(Origin::signed(d), ValidatorPrefs::default()));
				}

				// To chill other users, we need to:
				// * Set a minimum bond amount
				// * Set a limit
				// * Set a threshold
				//
				// If any of these are missing, we do not have enough information to allow the
				// `chill_other` to succeed from one user to another.

				// Can't chill these users
				assert_noop!(
					Staking::chill_other(Origin::signed(1337), 1),
					<Error<Test>>::CannotChillOther
				);
				assert_noop!(
					Staking::chill_other(Origin::signed(1337), 3),
					<Error<Test>>::CannotChillOther
				);

				// Change the minimum bond... but no limits.
				assert_ok!(Staking::set_staking_limits(
					Origin::root(),
					1_500,
					2_000,
					None,
					None,
					None
				));

				// Still can't chill these users
				assert_noop!(
					Staking::chill_other(Origin::signed(1337), 1),
					<Error<Test>>::CannotChillOther
				);
				assert_noop!(
					Staking::chill_other(Origin::signed(1337), 3),
					<Error<Test>>::CannotChillOther
				);

				// Add limits, but no threshold
				assert_ok!(Staking::set_staking_limits(
					Origin::root(),
					1_500,
					2_000,
					Some(10),
					Some(10),
					None
				));

				// Still can't chill these users
				assert_noop!(
					Staking::chill_other(Origin::signed(1337), 1),
					<Error<Test>>::CannotChillOther
				);
				assert_noop!(
					Staking::chill_other(Origin::signed(1337), 3),
					<Error<Test>>::CannotChillOther
				);

				// Add threshold, but no limits
				assert_ok!(Staking::set_staking_limits(
					Origin::root(),
					1_500,
					2_000,
					None,
					None,
					Some(Percent::from_percent(0))
				));

				// Still can't chill these users
				assert_noop!(
					Staking::chill_other(Origin::signed(1337), 1),
					<Error<Test>>::CannotChillOther
				);
				assert_noop!(
					Staking::chill_other(Origin::signed(1337), 3),
					<Error<Test>>::CannotChillOther
				);

				// Add threshold and limits
				assert_ok!(Staking::set_staking_limits(
					Origin::root(),
					1_500,
					2_000,
					Some(10),
					Some(10),
					Some(Percent::from_percent(75))
				));

				// 16 people total because tests start with 2 active one
				assert_eq!(<CounterForNominators<Test>>::get(), 15 + initial_nominators);
				assert_eq!(<CounterForValidators<Test>>::get(), 15 + initial_validators);

				// Users can now be chilled down to 7 people, so we try to remove 9 of them
				// (starting with 16)
				for i in 6..15 {
					let b = 4 * i + 1;
					let d = 4 * i + 3;
					assert_ok!(Staking::chill_other(Origin::signed(1337), b));
					assert_ok!(Staking::chill_other(Origin::signed(1337), d));
				}

				// chill a nominator. Limit is not reached, not chill-able
				assert_eq!(<CounterForNominators<Test>>::get(), 7);
				assert_noop!(
					Staking::chill_other(Origin::signed(1337), 1),
					<Error<Test>>::CannotChillOther
				);
				// chill a validator. Limit is reached, chill-able.
				assert_eq!(<CounterForValidators<Test>>::get(), 9);
				assert_ok!(Staking::chill_other(Origin::signed(1337), 3));
			})
	}

	#[test]
	fn capped_stakers_works() {
		ExtBuilder::default().build_and_execute(|| {
			let validator_count = <CounterForValidators<Test>>::get();
			assert_eq!(validator_count, 3);
			let nominator_count = <CounterForNominators<Test>>::get();
			assert_eq!(nominator_count, 1);

			// Change the maximums
			let max = 10;
			assert_ok!(Staking::set_staking_limits(
				Origin::root(),
				10,
				10,
				Some(max),
				Some(max),
				Some(Percent::from_percent(0))
			));

			// can create `max - validator_count` validators
			let mut some_existing_validator = AccountId::default();
			for i in 0..max - validator_count {
				let (_, controller) = testing_utils::create_stash_controller::<Test>(
					i + 10_000_000,
					100,
					RewardDestination::Controller,
				)
				.unwrap();
				assert_ok!(Staking::validate(
					Origin::signed(controller),
					ValidatorPrefs::default()
				));
				some_existing_validator = controller;
			}

			// but no more
			let (_, last_validator) = testing_utils::create_stash_controller::<Test>(
				1337,
				100,
				RewardDestination::Controller,
			)
			.unwrap();

			assert_noop!(
				Staking::validate(Origin::signed(last_validator), ValidatorPrefs::default()),
				<Error<Test>>::TooManyValidators,
			);

			// same with nominators
			let mut some_existing_nominator = AccountId::default();
			for i in 0..max - nominator_count {
				let (_, controller) = testing_utils::create_stash_controller::<Test>(
					i + 20_000_000,
					100,
					RewardDestination::Controller,
				)
				.unwrap();
				assert_ok!(Staking::nominate(Origin::signed(controller), vec![1]));
				some_existing_nominator = controller;
			}

			// one more is too many
			let (_, last_nominator) = testing_utils::create_stash_controller::<Test>(
				30_000_000,
				100,
				RewardDestination::Controller,
			)
			.unwrap();
			assert_noop!(
				Staking::nominate(Origin::signed(last_nominator), vec![1]),
				<Error<Test>>::TooManyNominators
			);

			// Re-nominate works fine
			assert_ok!(Staking::nominate(Origin::signed(some_existing_nominator), vec![1]));
			// Re-validate works fine
			assert_ok!(Staking::validate(
				Origin::signed(some_existing_validator),
				ValidatorPrefs::default()
			));

			// No problem when we set to `None` again
			assert_ok!(Staking::set_staking_limits(Origin::root(), 10, 10, None, None, None));
			assert_ok!(Staking::nominate(Origin::signed(last_nominator), vec![1]));
			assert_ok!(Staking::validate(
				Origin::signed(last_validator),
				ValidatorPrefs::default()
			));
		})
	}
}<|MERGE_RESOLUTION|>--- conflicted
+++ resolved
@@ -1281,11 +1281,7 @@
 
 #[test]
 fn rebond_works() {
-<<<<<<< HEAD
-	// 
-=======
 	//
->>>>>>> 8f23884b
 	// * Should test
 	// * Given an account being bonded [and chosen as a validator](not mandatory)
 	// * it can unbond a portion of its funds from the stash account.
@@ -3509,8 +3505,6 @@
 
 		start_active_era(1);
 		Staking::reward_by_ids(vec![(11, 1)]);
-<<<<<<< HEAD
-=======
 
 		// compute and ensure the reward amount is greater than zero.
 		let _ = current_total_payout_for_duration(reward_time_per_era());
@@ -3528,63 +3522,6 @@
 		for i in 0..36 {
 			assert_eq!(Ring::free_balance(&(100 + i)), balance + i as Balance);
 		}
-
-		// We track rewards in `claimed_rewards` vec
-		assert_eq!(
-			Staking::ledger(&10),
-			Some(StakingLedger {
-				stash: 11,
-				active: 1000,
-				ring_staking_lock: StakingLock {
-					staking_amount: 1000,
-					unbondings: WeakBoundedVec::force_from(vec![], None)
-				},
-				claimed_rewards: vec![1],
-				..Default::default()
-			})
-		);
-
-		for i in 3..16 {
-			Staking::reward_by_ids(vec![(11, 1)]);
->>>>>>> 8f23884b
-
-		// compute and ensure the reward amount is greater than zero.
-		let _ = current_total_payout_for_duration(reward_time_per_era());
-
-<<<<<<< HEAD
-		start_active_era(2);
-		assert_ok!(Staking::payout_stakers(Origin::signed(1337), 11, 1));
-
-		// Top 64 nominators of validator 11 automatically paid out, including the validator
-		// Validator payout goes to controller.
-		assert!(Ring::free_balance(&10) > balance);
-		for i in 36..100 {
-			assert!(Ring::free_balance(&(100 + i)) > balance + i as Balance);
-		}
-		// The bottom 36 do not
-		for i in 0..36 {
-			assert_eq!(Ring::free_balance(&(100 + i)), balance + i as Balance);
-		}
-=======
-			start_active_era(i);
-			assert_ok!(Staking::payout_stakers(Origin::signed(1337), 11, i - 1));
-		}
-
-		// We track rewards in `claimed_rewards` vec
-		assert_eq!(
-			Staking::ledger(&10),
-			Some(StakingLedger {
-				stash: 11,
-				active: 1000,
-				ring_staking_lock: StakingLock {
-					staking_amount: 1000,
-					unbondings: WeakBoundedVec::force_from(vec![], None)
-				},
-				claimed_rewards: (1..=14).collect(),
-				..Default::default()
-			})
-		);
->>>>>>> 8f23884b
 
 		// We track rewards in `claimed_rewards` vec
 		assert_eq!(
@@ -3601,27 +3538,8 @@
 			})
 		);
 
-<<<<<<< HEAD
 		for i in 3..16 {
 			Staking::reward_by_ids(vec![(11, 1)]);
-=======
-		// We clean it up as history passes
-		assert_ok!(Staking::payout_stakers(Origin::signed(1337), 11, 15));
-		assert_ok!(Staking::payout_stakers(Origin::signed(1337), 11, 98));
-		assert_eq!(
-			Staking::ledger(&10),
-			Some(StakingLedger {
-				stash: 11,
-				active: 1000,
-				ring_staking_lock: StakingLock {
-					staking_amount: 1000,
-					unbondings: WeakBoundedVec::force_from(vec![], None)
-				},
-				claimed_rewards: vec![15, 98],
-				..Default::default()
-			})
-		);
->>>>>>> 8f23884b
 
 			// compute and ensure the reward amount is greater than zero.
 			let _ = current_total_payout_for_duration(reward_time_per_era());
@@ -3787,7 +3705,6 @@
 
 		/* Era 1 */
 		start_active_era(1);
-<<<<<<< HEAD
 
 		// Reward just the validator.
 		Staking::reward_by_ids(vec![(11, 1)]);
@@ -3860,80 +3777,6 @@
 		// Reward the validator so we can collect for everyone in the next era.
 		Staking::reward_by_ids(vec![(11, 1)]);
 
-=======
-
-		// Reward just the validator.
-		Staking::reward_by_ids(vec![(11, 1)]);
-
-		// Add some `half_max_nom_rewarded` nominators who will start backing the validator in
-		// the next era.
-		for i in 0..half_max_nom_rewarded {
-			bond_nominator(
-				(1000 + i).into(),
-				(100 + i).into(),
-				StakingBalance::RingBalance(balance + i as Balance),
-				vec![11],
-			);
-		}
-
-		/* Era 2 */
-		start_active_era(2);
-
-		// Collect payouts when there are no nominators
-		let call =
-			TestRuntimeCall::Staking(StakingCall::payout_stakers { validator_stash: 11, era: 1 });
-		let info = call.get_dispatch_info();
-		let result = call.dispatch(Origin::signed(20));
-		assert_ok!(result);
-		assert_eq!(extract_actual_weight(&result, &info), zero_nom_payouts_weight);
-
-		// The validator is not rewarded in this era; so there will be zero payouts to claim for
-		// this era.
-
-		/* Era 3 */
-		start_active_era(3);
-
-		// Collect payouts for an era where the validator did not receive any points.
-		let call =
-			TestRuntimeCall::Staking(StakingCall::payout_stakers { validator_stash: 11, era: 2 });
-		let info = call.get_dispatch_info();
-		let result = call.dispatch(Origin::signed(20));
-		assert_ok!(result);
-		assert_eq!(extract_actual_weight(&result, &info), zero_nom_payouts_weight);
-
-		// Reward the validator and its nominators.
-		Staking::reward_by_ids(vec![(11, 1)]);
-
-		/* Era 4 */
-		start_active_era(4);
-
-		// Collect payouts when the validator has `half_max_nom_rewarded` nominators.
-		let call =
-			TestRuntimeCall::Staking(StakingCall::payout_stakers { validator_stash: 11, era: 3 });
-		let info = call.get_dispatch_info();
-		let result = call.dispatch(Origin::signed(20));
-		assert_ok!(result);
-		assert_eq!(extract_actual_weight(&result, &info), half_max_nom_rewarded_weight);
-
-		// Add enough nominators so that we are at the limit. They will be active nominators
-		// in the next era.
-		for i in half_max_nom_rewarded..max_nom_rewarded {
-			bond_nominator(
-				(1000 + i).into(),
-				(100 + i).into(),
-				StakingBalance::RingBalance(balance + i as Balance),
-				vec![11],
-			);
-		}
-
-		/* Era 5 */
-		start_active_era(5);
-		// We now have `max_nom_rewarded` nominators actively nominating our validator.
-
-		// Reward the validator so we can collect for everyone in the next era.
-		Staking::reward_by_ids(vec![(11, 1)]);
-
->>>>>>> 8f23884b
 		/* Era 6 */
 		start_active_era(6);
 
@@ -3951,12 +3794,7 @@
 		let info = call.get_dispatch_info();
 		let result = call.dispatch(Origin::signed(20));
 		assert!(result.is_err());
-<<<<<<< HEAD
 		// When there is an error the consumed weight == weight when there are 0 nominator payouts.
-=======
-		// When there is an error the consumed weight == weight when there are 0 nominator
-		// payouts.
->>>>>>> 8f23884b
 		assert_eq!(extract_actual_weight(&result, &info), zero_nom_payouts_weight);
 	});
 }
