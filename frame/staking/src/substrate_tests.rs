--- conflicted
+++ resolved
@@ -562,19 +562,11 @@
 		.build_and_execute(|| {
 			// initial validators.
 			assert_eq_uvec!(validator_controllers(), vec![40, 20]);
-<<<<<<< HEAD
 
 			// re-validate with 11 and 31.
 			assert_ok!(Staking::validate(Origin::signed(10), Default::default()));
 			assert_ok!(Staking::validate(Origin::signed(30), Default::default()));
 
-=======
-
-			// re-validate with 11 and 31.
-			assert_ok!(Staking::validate(Origin::signed(10), Default::default()));
-			assert_ok!(Staking::validate(Origin::signed(30), Default::default()));
-
->>>>>>> 4f5a0561
 			// Set payee to controller.
 			assert_ok!(Staking::set_payee(
 				Origin::signed(10),
@@ -645,11 +637,7 @@
 			initial_balance_20 = Ring::total_balance(&20);
 
 			assert_eq!(
-<<<<<<< HEAD
-				ErasStakers::<Test>::iter_prefix_values(active_era()).count(),
-=======
 				<ErasStakers<Test>>::iter_prefix_values(active_era()).count(),
->>>>>>> 4f5a0561
 				2
 			);
 			assert_eq!(
@@ -5063,13 +5051,8 @@
 			.min_nominator_bond(1_000)
 			.min_validator_bond(1_500)
 			.build_and_execute(|| {
-<<<<<<< HEAD
-				let initial_validators = CounterForValidators::<Test>::get();
-				let initial_nominators = CounterForNominators::<Test>::get();
-=======
 				let initial_validators = <CounterForValidators<Test>>::get();
 				let initial_nominators = <CounterForNominators<Test>>::get();
->>>>>>> 4f5a0561
 
 				for i in 0..15 {
 					let a = 4 * i;
@@ -5194,13 +5177,8 @@
 				));
 
 				// 16 people total because tests start with 2 active one
-<<<<<<< HEAD
-				assert_eq!(CounterForNominators::<Test>::get(), 15 + initial_nominators);
-				assert_eq!(CounterForValidators::<Test>::get(), 15 + initial_validators);
-=======
 				assert_eq!(<CounterForNominators<Test>>::get(), 15 + initial_nominators);
 				assert_eq!(<CounterForValidators<Test>>::get(), 15 + initial_validators);
->>>>>>> 4f5a0561
 
 				// Users can now be chilled down to 7 people, so we try to remove 9 of them (starting with 16)
 				for i in 6..15 {
@@ -5211,21 +5189,13 @@
 				}
 
 				// chill a nominator. Limit is not reached, not chill-able
-<<<<<<< HEAD
-				assert_eq!(CounterForNominators::<Test>::get(), 7);
-=======
 				assert_eq!(<CounterForNominators<Test>>::get(), 7);
->>>>>>> 4f5a0561
 				assert_noop!(
 					Staking::chill_other(Origin::signed(1337), 1),
 					<Error<Test>>::CannotChillOther
 				);
 				// chill a validator. Limit is reached, chill-able.
-<<<<<<< HEAD
-				assert_eq!(CounterForValidators::<Test>::get(), 9);
-=======
 				assert_eq!(<CounterForValidators<Test>>::get(), 9);
->>>>>>> 4f5a0561
 				assert_ok!(Staking::chill_other(Origin::signed(1337), 3));
 			})
 	}
