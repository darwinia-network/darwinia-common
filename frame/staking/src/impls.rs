// --- core ---
use core::marker::PhantomData;
// --- paritytech ---
use frame_election_provider_support::*;
use frame_support::{
	dispatch::{DispatchError, DispatchResult, DispatchResultWithPostInfo, WithPostDispatchInfo},
	ensure,
	traits::{
		Currency, EstimateNextNewSession, ExistenceRequirement, Get, Imbalance, LockableCurrency,
		OnUnbalanced, UnixTime, WithdrawReasons,
	},
	weights::{DispatchClass, Weight},
};
use frame_system::pallet_prelude::BlockNumberFor;
use sp_runtime::{
	helpers_128bit,
	traits::{AccountIdConversion, Bounded, Convert, Saturating, Zero},
	Perbill, Perquintill, SaturatedConversion,
};
use sp_staking::{offence::*, *};
use sp_std::{borrow::ToOwned, collections::btree_map::BTreeMap, prelude::*};
// --- darwinia-network ---
use crate::*;
use darwinia_staking_rpc_runtime_api::RuntimeDispatchInfo;
use darwinia_support::traits::OnDepositRedeem;

impl<T: Config> Pallet<T> {
	pub fn account_id() -> AccountId<T> {
		T::PalletId::get().into_account()
	}

	/// Update the ledger while bonding ring and compute the *KTON* reward
	pub fn bond_ring(
		stash: &AccountId<T>,
		controller: &AccountId<T>,
		value: RingBalance<T>,
		promise_month: u8,
		mut ledger: StakingLedgerT<T>,
	) -> Result<(TsInMs, TsInMs), DispatchError> {
		let StakingLedger { active, active_deposit_ring, deposit_items, active_kton, .. } =
			&mut ledger;

		let origin_active = active.clone();
		let start_time = T::UnixTime::now().as_millis().saturated_into::<TsInMs>();
		let mut expire_time = start_time;

		*active = active.saturating_add(value);

		// Last check: the new active amount of ledger must be more than ED.
		ensure!(
			*active >= T::RingCurrency::minimum_balance()
				|| *active_kton >= T::KtonCurrency::minimum_balance(),
			<Error<T>>::InsufficientBond
		);

		// If stash promise to an extra-lock
		// there will be extra reward (*KTON*), which can also be used for staking
		if promise_month > 0 {
			expire_time += promise_month as TsInMs * MONTH_IN_MILLISECONDS;
			*active_deposit_ring += value;

			let kton_return = inflation::compute_kton_reward::<T>(value, promise_month);
			let kton_positive_imbalance = T::KtonCurrency::deposit_creating(&stash, kton_return);

			T::KtonReward::on_unbalanced(kton_positive_imbalance);
			deposit_items.push(TimeDepositItem { value, start_time, expire_time });
		}

		Self::update_ledger(&controller, &ledger);
		Self::update_staking_pool(ledger.active, origin_active, Zero::zero(), Zero::zero());

		Ok((start_time, expire_time))
	}

	/// Update the ledger while bonding controller with *KTON*
	pub fn bond_kton(
		controller: &AccountId<T>,
		value: KtonBalance<T>,
		mut ledger: StakingLedgerT<T>,
	) -> DispatchResult {
		let StakingLedger {
			active,
			active_kton,
			..
		} = &mut ledger;
		let origin_active_kton = active_kton.clone();

		*active_kton = origin_active_kton.saturating_add(value);

		// Last check: the new active amount of ledger must be more than ED.
		ensure!(
			*active >= T::RingCurrency::minimum_balance()
				|| *active_kton >= T::KtonCurrency::minimum_balance(),
			<Error<T>>::InsufficientBond
		);

		Self::update_ledger(&controller, &ledger);
		Self::update_staking_pool(
			Zero::zero(),
			Zero::zero(),
			ledger.active_kton,
			origin_active_kton,
		);

		Ok(())
	}

	/// Turn the expired deposit items into normal bond
	pub fn clear_mature_deposits(mut ledger: StakingLedgerT<T>) -> (StakingLedgerT<T>, bool) {
		let now = T::UnixTime::now().as_millis().saturated_into::<TsInMs>();
		let StakingLedger { stash, active_deposit_ring, deposit_items, .. } = &mut ledger;
		let mut mutated = false;

		deposit_items.retain(|item| {
			if item.expire_time > now {
				true
			} else {
				mutated = true;
				*active_deposit_ring = active_deposit_ring.saturating_sub(item.value);

				false
			}
		});

		if mutated {
			Self::deposit_event(Event::DepositsClaimed(stash.to_owned()));
		}

		(ledger, mutated)
	}

	// power is a mixture of ring and kton
	// For *RING* power = ring_ratio * POWER_COUNT / 2
	// For *KTON* power = kton_ratio * POWER_COUNT / 2
	pub fn currency_to_power<S: TryInto<Balance>>(active: S, pool: S) -> Power {
		(Perquintill::from_rational(
			active.saturated_into::<Balance>(),
			pool.saturated_into::<Balance>().max(1),
		) * (T::TotalPower::get() as Balance / 2)) as _
	}

	/// The total power that can be slashed from a stash account as of right now.
	pub fn power_of(stash: &AccountId<T>) -> Power {
		// Weight note: consider making the stake accessible through stash.
		Self::bonded(stash)
			.and_then(Self::ledger)
			.map(|l| {
				// dbg!(Self::currency_to_power::<_>(
				// 	l.active,
				// 	Self::ring_pool()
				// ));

				Self::currency_to_power::<_>(l.active, Self::ring_pool())
					+ Self::currency_to_power::<_>(l.active_kton, Self::kton_pool())
			})
			.unwrap_or_default()
	}

	darwinia_support::impl_rpc! {
		pub fn power_of_rpc(
			stash: impl sp_std::borrow::Borrow<AccountId<T>>,
		) -> RuntimeDispatchInfo<Power> {
			RuntimeDispatchInfo { power: Self::power_of(stash.borrow()) }
		}
	}

	pub fn stake_of(who: &AccountId<T>) -> (RingBalance<T>, KtonBalance<T>) {
		// Weight note: consider making the stake accessible through stash.
		Self::bonded(who)
			.and_then(Self::ledger)
			.map(|l| (l.active, l.active_kton))
			.unwrap_or_default()
	}

	pub fn weight_of(who: &AccountId<T>) -> VoteWeight {
		Self::power_of(who) as _
	}

	pub fn do_payout_stakers(
		validator_stash: AccountId<T>,
		era: EraIndex,
	) -> DispatchResultWithPostInfo {
		// Validate input data
		let current_era = <CurrentEra<T>>::get().ok_or_else(|| {
			<Error<T>>::InvalidEraToReward
				.with_weight(T::WeightInfo::payout_stakers_alive_staked(0))
		})?;
		ensure!(
			era <= current_era,
			<Error<T>>::InvalidEraToReward
				.with_weight(T::WeightInfo::payout_stakers_alive_staked(0))
		);
		let history_depth = Self::history_depth();
		ensure!(
			era >= current_era.saturating_sub(history_depth),
			<Error<T>>::InvalidEraToReward
				.with_weight(T::WeightInfo::payout_stakers_alive_staked(0))
		);

		// Note: if era has no reward to be claimed, era may be future. better not to update
		// `ledger.claimed_rewards` in this case.
		let era_payout = <ErasValidatorReward<T>>::get(&era).ok_or_else(|| {
			<Error<T>>::InvalidEraToReward
				.with_weight(T::WeightInfo::payout_stakers_alive_staked(0))
		})?;

		let controller = Self::bonded(&validator_stash).ok_or_else(|| {
			<Error<T>>::NotStash.with_weight(T::WeightInfo::payout_stakers_alive_staked(0))
		})?;
		let mut ledger = <Ledger<T>>::get(&controller).ok_or_else(|| <Error<T>>::NotController)?;

		ledger.claimed_rewards.retain(|&x| x >= current_era.saturating_sub(history_depth));
		match ledger.claimed_rewards.binary_search(&era) {
			Ok(_) => Err(<Error<T>>::AlreadyClaimed
				.with_weight(T::WeightInfo::payout_stakers_alive_staked(0)))?,
			Err(pos) => ledger.claimed_rewards.insert(pos, era),
		}

		let exposure = <ErasStakersClipped<T>>::get(&era, &ledger.stash);

		/* Input data seems good, no errors allowed after this point */

		<Ledger<T>>::insert(&controller, &ledger);

		// Get Era reward points. It has TOTAL and INDIVIDUAL
		// Find the fraction of the era reward that belongs to the validator
		// Take that fraction of the eras rewards to split to nominator and validator
		//
		// Then look at the validator, figure out the proportion of their reward
		// which goes to them and each of their nominators.

		let era_reward_points = <ErasRewardPoints<T>>::get(&era);
		let total_reward_points = era_reward_points.total;
		let validator_reward_points = era_reward_points
			.individual
			.get(&ledger.stash)
			.map(|points| *points)
			.unwrap_or_else(|| Zero::zero());

		// Nothing to do if they have no reward points.
		if validator_reward_points.is_zero() {
			return Ok(Some(T::WeightInfo::payout_stakers_alive_staked(0)).into());
		}

		// This is the fraction of the total reward that the validator and the
		// nominators will get.
		let validator_total_reward_part =
			Perbill::from_rational(validator_reward_points, total_reward_points);
		// This is how much validator + nominators are entitled to.
		let validator_total_payout = validator_total_reward_part * era_payout;

		let validator_prefs = Self::eras_validator_prefs(&era, &validator_stash);
		// Validator first gets a cut off the top.
		let validator_commission = validator_prefs.commission;
		let validator_commission_payout = validator_commission * validator_total_payout;

		let validator_leftover_payout = validator_total_payout - validator_commission_payout;
		// Now let's calculate how this is split to the validator.
		let validator_exposure_part =
			Perbill::from_rational(exposure.own_power, exposure.total_power);
		let validator_staking_payout = validator_exposure_part * validator_leftover_payout;

		Self::deposit_event(<Event<T>>::PayoutStarted(era, ledger.stash.clone()));

		// Due to the `payout * percent` there might be some losses
		let mut actual_payout = <RingPositiveImbalance<T>>::zero();

		// We can now make total validator payout:
		if let Some(imbalance) =
			Self::make_payout(&ledger.stash, validator_staking_payout + validator_commission_payout)
		{
			let payout = imbalance.peek();

			actual_payout.subsume(imbalance);

			Self::deposit_event(Event::Rewarded(ledger.stash, payout));
		}

		// Track the number of payout ops to nominators. Note:
		// `WeightInfo::payout_stakers_alive_staked` always assumes at least a validator is paid
		// out, so we do not need to count their payout op.
		let mut nominator_payout_count: u32 = 0;

		// Lets now calculate how this is split to the nominators.
		// Reward only the clipped exposures. Note this is not necessarily sorted.
		for nominator in exposure.others.iter() {
			let nominator_exposure_part =
				Perbill::from_rational(nominator.power, exposure.total_power);

			let nominator_reward: RingBalance<T> =
				nominator_exposure_part * validator_leftover_payout;
			// We can now make nominator payout:
			if let Some(imbalance) = Self::make_payout(&nominator.who, nominator_reward) {
				let payout = imbalance.peek();

				actual_payout.subsume(imbalance);

				// Note: this logic does not count payouts for `RewardDestination::None`.
				nominator_payout_count += 1;

				let e = <Event<T>>::Rewarded(nominator.who.clone(), payout);

				Self::deposit_event(e);
			}
		}

		T::RingCurrency::settle(
			&Self::account_id(),
			actual_payout,
			WithdrawReasons::all(),
			ExistenceRequirement::KeepAlive,
		)
		.map_err(|_| <Error<T>>::PayoutIns)?;

		debug_assert!(nominator_payout_count <= T::MaxNominatorRewardedPerValidator::get());
		Ok(Some(T::WeightInfo::payout_stakers_alive_staked(nominator_payout_count)).into())
	}

	/// Update the ledger for a controller.
	///
	/// BE CAREFUL:
	/// 	This will also update the stash lock.
	/// 	DO NOT modify the locks' staking amount outside this function.
<<<<<<< HEAD
	pub fn update_ledger(controller: &AccountId<T>, ledger: &StakingLedgerT<T>) {
		let StakingLedger {
			active,
			active_kton,
			ring_staking_lock,
			kton_staking_lock,
			..
		} = ledger;
=======
	pub fn update_ledger(controller: &AccountId<T>, ledger: &mut StakingLedgerT<T>) {
		let StakingLedger { active, active_kton, ring_staking_lock, kton_staking_lock, .. } =
			ledger;
>>>>>>> 1f40b571

		T::RingCurrency::set_lock(
			STAKING_ID,
			&ledger.stash,
			active.saturating_add(ring_staking_lock.locked_amount()),
			WithdrawReasons::all(),
		);
		T::KtonCurrency::set_lock(
			STAKING_ID,
			&ledger.stash,
			active_kton.saturating_add(kton_staking_lock.locked_amount()),
			WithdrawReasons::all(),
		);

		<Ledger<T>>::insert(controller, ledger);
	}

	/// Update the staking pool, once any account change its bond.
	pub fn update_staking_pool(
		active: RingBalance<T>,
		origin_active: RingBalance<T>,
		active_kton: KtonBalance<T>,
		origin_active_kton: KtonBalance<T>,
	) {
		if active != origin_active {
			<RingPool<T>>::mutate(|pool| {
				if origin_active > active {
					*pool = pool.saturating_sub(origin_active - active);
				} else {
					*pool = pool.saturating_add(active - origin_active);
				}
			});
		}
		if active_kton != origin_active_kton {
			<KtonPool<T>>::mutate(|pool| {
				if origin_active_kton > active_kton {
					*pool = pool.saturating_sub(origin_active_kton - active_kton);
				} else {
					*pool = pool.saturating_add(active_kton - origin_active_kton);
				}
			});
		}
	}

	/// Chill a stash account.
	pub fn chill_stash(stash: &AccountId<T>) {
		let chilled_as_validator = Self::do_remove_validator(stash);
		let chilled_as_nominator = Self::do_remove_nominator(stash);

		if chilled_as_validator || chilled_as_nominator {
			Self::deposit_event(<Event<T>>::Chilled(stash.clone()));
		}
	}

	/// Actually make a payment to a staker. This uses the currency's reward function
	/// to pay the right payee for the given staker account.
	pub fn make_payout(
		stash: &AccountId<T>,
		amount: RingBalance<T>,
	) -> Option<RingPositiveImbalance<T>> {
		let dest = Self::payee(stash);
		match dest {
			RewardDestination::Controller => Self::bonded(stash).and_then(|controller| {
				Some(T::RingCurrency::deposit_creating(&controller, amount))
			}),
			RewardDestination::Stash => T::RingCurrency::deposit_into_existing(stash, amount).ok(),
			RewardDestination::Staked => Self::bonded(stash)
				.and_then(|c| Self::ledger(&c).map(|l| (c, l)))
				.and_then(|(c, mut l)| {
					let r = T::RingCurrency::deposit_into_existing(stash, amount).ok();

					if r.is_some() {
						let origin_active = l.active.clone();
						l.active += amount;

						Self::update_ledger(&c, &l);
						Self::update_staking_pool(
							l.active,
							origin_active,
							Zero::zero(),
							Zero::zero(),
						);
					}

					r
				}),
			RewardDestination::Account(dest_account) =>
				Some(T::RingCurrency::deposit_creating(&dest_account, amount)),
			RewardDestination::None => None,
		}
	}

	/// Plan a new session potentially trigger a new era.
	pub fn new_session(session_index: SessionIndex, is_genesis: bool) -> Option<Vec<AccountId<T>>> {
		if let Some(current_era) = Self::current_era() {
			// Initial era has been set.
			let current_era_start_session_index = Self::eras_start_session_index(current_era)
				.unwrap_or_else(|| {
					frame_support::print("Error: start_session_index must be set for current_era");
					0
				});

			let era_length =
				session_index.checked_sub(current_era_start_session_index).unwrap_or(0); // Must never happen.

			match <ForceEra<T>>::get() {
				// Will be set to `NotForcing` again if a new era has been triggered.
				Forcing::ForceNew => (),
				// Short circuit to `try_trigger_new_era`.
				Forcing::ForceAlways => (),
				// Only go to `try_trigger_new_era` if deadline reached.
				Forcing::NotForcing if era_length >= T::SessionsPerEra::get() => (),
				_ => {
					// Either `Forcing::ForceNone`,
					// or `Forcing::NotForcing if era_length >= T::SessionsPerEra::get()`.
					return None;
				}
			}

			// New era.
			let maybe_new_era_validators = Self::try_trigger_new_era(session_index, is_genesis);
			if maybe_new_era_validators.is_some()
				&& matches!(<ForceEra<T>>::get(), Forcing::ForceNew)
			{
				<ForceEra<T>>::put(Forcing::NotForcing);
			}

			maybe_new_era_validators
		} else {
			// Set initial era.
			log!(debug, "Starting the first era.");
			Self::try_trigger_new_era(session_index, is_genesis)
		}
	}

	/// Start a session potentially starting an era.
	pub fn start_session(start_session: SessionIndex) {
		let next_active_era = Self::active_era().map(|e| e.index + 1).unwrap_or(0);
		// This is only `Some` when current era has already progressed to the next era, while the
		// active era is one behind (i.e. in the *last session of the active era*, or *first session
		// of the new current era*, depending on how you look at it).
		if let Some(next_active_era_start_session_index) =
			Self::eras_start_session_index(next_active_era)
		{
			if next_active_era_start_session_index == start_session {
				Self::start_era(start_session);
			} else if next_active_era_start_session_index < start_session {
				// This arm should never happen, but better handle it than to stall the staking
				// pallet.
				frame_support::print("Warning: A session appears to have been skipped.");
				Self::start_era(start_session);
			}
		}
	}

	/// End a session potentially ending an era.
	pub fn end_session(session_index: SessionIndex) {
		if let Some(active_era) = Self::active_era() {
			let next_active_era_start_session_index =
				Self::eras_start_session_index(active_era.index + 1).unwrap_or_else(|| {
					frame_support::print(
						"Error: start_session_index must be set for active_era + 1",
					);
					0
				});

			if next_active_era_start_session_index == session_index + 1 {
				Self::end_era(active_era, session_index);
			}
		}
	}

	///
	/// * Increment `active_era.index`,
	/// * reset `active_era.start`,
	/// * update `BondedEras` and apply slashes.
	pub fn start_era(start_session: SessionIndex) {
		let active_era = <ActiveEra<T>>::mutate(|active_era| {
			let new_index = active_era.as_ref().map(|info| info.index + 1).unwrap_or(0);
			*active_era = Some(ActiveEraInfo {
				index: new_index,
				// Set new active era start in next `on_finalize`. To guarantee usage of `Time`
				start: None,
			});
			new_index
		});

		let bonding_duration = T::BondingDurationInEra::get();

		<BondedEras<T>>::mutate(|bonded| {
			bonded.push((active_era, start_session));

			if active_era > bonding_duration {
				let first_kept = active_era - bonding_duration;

				// Prune out everything that's from before the first-kept index.
				let n_to_prune =
					bonded.iter().take_while(|&&(era_idx, _)| era_idx < first_kept).count();

				// Kill slashing metadata.
				for (pruned_era, _) in bonded.drain(..n_to_prune) {
					slashing::clear_era_metadata::<T>(pruned_era);
				}

				if let Some(&(_, first_session)) = bonded.first() {
					T::SessionInterface::prune_historical_up_to(first_session);
				}
			}
		});

		Self::apply_unapplied_slashes(active_era);
	}

	/// Compute payout for era.
	pub fn end_era(active_era: ActiveEraInfo, _session_index: SessionIndex) {
		// Note: active_era_start can be None if end era is called during genesis config.
		if let Some(active_era_start) = active_era.start {
			let now = T::UnixTime::now().as_millis().saturated_into::<TsInMs>();
			let living_time = Self::living_time();
			let era_duration = now - active_era_start;

			let (validator_payout, max_payout) = inflation::compute_total_payout::<T>(
				era_duration,
				Self::living_time(),
				T::Cap::get().saturating_sub(T::RingCurrency::total_issuance()),
				<PayoutFraction<T>>::get(),
			);
			let rest = max_payout.saturating_sub(validator_payout);

			Self::deposit_event(Event::EraPaid(active_era.index, validator_payout, rest));

			<LivingTime<T>>::put(living_time + era_duration);
			// Set ending era reward.
			<ErasValidatorReward<T>>::insert(&active_era.index, validator_payout);
			T::RingCurrency::deposit_creating(&Self::account_id(), validator_payout);
			T::RingRewardRemainder::on_unbalanced(T::RingCurrency::issue(rest));
		}
	}

	/// Plan a new era.
	///
	/// * Bump the current era storage (which holds the latest planned era).
	/// * Store start session index for the new planned era.
	/// * Clean old era information.
	/// * Store staking information for the new planned era
	///
	/// Returns the new validator set.
	pub fn trigger_new_era(
		start_session_index: SessionIndex,
		exposures: Vec<(AccountId<T>, ExposureT<T>)>,
	) -> Vec<AccountId<T>> {
		// Increment or set current era.
		let new_planned_era = <CurrentEra<T>>::mutate(|s| {
			*s = Some(s.map(|s| s + 1).unwrap_or(0));
			s.unwrap()
		});
		<ErasStartSessionIndex<T>>::insert(&new_planned_era, &start_session_index);

		// Clean old era information.
		if let Some(old_era) = new_planned_era.checked_sub(Self::history_depth() + 1) {
			Self::clear_era_information(old_era);
		}

		// Set staking information for the new era.
		Self::store_stakers_info(exposures, new_planned_era)
	}

	/// Potentially plan a new era.
	///
	/// Get election result from `T::ElectionProvider`.
	/// In case election result has more than [`MinimumValidatorCount`] validator trigger a new era.
	///
	/// In case a new era is planned, the new validator set is returned.
	fn try_trigger_new_era(
		start_session_index: SessionIndex,
		is_genesis: bool,
	) -> Option<Vec<AccountId<T>>> {
		let election_result = if is_genesis {
			T::GenesisElectionProvider::elect().map_err(|e| {
				log!(warn, "genesis election provider failed due to {:?}", e);

				Self::deposit_event(Event::StakingElectionFailed);
			})
		} else {
			T::ElectionProvider::elect().map_err(|e| {
				log!(warn, "election provider failed due to {:?}", e);

				Self::deposit_event(Event::StakingElectionFailed);
			})
		}
		.ok()?;

		let exposures = Self::collect_exposures(election_result);

		if (exposures.len() as u32) < Self::minimum_validator_count().max(1) {
			// Session will panic if we ever return an empty validator set, thus max(1) ^^.
			match <CurrentEra<T>>::get() {
				Some(current_era) if current_era > 0 => log!(
					warn,
					"chain does not have enough staking candidates to operate for era {:?} ({} \
					elected, minimum is {})",
					<CurrentEra<T>>::get().unwrap_or(0),
					exposures.len(),
					Self::minimum_validator_count(),
				),
				None => {
					// The initial era is allowed to have no exposures.
					// In this case the SessionManager is expected to choose a sensible validator
					// set.
					// TODO: this should be simplified #8911
					<CurrentEra<T>>::put(0);
					<ErasStartSessionIndex<T>>::insert(0, &start_session_index);
				}
				_ => (),
			}

			Self::deposit_event(Event::StakingElectionFailed);

			return None;
		}

		Self::deposit_event(Event::StakersElected);

		Some(Self::trigger_new_era(start_session_index, exposures))
	}

	/// Process the output of the election.
	///
	/// Store staking information for the new planned era
	pub fn store_stakers_info(
		exposures: Vec<(AccountId<T>, ExposureT<T>)>,
		new_planned_era: EraIndex,
	) -> Vec<AccountId<T>> {
		let elected_stashes = exposures.iter().cloned().map(|(x, _)| x).collect::<Vec<_>>();
		// Populate stakers, exposures, and the snapshot of validator prefs.
		let mut total_stake = 0;

		exposures.into_iter().for_each(|(stash, exposure)| {
			total_stake = total_stake.saturating_add(exposure.total_power);

			<ErasStakers<T>>::insert(new_planned_era, &stash, &exposure);

			let mut exposure_clipped = exposure;
			let clipped_max_len = T::MaxNominatorRewardedPerValidator::get() as usize;

			if exposure_clipped.others.len() > clipped_max_len {
				exposure_clipped.others.sort_by(|a, b| a.power.cmp(&b.power).reverse());
				exposure_clipped.others.truncate(clipped_max_len);
			}

			<ErasStakersClipped<T>>::insert(&new_planned_era, &stash, exposure_clipped);
		});

		// Insert current era staking information
		<ErasTotalStake<T>>::insert(&new_planned_era, total_stake);

		// Collect the pref of all winners
		for stash in &elected_stashes {
			let pref = Self::validators(stash);

			<ErasValidatorPrefs<T>>::insert(&new_planned_era, stash, pref);
		}

		if new_planned_era > 0 {
			log!(
				info,
				"new validator set of size {:?} has been processed for era {:?}",
				elected_stashes.len(),
				new_planned_era,
			);
		}

		elected_stashes
	}

	/// Consume a set of [`Supports`] from [`sp_npos_elections`] and collect them into a
	/// [`Exposure`].
	pub fn collect_exposures(
		supports: Supports<AccountId<T>>,
	) -> Vec<(AccountId<T>, ExposureT<T>)> {
		supports
			.into_iter()
			.map(|(validator, support)| {
				// Build `struct exposure` from `support`
				let mut own_ring_balance: RingBalance<T> = Zero::zero();
				let mut own_kton_balance: KtonBalance<T> = Zero::zero();
				let mut own_power = 0;
				let mut total_power = 0;
				let mut others = Vec::with_capacity(support.voters.len());

				support.voters.into_iter().for_each(|(nominator, power_u128)| {
					// `T::TotalPower::get() == 1_000_000_000_u32`, will never overflow or get
					// truncated; qed
					let power = power_u128 as _;
					let origin_power = Self::power_of(&nominator);
					let origin_power_u128 = origin_power as _;

					let (origin_ring_balance, origin_kton_balance) = Self::stake_of(&nominator);
					let ring_balance = if let Ok(ring_balance) =
						helpers_128bit::multiply_by_rational(
							origin_ring_balance.saturated_into(),
							power_u128,
							origin_power_u128,
						) {
						ring_balance.saturated_into()
					} else {
						log!(
							error,
							"[staking] Origin RING: {:?}, Weight: {:?}, Origin Weight: {:?}",
							origin_ring_balance,
							power_u128,
							origin_power_u128
						);
						Zero::zero()
					};
					let kton_balance = if let Ok(kton_balance) =
						helpers_128bit::multiply_by_rational(
							origin_kton_balance.saturated_into(),
							power_u128,
							origin_power_u128,
						) {
						kton_balance.saturated_into()
					} else {
						log!(
							error,
							"[staking] Origin KTON: {:?}, Weight: {:?}, Origin Weight: {:?}",
							origin_kton_balance,
							power_u128,
							origin_power_u128
						);
						Zero::zero()
					};

					if nominator == validator {
						own_ring_balance = own_ring_balance.saturating_add(ring_balance);
						own_kton_balance = own_kton_balance.saturating_add(kton_balance);
						own_power = own_power.saturating_add(power);
					} else {
						others.push(IndividualExposure {
							who: nominator,
							ring_balance,
							kton_balance,
							power,
						});
					}
					total_power = total_power.saturating_add(power);
				});

				let exposure =
					Exposure { own_ring_balance, own_kton_balance, own_power, total_power, others };

				(validator, exposure)
			})
			.collect()
	}

	/// Remove all associated data of a stash account from the staking system.
	///
	/// Assumes storage is upgraded before calling.
	///
	/// This is called:
	/// - after a `withdraw_unbond()` call that frees all of a stash's bonded balance.
	/// - through `reap_stash()` if the balance has fallen to zero (through slashing).
	pub fn kill_stash(stash: &AccountId<T>, num_slashing_spans: u32) -> DispatchResult {
		let controller = <Bonded<T>>::get(stash).ok_or(<Error<T>>::NotStash)?;

		slashing::clear_stash_metadata::<T>(stash, num_slashing_spans)?;

		<Bonded<T>>::remove(stash);
		<Ledger<T>>::remove(&controller);

		<Payee<T>>::remove(stash);

		Self::do_remove_validator(stash);
		Self::do_remove_nominator(stash);

		<frame_system::Pallet<T>>::dec_consumers(stash);

		Ok(())
	}

	/// Clear all era information for given era.
	pub fn clear_era_information(era_index: EraIndex) {
		<ErasStakers<T>>::remove_prefix(era_index, None);
		<ErasStakersClipped<T>>::remove_prefix(era_index, None);
		<ErasValidatorPrefs<T>>::remove_prefix(era_index, None);
		<ErasValidatorReward<T>>::remove(era_index);
		<ErasRewardPoints<T>>::remove(era_index);
		<ErasTotalStake<T>>::remove(era_index);
		<ErasStartSessionIndex<T>>::remove(era_index);
	}

	/// Apply previously-unapplied slashes on the beginning of a new era, after a delay.
	pub fn apply_unapplied_slashes(active_era: EraIndex) {
		let slash_defer_duration = T::SlashDeferDuration::get();
		<Self as Store>::EarliestUnappliedSlash::mutate(|earliest| {
			if let Some(ref mut earliest) = earliest {
				let keep_from = active_era.saturating_sub(slash_defer_duration);
				for era in (*earliest)..keep_from {
					let era_slashes = <Self as Store>::UnappliedSlashes::take(&era);
					for slash in era_slashes {
						slashing::apply_slash::<T>(slash);
					}
				}

				*earliest = (*earliest).max(keep_from)
			}
		})
	}

	/// Add reward points to validators using their stash account ID.
	///
	/// Validators are keyed by stash account ID and must be in the current elected set.
	///
	/// For each element in the iterator the given number of points in u32 is added to the
	/// validator, thus duplicates are handled.
	///
	/// At the end of the era each the total payout will be distributed among validator
	/// relatively to their points.
	///
	/// COMPLEXITY: Complexity is `number_of_validator_to_reward x current_elected_len`.
	/// If you need to reward lots of validator consider using `reward_by_indices`.
	pub fn reward_by_ids(validators_points: impl IntoIterator<Item = (AccountId<T>, u32)>) {
		if let Some(active_era) = Self::active_era() {
			<ErasRewardPoints<T>>::mutate(active_era.index, |era_rewards| {
				for (validator, points) in validators_points.into_iter() {
					*era_rewards.individual.entry(validator).or_default() += points;
					era_rewards.total += points;
				}
			});
		}
	}

	/// Ensures that at the end of the current session there will be a new era.
	pub fn ensure_new_era() {
		match <ForceEra<T>>::get() {
			Forcing::ForceAlways | Forcing::ForceNew => (),
			_ => <ForceEra<T>>::put(Forcing::ForceNew),
		}
	}

	#[cfg(feature = "runtime-benchmarks")]
	pub fn add_era_stakers(
		current_era: EraIndex,
		controller: AccountId<T>,
		exposure: ExposureT<T>,
	) {
		<ErasStakers<T>>::insert(&current_era, &controller, &exposure);
	}

	#[cfg(feature = "runtime-benchmarks")]
	pub fn set_slash_reward_fraction(fraction: Perbill) {
		SlashRewardFraction::put(fraction);
	}

	/// Get all of the voters that are eligible for the npos election.
	///
	/// `maybe_max_len` can imposes a cap on the number of voters returned; First all the validator
	/// are included in no particular order, then remainder is taken from the nominators, as
	/// returned by [`Config::SortedListProvider`].
	///
	/// This will use nominators, and all the validators will inject a self vote.
	///
	/// This function is self-weighing as [`DispatchClass::Mandatory`].
	///
	/// ### Slashing
	///
	/// All nominations that have been submitted before the last non-zero slash of the validator are
	/// auto-chilled, but still count towards the limit imposed by `maybe_max_len`.
	pub fn get_npos_voters(
		maybe_max_len: Option<usize>,
	) -> Vec<(AccountId<T>, VoteWeight, Vec<AccountId<T>>)> {
		let max_allowed_len = {
			let nominator_count = <CounterForNominators<T>>::get() as usize;
			let validator_count = <CounterForValidators<T>>::get() as usize;
			let all_voter_count = validator_count.saturating_add(nominator_count);

			maybe_max_len.unwrap_or(all_voter_count).min(all_voter_count)
		};
		let mut all_voters = <Vec<_>>::with_capacity(max_allowed_len);
		// first, grab all validators in no particular order, capped by the maximum allowed length.
		let mut validators_taken = 0u32;

		for (validator, _) in <Validators<T>>::iter().take(max_allowed_len) {
			// Append self vote.
			let self_vote =
				(validator.clone(), Self::weight_of(&validator), vec![validator.clone()]);
			all_voters.push(self_vote);
			validators_taken.saturating_inc();
		}

		// .. and grab whatever we have left from nominators.
		let nominators_quota = (max_allowed_len as u32).saturating_sub(validators_taken);
		let slashing_spans = <SlashingSpans<T>>::iter().collect::<BTreeMap<_, _>>();
		// track the count of nominators added to `all_voters
		let mut nominators_taken = 0u32;
		// track every nominator iterated over, but not necessarily added to `all_voters`
		let mut nominators_seen = 0u32;
		let mut nominators_iter = T::SortedListProvider::iter();

		while nominators_taken < nominators_quota && nominators_seen < nominators_quota * 2 {
			let nominator = match nominators_iter.next() {
				Some(nominator) => {
					nominators_seen.saturating_inc();
					nominator
				}
				None => break,
			};

			if let Some(Nominations { submitted_in, mut targets, suppressed: _ }) =
				<Nominators<T>>::get(&nominator)
			{
				targets.retain(|stash| {
					slashing_spans
						.get(stash)
						.map_or(true, |spans| submitted_in >= spans.last_nonzero_slash())
				});

				if !targets.len().is_zero() {
					all_voters.push((nominator.clone(), Self::weight_of(&nominator), targets));
					nominators_taken.saturating_inc();
				}
			} else {
				log!(error, "invalid item in `SortedListProvider`: {:?}", nominator)
			}
		}

		// all_voters should have not re-allocated.
		debug_assert!(all_voters.capacity() == max_allowed_len);

		Self::register_weight(T::WeightInfo::get_npos_voters(
			validators_taken,
			nominators_taken,
			slashing_spans.len() as u32,
		));

		log!(
			info,
			"generated {} npos voters, {} from validators and {} nominators",
			all_voters.len(),
			validators_taken,
			nominators_taken
		);

		all_voters
	}

	/// Get the targets for an upcoming npos election.
	///
	/// This function is self-weighing as [`DispatchClass::Mandatory`].
	pub fn get_npos_targets() -> Vec<AccountId<T>> {
		let mut validator_count = 0u32;
		let targets = <Validators<T>>::iter()
			.map(|(v, _)| {
				validator_count.saturating_inc();

				v
			})
			.collect::<Vec<_>>();

		Self::register_weight(T::WeightInfo::get_npos_targets(validator_count));

		targets
	}

	/// This function will add a nominator to the `Nominators` storage map,
	/// [`SortedListProvider`] and keep track of the `CounterForNominators`.
	///
	/// If the nominator already exists, their nominations will be updated.
	///
	/// NOTE: you must ALWAYS use this function to add nominator or update their targets. Any access
	/// to `Nominators`, its counter, or `VoterList` outside of this function is almost certainly
	/// wrong.
	pub fn do_add_nominator(who: &T::AccountId, nominations: Nominations<T::AccountId>) {
		if !<Nominators<T>>::contains_key(who) {
			// maybe update the counter.
			<CounterForNominators<T>>::mutate(|x| x.saturating_inc());

			// maybe update sorted list. Error checking is defensive-only - this should never fail.
			if T::SortedListProvider::on_insert(who.clone(), Self::weight_of(who)).is_err() {
				log!(warn, "attempt to insert duplicate nominator ({:#?})", who);
				debug_assert!(false, "attempt to insert duplicate nominator");
			};

			debug_assert_eq!(T::SortedListProvider::sanity_check(), Ok(()));
		}

		<Nominators<T>>::insert(who, nominations);
	}

	/// This function will remove a nominator from the `Nominators` storage map,
	/// [`SortedListProvider`] and keep track of the `CounterForNominators`.
	///
	/// Returns true if `who` was removed from `Nominators`, otherwise false.
	///
	/// NOTE: you must ALWAYS use this function to remove a nominator from the system. Any access to
	/// `Nominators`, its counter, or `VoterList` outside of this function is almost certainly
	/// wrong.
	pub fn do_remove_nominator(who: &T::AccountId) -> bool {
		if <Nominators<T>>::contains_key(who) {
			<Nominators<T>>::remove(who);
			<CounterForNominators<T>>::mutate(|x| x.saturating_dec());
			T::SortedListProvider::on_remove(who);
			debug_assert_eq!(T::SortedListProvider::sanity_check(), Ok(()));
			debug_assert_eq!(<CounterForNominators<T>>::get(), T::SortedListProvider::count());
			true
		} else {
			false
		}
	}

	/// This function will add a validator to the `Validators` storage map, and keep track of the
	/// `CounterForValidators`.
	///
	/// If the validator already exists, their preferences will be updated.
	///
	/// NOTE: you must ALWAYS use this function to add a validator to the system. Any access to
	/// `Validators`, its counter, or `VoterList` outside of this function is almost certainly
	/// wrong.
	pub fn do_add_validator(who: &T::AccountId, prefs: ValidatorPrefs) {
		if !<Validators<T>>::contains_key(who) {
			<CounterForValidators<T>>::mutate(|x| x.saturating_inc())
		}
		<Validators<T>>::insert(who, prefs);
	}

	/// This function will remove a validator from the `Validators` storage map,
	/// and keep track of the `CounterForValidators`.
	///
	/// Returns true if `who` was removed from `Validators`, otherwise false.
	///
	/// NOTE: you must ALWAYS use this function to remove a validator from the system. Any access to
	/// `Validators`, its counter, or `VoterList` outside of this function is almost certainly
	/// wrong.
	pub fn do_remove_validator(who: &T::AccountId) -> bool {
		if <Validators<T>>::contains_key(who) {
			<Validators<T>>::remove(who);
			<CounterForValidators<T>>::mutate(|x| x.saturating_dec());
			true
		} else {
			false
		}
	}

	/// Register some amount of weight directly with the system pallet.
	///
	/// This is always mandatory weight.
	fn register_weight(weight: Weight) {
		<frame_system::Pallet<T>>::register_extra_weight_unchecked(
			weight,
			DispatchClass::Mandatory,
		);
	}
}

impl<T: Config> ElectionDataProvider<AccountId<T>, BlockNumberFor<T>> for Pallet<T> {
	const MAXIMUM_VOTES_PER_VOTER: u32 = T::MAX_NOMINATIONS;

	fn desired_targets() -> data_provider::Result<u32> {
		Self::register_weight(T::DbWeight::get().reads(1));

		Ok(Self::validator_count())
	}

	fn voters(
		maybe_max_len: Option<usize>,
	) -> data_provider::Result<Vec<(AccountId<T>, VoteWeight, Vec<AccountId<T>>)>> {
		debug_assert!(<Nominators<T>>::iter().count() as u32 == <CounterForNominators<T>>::get());
		debug_assert!(<Validators<T>>::iter().count() as u32 == <CounterForValidators<T>>::get());
		debug_assert_eq!(
			<CounterForNominators<T>>::get(),
			T::SortedListProvider::count(),
			"voter_count must be accurate",
		);

		// This can never fail -- if `maybe_max_len` is `Some(_)` we handle it.
		let voters = Self::get_npos_voters(maybe_max_len);
		debug_assert!(maybe_max_len.map_or(true, |max| voters.len() <= max));

		Ok(voters)
	}

	fn targets(maybe_max_len: Option<usize>) -> data_provider::Result<Vec<T::AccountId>> {
		let target_count = <CounterForValidators<T>>::get();

		// We can't handle this case yet -- return an error.
		if maybe_max_len.map_or(false, |max_len| target_count > max_len as u32) {
			return Err("Target snapshot too big");
		}

		Ok(Self::get_npos_targets())
	}

	fn next_election_prediction(now: BlockNumberFor<T>) -> BlockNumberFor<T> {
		let current_era = Self::current_era().unwrap_or(0);
		let current_session = Self::current_planned_session();
		let current_era_start_session_index =
			Self::eras_start_session_index(current_era).unwrap_or(0);
		let era_progress = current_session
			.saturating_sub(current_era_start_session_index)
			.min(T::SessionsPerEra::get());
		let until_this_session_end = T::NextNewSession::estimate_next_new_session(now)
			.0
			.unwrap_or_default()
			.saturating_sub(now);
		let session_length = T::NextNewSession::average_session_length();
		let sessions_left: BlockNumberFor<T> = match <ForceEra<T>>::get() {
			Forcing::ForceNone => Bounded::max_value(),
			Forcing::ForceNew | Forcing::ForceAlways => Zero::zero(),
			Forcing::NotForcing if era_progress >= T::SessionsPerEra::get() => Zero::zero(),
			Forcing::NotForcing => T::SessionsPerEra::get()
				.saturating_sub(era_progress)
				// One session is computed in this_session_end.
				.saturating_sub(1)
				.into(),
		};

		now.saturating_add(
			until_this_session_end.saturating_add(sessions_left.saturating_mul(session_length)),
		)
	}

	#[cfg(feature = "runtime-benchmarks")]
	fn add_voter(voter: T::AccountId, weight: VoteWeight, targets: Vec<T::AccountId>) {
		let stake = <RingBalance<T>>::try_from(weight).unwrap_or_else(|_| {
			panic!("cannot convert a VoteWeight into BalanceOf, benchmark needs reconfiguring.")
		});
		<Bonded<T>>::insert(voter.clone(), voter.clone());
		<Ledger<T>>::insert(
			voter.clone(),
			StakingLedger {
				stash: voter.clone(),
				active: stake,
				ring_staking_lock: StakingLock { staking_amount: stake, ..Default::default() },
				..Default::default()
			},
		);
		Self::do_add_nominator(&voter, Nominations { targets, submitted_in: 0, suppressed: false });
	}

	#[cfg(feature = "runtime-benchmarks")]
	fn add_target(target: T::AccountId) {
		let stake = <MinValidatorBond<T>>::get() * 100u32.into();
		<Bonded<T>>::insert(target.clone(), target.clone());
		<Ledger<T>>::insert(
			target.clone(),
			StakingLedger {
				stash: target.clone(),
				active: stake,
				ring_staking_lock: StakingLock { staking_amount: stake, ..Default::default() },
				..Default::default()
			},
		);
		Self::do_add_validator(
			&target,
			ValidatorPrefs { commission: Perbill::zero(), blocked: false },
		);
	}

	#[cfg(feature = "runtime-benchmarks")]
	fn clear() {
		<Bonded<T>>::remove_all(None);
		<Ledger<T>>::remove_all(None);
		<Validators<T>>::remove_all(None);
		<Nominators<T>>::remove_all(None);
		<CounterForNominators<T>>::kill();
		<CounterForValidators<T>>::kill();
		let _ = T::SortedListProvider::clear(None);
	}

	#[cfg(feature = "runtime-benchmarks")]
	fn put_snapshot(
		voters: Vec<(AccountId<T>, VoteWeight, Vec<AccountId<T>>)>,
		targets: Vec<AccountId<T>>,
		target_stake: Option<VoteWeight>,
	) {
		use sp_std::convert::TryFrom;
		targets.into_iter().for_each(|v| {
			let stake: BalanceOf<T> = target_stake
				.and_then(|w| <BalanceOf<T>>::try_from(w).ok())
				.unwrap_or(<MinNominatorBond<T>>::get() * 100u32.into());
			<Bonded<T>>::insert(v.clone(), v.clone());
			<Ledger<T>>::insert(
				v.clone(),
				StakingLedger {
					stash: v.clone(),
					active: stake,
					total: stake,
					unlocking: vec![],
					claimed_rewards: vec![],
				},
			);
			Self::do_add_validator(
				&v,
				ValidatorPrefs { commission: Perbill::zero(), blocked: false },
			);
		});

		voters.into_iter().for_each(|(v, s, t)| {
			let stake = <BalanceOf<T>>::try_from(s).unwrap_or_else(|_| {
				panic!("cannot convert a VoteWeight into BalanceOf, benchmark needs reconfiguring.")
			});
			<Bonded<T>>::insert(v.clone(), v.clone());
			<Ledger<T>>::insert(
				v.clone(),
				StakingLedger {
					stash: v.clone(),
					active: stake,
					total: stake,
					unlocking: vec![],
					claimed_rewards: vec![],
				},
			);
			Self::do_add_nominator(
				&v,
				Nominations { targets: t, submitted_in: 0, suppressed: false },
			);
		});
	}
}

impl<T: Config> pallet_session::SessionManager<AccountId<T>> for Pallet<T> {
	fn new_session(new_index: SessionIndex) -> Option<Vec<AccountId<T>>> {
		log!(trace, "planning new session {}", new_index);

		<CurrentPlannedSession<T>>::put(new_index);

		Self::new_session(new_index, false)
	}
	fn new_session_genesis(new_index: SessionIndex) -> Option<Vec<AccountId<T>>> {
		log!(trace, "planning new session {} at genesis", new_index);

		<CurrentPlannedSession<T>>::put(new_index);

		Self::new_session(new_index, true)
	}
	fn start_session(start_index: SessionIndex) {
		log!(trace, "starting session {}", start_index);

		Self::start_session(start_index)
	}
	fn end_session(end_index: SessionIndex) {
		log!(trace, "ending session {}", end_index);

		Self::end_session(end_index)
	}
}

impl<T: Config> pallet_session::historical::SessionManager<AccountId<T>, ExposureT<T>>
	for Pallet<T>
{
	fn new_session(new_index: SessionIndex) -> Option<Vec<(AccountId<T>, ExposureT<T>)>> {
		<Self as pallet_session::SessionManager<_>>::new_session(new_index).map(|validators| {
			let current_era = Self::current_era()
				// Must be some as a new era has been created.
				.unwrap_or(0);

			validators
				.into_iter()
				.map(|v| {
					let exposure = Self::eras_stakers(current_era, &v);
					(v, exposure)
				})
				.collect()
		})
	}
	fn new_session_genesis(new_index: SessionIndex) -> Option<Vec<(AccountId<T>, ExposureT<T>)>> {
		<Self as pallet_session::SessionManager<_>>::new_session_genesis(new_index).map(
			|validators| {
				let current_era = Self::current_era()
					// Must be some as a new era has been created.
					.unwrap_or(0);

				validators
					.into_iter()
					.map(|v| {
						let exposure = Self::eras_stakers(current_era, &v);
						(v, exposure)
					})
					.collect()
			},
		)
	}
	fn start_session(start_index: SessionIndex) {
		<Self as pallet_session::SessionManager<_>>::start_session(start_index)
	}
	fn end_session(end_index: SessionIndex) {
		<Self as pallet_session::SessionManager<_>>::end_session(end_index)
	}
}

/// This is intended to be used with `FilterHistoricalOffences`.
impl<T> OnOffenceHandler<AccountId<T>, pallet_session::historical::IdentificationTuple<T>, Weight>
	for Pallet<T>
where
	T: Config
		+ pallet_session::Config<ValidatorId = AccountId<T>>
		+ pallet_session::historical::Config<
			FullIdentification = ExposureT<T>,
			FullIdentificationOf = ExposureOf<T>,
		>,
	T::SessionHandler: pallet_session::SessionHandler<AccountId<T>>,
	T::SessionManager: pallet_session::SessionManager<AccountId<T>>,
	T::ValidatorIdOf: Convert<AccountId<T>, Option<AccountId<T>>>,
{
	fn on_offence(
		offenders: &[OffenceDetails<
			AccountId<T>,
			pallet_session::historical::IdentificationTuple<T>,
		>],
		slash_fraction: &[Perbill],
		slash_session: SessionIndex,
	) -> Weight {
		let reward_proportion = <SlashRewardFraction<T>>::get();
		let mut consumed_weight: Weight = 0;
		let mut add_db_reads_writes = |reads, writes| {
			consumed_weight += T::DbWeight::get().reads_writes(reads, writes);
		};

		let active_era = {
			let active_era = Self::active_era();
			add_db_reads_writes(1, 0);
			if active_era.is_none() {
				// This offence need not be re-submitted.
				return consumed_weight;
			}
			active_era.expect("value checked not to be `None`; qed").index
		};
		let active_era_start_session_index = Self::eras_start_session_index(active_era)
			.unwrap_or_else(|| {
				frame_support::print("Error: start_session_index must be set for current_era");
				0
			});
		add_db_reads_writes(1, 0);

		let window_start = active_era.saturating_sub(T::BondingDurationInEra::get());

		// Fast path for active-era report - most likely.
		// `slash_session` cannot be in a future active era. It must be in `active_era` or before.
		let slash_era = if slash_session >= active_era_start_session_index {
			active_era
		} else {
			let eras = <BondedEras<T>>::get();
			add_db_reads_writes(1, 0);

			// Reverse because it's more likely to find reports from recent eras.
			match eras.iter().rev().filter(|&&(_, ref sesh)| sesh <= &slash_session).next() {
				Some(&(ref slash_era, _)) => *slash_era,
				// Before bonding period. defensive - should be filtered out.
				None => return consumed_weight,
			}
		};

		<Self as Store>::EarliestUnappliedSlash::mutate(|earliest| {
			if earliest.is_none() {
				*earliest = Some(active_era)
			}
		});
		add_db_reads_writes(1, 1);

		let slash_defer_duration = T::SlashDeferDuration::get();

		let invulnerables = Self::invulnerables();
		add_db_reads_writes(1, 0);

		for (details, slash_fraction) in offenders.iter().zip(slash_fraction) {
			let (stash, exposure) = &details.offender;

			// Skip if the validator is invulnerable.
			if invulnerables.contains(stash) {
				continue;
			}

			let unapplied = slashing::compute_slash::<T>(slashing::SlashParams {
				stash,
				slash: *slash_fraction,
				exposure,
				slash_era,
				window_start,
				now: active_era,
				reward_proportion,
			});

			if let Some(mut unapplied) = unapplied {
				let nominators_len = unapplied.others.len() as u64;
				let reporters_len = details.reporters.len() as u64;

				{
					let upper_bound = 1 /* Validator/NominatorSlashInEra */ + 2 /* fetch_spans */;
					let rw = upper_bound + nominators_len * upper_bound;
					add_db_reads_writes(rw, rw);
				}
				unapplied.reporters = details.reporters.clone();
				if slash_defer_duration == 0 {
					// Apply right away.
					slashing::apply_slash::<T>(unapplied);
					{
						let slash_cost = (6, 5);
						let reward_cost = (2, 2);
						add_db_reads_writes(
							(1 + nominators_len) * slash_cost.0 + reward_cost.0 * reporters_len,
							(1 + nominators_len) * slash_cost.1 + reward_cost.1 * reporters_len,
						);
					}
				} else {
					// Defer to end of some `slash_defer_duration` from now.
					<Self as Store>::UnappliedSlashes::mutate(active_era, move |for_later| {
						for_later.push(unapplied)
					});
					add_db_reads_writes(1, 1);
				}
			} else {
				add_db_reads_writes(4 /* fetch_spans */, 5 /* kick_out_if_recent */)
			}
		}

		consumed_weight
	}
}

impl<T: Config> OnDepositRedeem<AccountId<T>, RingBalance<T>> for Pallet<T> {
	fn on_deposit_redeem(
		backing: &AccountId<T>,
		stash: &AccountId<T>,
		amount: RingBalance<T>,
		start_time: TsInMs,
		months: u8,
	) -> DispatchResult {
		// The timestamp unit is different between Ethereum and Darwinia
		// Converting from seconds to milliseconds
		let start_time = start_time * 1000;
		let promise_month = months.min(36);
		let expire_time = start_time + promise_month as TsInMs * MONTH_IN_MILLISECONDS;

		if let Some(controller) = Self::bonded(&stash) {
			let mut ledger = Self::ledger(&controller).ok_or(<Error<T>>::NotController)?;
			let origin_active = ledger.active.clone();

			T::RingCurrency::transfer(&backing, &stash, amount, ExistenceRequirement::KeepAlive)?;

			let StakingLedger { active, active_deposit_ring, deposit_items, .. } = &mut ledger;

			*active = active.saturating_add(amount);
			*active_deposit_ring = active_deposit_ring.saturating_add(amount);
			deposit_items.push(TimeDepositItem { value: amount, start_time, expire_time });

			Self::update_ledger(&controller, &ledger);
			Self::update_staking_pool(ledger.active, origin_active, Zero::zero(), Zero::zero());
		} else {
			ensure!(!<Bonded<T>>::contains_key(&stash), <Error<T>>::AlreadyBonded);

			let controller = stash;

			ensure!(!<Ledger<T>>::contains_key(controller), <Error<T>>::AlreadyPaired);

			T::RingCurrency::transfer(&backing, &stash, amount, ExistenceRequirement::KeepAlive)?;

			<Bonded<T>>::insert(&stash, controller);
			<Payee<T>>::insert(&stash, RewardDestination::Stash);

			<frame_system::Pallet<T>>::inc_consumers(&stash).map_err(|_| <Error<T>>::BadState)?;

			let ledger = StakingLedger {
				stash: stash.clone(),
				active: amount,
				active_deposit_ring: amount,
				deposit_items: vec![TimeDepositItem { value: amount, start_time, expire_time }],
				claimed_rewards: {
					let current_era = <CurrentEra<T>>::get().unwrap_or(0);
					let last_reward_era = current_era.saturating_sub(Self::history_depth());
					(last_reward_era..current_era).collect()
				},
				..Default::default()
			};

			Self::update_ledger(controller, &ledger);
			Self::update_staking_pool(ledger.active, Zero::zero(), Zero::zero(), Zero::zero());
		};

		Self::deposit_event(Event::RingBonded(stash.to_owned(), amount, start_time, expire_time));

		Ok(())
	}
}

/// Add reward points to block authors:
/// * 20 points to the block producer for producing a (non-uncle) block in the relay chain,
/// * 2 points to the block producer for each reference to a previously unreferenced uncle, and
/// * 1 point to the producer of each referenced uncle block.
impl<T> pallet_authorship::EventHandler<AccountId<T>, BlockNumberFor<T>> for Pallet<T>
where
	T: Config + pallet_authorship::Config + pallet_session::Config,
{
	fn note_author(author: AccountId<T>) {
		Self::reward_by_ids(vec![(author, 20)]);
	}
	fn note_uncle(author: AccountId<T>, _age: BlockNumberFor<T>) {
		Self::reward_by_ids(vec![(<pallet_authorship::Pallet<T>>::author(), 2), (author, 1)]);
	}
}

/// Means for interacting with a specialized version of the `session` trait.
///
/// This is needed because `Staking` sets the `ValidatorIdOf` of the `pallet_session::Config`
pub trait SessionInterface<AccountId>: frame_system::Config {
	/// Disable a given validator by stash ID.
	///
	/// Returns `true` if new era should be forced at the end of this session.
	/// This allows preventing a situation where there is too many validators
	/// disabled and block production stalls.
	fn disable_validator(validator: &AccountId) -> Result<bool, ()>;
	/// Get the validators from session.
	fn validators() -> Vec<AccountId>;
	/// Prune historical session tries up to but not including the given index.
	fn prune_historical_up_to(up_to: SessionIndex);
}
impl<T: Config> SessionInterface<AccountId<T>> for T
where
	T: pallet_session::Config<ValidatorId = AccountId<T>>,
	T: pallet_session::historical::Config<
		FullIdentification = Exposure<AccountId<T>, RingBalance<T>, KtonBalance<T>>,
		FullIdentificationOf = ExposureOf<T>,
	>,
	T::SessionHandler: pallet_session::SessionHandler<AccountId<T>>,
	T::SessionManager: pallet_session::SessionManager<AccountId<T>>,
	T::ValidatorIdOf: Convert<AccountId<T>, Option<AccountId<T>>>,
{
	fn disable_validator(validator: &AccountId<T>) -> Result<bool, ()> {
		<pallet_session::Pallet<T>>::disable(validator)
	}

	fn validators() -> Vec<AccountId<T>> {
		<pallet_session::Pallet<T>>::validators()
	}

	fn prune_historical_up_to(up_to: SessionIndex) {
		<pallet_session::historical::Pallet<T>>::prune_up_to(up_to);
	}
}

/// Filter historical offences out and only allow those from the bonding period.
pub struct FilterHistoricalOffences<T, R> {
	_inner: PhantomData<(T, R)>,
}
impl<T, Reporter, Offender, R, O> ReportOffence<Reporter, Offender, O>
	for FilterHistoricalOffences<Pallet<T>, R>
where
	T: Config,
	R: ReportOffence<Reporter, Offender, O>,
	O: Offence<Offender>,
{
	fn report_offence(reporters: Vec<Reporter>, offence: O) -> Result<(), OffenceError> {
		// Disallow any slashing from before the current bonding period.
		let offence_session = offence.session_index();
		let bonded_eras = <BondedEras<T>>::get();

		if bonded_eras.first().filter(|(_, start)| offence_session >= *start).is_some() {
			R::report_offence(reporters, offence)
		} else {
			<Pallet<T>>::deposit_event(Event::OldSlashingReportDiscarded(offence_session));
			Ok(())
		}
	}

	fn is_known_offence(offenders: &[Offender], time_slot: &O::TimeSlot) -> bool {
		R::is_known_offence(offenders, time_slot)
	}
}<|MERGE_RESOLUTION|>--- conflicted
+++ resolved
@@ -321,7 +321,6 @@
 	/// BE CAREFUL:
 	/// 	This will also update the stash lock.
 	/// 	DO NOT modify the locks' staking amount outside this function.
-<<<<<<< HEAD
 	pub fn update_ledger(controller: &AccountId<T>, ledger: &StakingLedgerT<T>) {
 		let StakingLedger {
 			active,
@@ -330,11 +329,6 @@
 			kton_staking_lock,
 			..
 		} = ledger;
-=======
-	pub fn update_ledger(controller: &AccountId<T>, ledger: &mut StakingLedgerT<T>) {
-		let StakingLedger { active, active_kton, ring_staking_lock, kton_staking_lock, .. } =
-			ledger;
->>>>>>> 1f40b571
 
 		T::RingCurrency::set_lock(
 			STAKING_ID,
