--- conflicted
+++ resolved
@@ -492,11 +492,7 @@
 		}
 	}
 
-<<<<<<< HEAD
-	/// 
-=======
-	///
->>>>>>> 8f23884b
+	///
 	/// * Increment `active_era.index`,
 	/// * reset `active_era.start`,
 	/// * update `BondedEras` and apply slashes.
