--- conflicted
+++ resolved
@@ -29,12 +29,7 @@
 [dev-dependencies]
 # darwinia
 darwinia-support = { features = ["easy-testing"], path = "../support" }
-<<<<<<< HEAD
-pallet-kton = { package = "darwinia-kton", path = "../../frame/balances/kton" }
-pallet-ring = { package = "darwinia-ring", path = "../../frame/balances/ring" }
-=======
 pallet-balances = { package = "darwinia-balances", path = "../../frame/balances" }
->>>>>>> 2c413acf
 # substrate
 pallet-timestamp = { git = "https://github.com/darwinia-network/substrate.git", tag = "v2.0.0-alpha.darwinia.2" }
 substrate-test-utils = { git = "https://github.com/darwinia-network/substrate.git", tag = "v2.0.0-alpha.darwinia.2" }
