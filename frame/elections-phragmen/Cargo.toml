--- conflicted
+++ resolved
@@ -18,11 +18,8 @@
 # substrate
 frame-support     = { default-features = false, git = "https://github.com/darwinia-network/substrate.git", branch = "s2s" }
 frame-system      = { default-features = false, git = "https://github.com/darwinia-network/substrate.git", branch = "s2s" }
-<<<<<<< HEAD
-=======
 sp-core           = { default-features = false, git = "https://github.com/darwinia-network/substrate.git", branch = "s2s" }
 sp-io             = { default-features = false, git = "https://github.com/darwinia-network/substrate.git", branch = "s2s" }
->>>>>>> 0db5efdb
 sp-npos-elections = { default-features = false, git = "https://github.com/darwinia-network/substrate.git", branch = "s2s" }
 sp-runtime        = { default-features = false, git = "https://github.com/darwinia-network/substrate.git", branch = "s2s" }
 sp-std            = { default-features = false, git = "https://github.com/darwinia-network/substrate.git", branch = "s2s" }
@@ -34,11 +31,6 @@
 darwinia-balances = { path = "../balances" }
 darwinia-support  = { path = "../support", features = ["easy-testing"] }
 # substrate
-<<<<<<< HEAD
-sp-core              = { git = "https://github.com/darwinia-network/substrate.git", branch = "s2s" }
-sp-io                = { git = "https://github.com/darwinia-network/substrate.git", branch = "s2s" }
-=======
->>>>>>> 0db5efdb
 substrate-test-utils = { git = "https://github.com/darwinia-network/substrate.git", branch = "s2s" }
 
 [features]
@@ -64,4 +56,5 @@
 	"sp-std/std",
 ]
 
-try-runtime = ["frame-support/try-runtime"]+# TODO: Temporary operation
+#try-runtime = ["frame-support/try-runtime"]