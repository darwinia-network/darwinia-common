--- conflicted
+++ resolved
@@ -25,11 +25,7 @@
 hex-literal = { version = "0.2.1" }
 serde = { version = "1.0.101" }
 # darwinia
-<<<<<<< HEAD
-pallet-ring = { package = "darwinia-ring", path = "../balances/ring" }
-=======
 pallet-balances = { package = "darwinia-balances", path = "../balances" }
->>>>>>> 2c413acf
 # substrate
 sp-core = { git = "https://github.com/darwinia-network/substrate.git", tag = "v2.0.0-alpha.darwinia.2" }
 sp-io = { git = "https://github.com/darwinia-network/substrate.git", tag = "v2.0.0-alpha.darwinia.2" }
