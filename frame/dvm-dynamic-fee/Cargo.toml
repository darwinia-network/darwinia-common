[package]
authors     = ["Darwinia Network <hello@darwinia.network>"]
description = "Dynamic fee handling for EVM."
edition     = "2018"
homepage    = "https://darwinia.network/"
license     = "GPL-3.0"
name        = "dvm-dynamic-fee"
readme      = "README.md"
repository  = "https://github.com/darwinia-network/darwinia-common/"
version     = "2.4.0"


[dependencies]
<<<<<<< HEAD
codec = { package = "parity-scale-codec", version = "2.1.1", default-features = false }

frame-support = { default-features = false, git = "https://github.com/darwinia-network/substrate.git", tag = "darwinia-v0.11.1" }
frame-system  = { default-features = false, git = "https://github.com/darwinia-network/substrate.git", tag = "darwinia-v0.11.1" }
sp-core       = { default-features = false, git = "https://github.com/darwinia-network/substrate.git", tag = "darwinia-v0.11.1" }
sp-inherents  = { default-features = false, git = "https://github.com/darwinia-network/substrate.git", tag = "darwinia-v0.11.1" }
sp-runtime    = { default-features = false, git = "https://github.com/darwinia-network/substrate.git", tag = "darwinia-v0.11.1" }
sp-std        = { default-features = false, git = "https://github.com/darwinia-network/substrate.git", tag = "darwinia-v0.11.1" }
=======
# crates
async-trait     = "0.1.42"
codec           = { package = "parity-scale-codec", version = "2.1.1", default-features = false }
darwinia-evm    = { default-features = false, path = "../evm" }
# substrate
frame-support = { default-features = false, git = "https://github.com/darwinia-network/substrate.git", branch = "s2s" }
frame-system  = { default-features = false, git = "https://github.com/darwinia-network/substrate.git", branch = "s2s" }
sp-core       = { default-features = false, git = "https://github.com/darwinia-network/substrate.git", branch = "s2s" }
sp-inherents  = { default-features = false, git = "https://github.com/darwinia-network/substrate.git", branch = "s2s" }
sp-runtime    = { default-features = false, git = "https://github.com/darwinia-network/substrate.git", branch = "s2s" }
sp-std        = { default-features = false, git = "https://github.com/darwinia-network/substrate.git", branch = "s2s" }
>>>>>>> 442f529b

[features]
default = ["std"]

std = [
	"crates-std",
	"darwinia-std",
	"substrate-std",
]

crates-std    = [
	"codec/std",
]

darwinia-std  = [
	"darwinia-evm/std"
]

substrate-std = [
	"frame-support/std",
	"frame-system/std",
	"sp-core/std",
	"sp-inherents/std",
	"sp-runtime/std",
	"sp-std/std",
]<|MERGE_RESOLUTION|>--- conflicted
+++ resolved
@@ -11,28 +11,18 @@
 
 
 [dependencies]
-<<<<<<< HEAD
-codec = { package = "parity-scale-codec", version = "2.1.1", default-features = false }
-
+# crates
+async-trait = { version = "0.1.42" }
+codec       = { package = "parity-scale-codec", version = "2.1.1", default-features = false }
+# darwinia
+darwinia-evm = { default-features = false, path = "../evm" }
+# substrate
 frame-support = { default-features = false, git = "https://github.com/darwinia-network/substrate.git", tag = "darwinia-v0.11.1" }
 frame-system  = { default-features = false, git = "https://github.com/darwinia-network/substrate.git", tag = "darwinia-v0.11.1" }
 sp-core       = { default-features = false, git = "https://github.com/darwinia-network/substrate.git", tag = "darwinia-v0.11.1" }
 sp-inherents  = { default-features = false, git = "https://github.com/darwinia-network/substrate.git", tag = "darwinia-v0.11.1" }
 sp-runtime    = { default-features = false, git = "https://github.com/darwinia-network/substrate.git", tag = "darwinia-v0.11.1" }
 sp-std        = { default-features = false, git = "https://github.com/darwinia-network/substrate.git", tag = "darwinia-v0.11.1" }
-=======
-# crates
-async-trait     = "0.1.42"
-codec           = { package = "parity-scale-codec", version = "2.1.1", default-features = false }
-darwinia-evm    = { default-features = false, path = "../evm" }
-# substrate
-frame-support = { default-features = false, git = "https://github.com/darwinia-network/substrate.git", branch = "s2s" }
-frame-system  = { default-features = false, git = "https://github.com/darwinia-network/substrate.git", branch = "s2s" }
-sp-core       = { default-features = false, git = "https://github.com/darwinia-network/substrate.git", branch = "s2s" }
-sp-inherents  = { default-features = false, git = "https://github.com/darwinia-network/substrate.git", branch = "s2s" }
-sp-runtime    = { default-features = false, git = "https://github.com/darwinia-network/substrate.git", branch = "s2s" }
-sp-std        = { default-features = false, git = "https://github.com/darwinia-network/substrate.git", branch = "s2s" }
->>>>>>> 442f529b
 
 [features]
 default = ["std"]
@@ -43,12 +33,12 @@
 	"substrate-std",
 ]
 
-crates-std    = [
+crates-std = [
 	"codec/std",
 ]
 
-darwinia-std  = [
-	"darwinia-evm/std"
+darwinia-std = [
+	"darwinia-evm/std",
 ]
 
 substrate-std = [
