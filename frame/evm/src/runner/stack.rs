--- conflicted
+++ resolved
@@ -19,13 +19,8 @@
 
 use crate::runner::Runner as RunnerT;
 use crate::{
-<<<<<<< HEAD
-	AccountBasicMapping, AccountCodes, AccountStorages, Config, Error, Event, FeeCalculator,
-	Module, PrecompileSet,
-=======
-	AccountBasicMapping, AccountCodes, AccountStorages, AddressMapping, Error, Event,
-	FeeCalculator, Module, PrecompileSet, Trait,
->>>>>>> c832068d
+	AccountBasicMapping, AccountCodes, AccountStorages, AddressMapping, Config, Error, Event,
+	FeeCalculator, Module, PrecompileSet,
 };
 use darwinia_evm_primitives::{Account, CallInfo, CreateInfo, ExecutionInfo, Log, Vicinity};
 use evm::backend::Backend as BackendT;
@@ -51,7 +46,7 @@
 	pub fn execute<'config, F, R>(
 		source: H160,
 		value: U256,
-		gas_limit: u32,
+		gas_limit: u64,
 		gas_price: Option<U256>,
 		nonce: Option<U256>,
 		config: &'config evm::Config,
@@ -79,7 +74,7 @@
 			origin: source,
 		};
 
-		let metadata = StackSubstateMetadata::new(gas_limit as usize, &config);
+		let metadata = StackSubstateMetadata::new(gas_limit, &config);
 		let state = SubstrateStackState::new(&vicinity, metadata);
 		let mut executor =
 			StackExecutor::new_with_precompile(state, config, T::Precompiles::execute);
@@ -162,7 +157,7 @@
 		target: H160,
 		input: Vec<u8>,
 		value: U256,
-		gas_limit: u32,
+		gas_limit: u64,
 		gas_price: Option<U256>,
 		nonce: Option<U256>,
 		config: &evm::Config,
@@ -174,7 +169,7 @@
 			gas_price,
 			nonce,
 			config,
-			|executor| executor.transact_call(source, target, value, input, gas_limit as usize),
+			|executor| executor.transact_call(source, target, value, input, gas_limit),
 		)
 	}
 
@@ -182,7 +177,7 @@
 		source: H160,
 		init: Vec<u8>,
 		value: U256,
-		gas_limit: u32,
+		gas_limit: u64,
 		gas_price: Option<U256>,
 		nonce: Option<U256>,
 		config: &evm::Config,
@@ -197,7 +192,7 @@
 			|executor| {
 				let address = executor.create_address(evm::CreateScheme::Legacy { caller: source });
 				(
-					executor.transact_create(source, value, init, gas_limit as usize),
+					executor.transact_create(source, value, init, gas_limit),
 					address,
 				)
 			},
@@ -209,7 +204,7 @@
 		init: Vec<u8>,
 		salt: H256,
 		value: U256,
-		gas_limit: u32,
+		gas_limit: u64,
 		gas_price: Option<U256>,
 		nonce: Option<U256>,
 		config: &evm::Config,
@@ -229,7 +224,7 @@
 					salt,
 				});
 				(
-					executor.transact_create2(source, value, init, salt, gas_limit as usize),
+					executor.transact_create2(source, value, init, salt, gas_limit),
 					address,
 				)
 			},
@@ -253,7 +248,7 @@
 		&mut self.metadata
 	}
 
-	pub fn enter(&mut self, gas_limit: usize, is_static: bool) {
+	pub fn enter(&mut self, gas_limit: u64, is_static: bool) {
 		let mut entering = Self {
 			metadata: self.metadata.spit_child(gas_limit, is_static),
 			parent: None,
@@ -331,11 +326,7 @@
 	_marker: PhantomData<T>,
 }
 
-<<<<<<< HEAD
-impl<'vicinity, T: Config> Backend<'vicinity, T> {
-=======
-impl<'vicinity, 'config, T: Trait> SubstrateStackState<'vicinity, 'config, T> {
->>>>>>> c832068d
+impl<'vicinity, 'config, T: Config> SubstrateStackState<'vicinity, 'config, T> {
 	/// Create a new backend with given vicinity.
 	pub fn new(vicinity: &'vicinity Vicinity, metadata: StackSubstateMetadata<'config>) -> Self {
 		Self {
@@ -351,11 +342,7 @@
 	}
 }
 
-<<<<<<< HEAD
-impl<'vicinity, T: Config> BackendT for Backend<'vicinity, T> {
-=======
-impl<'vicinity, 'config, T: Trait> BackendT for SubstrateStackState<'vicinity, 'config, T> {
->>>>>>> c832068d
+impl<'vicinity, 'config, T: Config> BackendT for SubstrateStackState<'vicinity, 'config, T> {
 	fn gas_price(&self) -> U256 {
 		self.vicinity.gas_price
 	}
@@ -424,94 +411,18 @@
 	}
 }
 
-<<<<<<< HEAD
-impl<'vicinity, T: Config> ApplyBackend for Backend<'vicinity, T> {
-	fn apply<A, I, L>(&mut self, values: A, logs: L, delete_empty: bool)
-	where
-		A: IntoIterator<Item = Apply<I>>,
-		I: IntoIterator<Item = (H256, H256)>,
-		L: IntoIterator<Item = evm::backend::Log>,
-	{
-		for apply in values {
-			match apply {
-				Apply::Modify {
-					address,
-					basic,
-					code,
-					storage,
-					reset_storage,
-				} => {
-					T::AccountBasicMapping::mutate_account_basic(
-						&address,
-						Account {
-							nonce: basic.nonce,
-							balance: basic.balance,
-						},
-					);
-
-					if let Some(code) = code {
-						debug::debug!(
-							target: "evm",
-							"Inserting code ({} bytes) at {:?}",
-							code.len(),
-							address
-						);
-						AccountCodes::insert(address, code);
-					}
-
-					if reset_storage {
-						AccountStorages::remove_prefix(address);
-					}
-
-					for (index, value) in storage {
-						if value == H256::default() {
-							debug::debug!(
-								target: "evm",
-								"Removing storage for {:?} [index: {:?}]",
-								address,
-								index
-							);
-							AccountStorages::remove(address, index);
-						} else {
-							debug::debug!(
-								target: "evm",
-								"Updating storage for {:?} [index: {:?}, value: {:?}]",
-								address,
-								index,
-								value
-							);
-							AccountStorages::insert(address, index, value);
-						}
-					}
-
-					if delete_empty {
-						Module::<T>::remove_account_if_empty(&address);
-					}
-				}
-				Apply::Delete { address } => {
-					debug::debug!(
-						target: "evm",
-						"Deleting account at {:?}",
-						address
-					);
-					Module::<T>::remove_account(&address)
-				}
-			}
-		}
-=======
-impl<'vicinity, 'config, T: Trait> StackStateT<'config>
+impl<'vicinity, 'config, T: Config> StackStateT<'config>
 	for SubstrateStackState<'vicinity, 'config, T>
 {
 	fn metadata(&self) -> &StackSubstateMetadata<'config> {
 		self.substate.metadata()
 	}
->>>>>>> c832068d
 
 	fn metadata_mut(&mut self) -> &mut StackSubstateMetadata<'config> {
 		self.substate.metadata_mut()
 	}
 
-	fn enter(&mut self, gas_limit: usize, is_static: bool) {
+	fn enter(&mut self, gas_limit: u64, is_static: bool) {
 		self.substate.enter(gas_limit, is_static)
 	}
 
