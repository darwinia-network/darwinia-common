// This file is part of Substrate.

// Copyright (C) 2017-2020 Parity Technologies (UK) Ltd.
// SPDX-License-Identifier: Apache-2.0

// Licensed under the Apache License, Version 2.0 (the "License");
// you may not use this file except in compliance with the License.
// You may obtain a copy of the License at
//
// 	http://www.apache.org/licenses/LICENSE-2.0
//
// Unless required by applicable law or agreed to in writing, software
// distributed under the License is distributed on an "AS IS" BASIS,
// WITHOUT WARRANTIES OR CONDITIONS OF ANY KIND, either express or implied.
// See the License for the specific language governing permissions and
// limitations under the License.

//! EVM execution module for Substrate

// Ensure we're `no_std` when compiling for Wasm.
#![cfg_attr(not(feature = "std"), no_std)]

pub mod runner;
mod tests;

pub use crate::runner::Runner;
pub use darwinia_evm_primitives::{
	Account, CallInfo, CreateInfo, ExecutionInfo, LinearCostPrecompile, Log, Precompile,
	PrecompileSet, Vicinity,
};
pub use evm::{ExitError, ExitFatal, ExitReason, ExitRevert, ExitSucceed};

#[cfg(feature = "std")]
use codec::{Decode, Encode};
use evm::Config as EvmConfig;
use frame_support::dispatch::DispatchResultWithPostInfo;
use frame_support::traits::{Currency, Get};
use frame_support::weights::{Pays, PostDispatchInfo, Weight};
use frame_support::{decl_error, decl_event, decl_module, decl_storage};
use frame_system::RawOrigin;
#[cfg(feature = "std")]
use serde::{Deserialize, Serialize};
use sp_core::{Hasher, H160, H256, U256};
use sp_runtime::{
	traits::{BadOrigin, UniqueSaturatedInto},
	AccountId32,
};
use sp_std::vec::Vec;

/// Type alias for currency balance.
pub type BalanceOf<T> =
<<<<<<< HEAD
	<<T as Config>::Currency as Currency<<T as frame_system::Config>::AccountId>>::Balance;
=======
	<<T as Trait>::RingCurrency as Currency<<T as frame_system::Trait>::AccountId>>::Balance;
>>>>>>> c832068d

/// Config that outputs the current transaction gas price.
pub trait FeeCalculator {
	/// Return the minimal required gas price.
	fn min_gas_price() -> U256;
}

impl FeeCalculator for () {
	fn min_gas_price() -> U256 {
		U256::zero()
	}
}

pub trait EnsureAddressOrigin<OuterOrigin> {
	/// Success return type.
	type Success;

	/// Perform the origin check.
	fn ensure_address_origin(
		address: &H160,
		origin: OuterOrigin,
	) -> Result<Self::Success, BadOrigin> {
		Self::try_address_origin(address, origin).map_err(|_| BadOrigin)
	}

	/// Try with origin.
	fn try_address_origin(
		address: &H160,
		origin: OuterOrigin,
	) -> Result<Self::Success, OuterOrigin>;
}

/// Ensure that the EVM address is the same as the Substrate address. This only works if the account
/// ID is `H160`.
pub struct EnsureAddressSame;

impl<OuterOrigin> EnsureAddressOrigin<OuterOrigin> for EnsureAddressSame
where
	OuterOrigin: Into<Result<RawOrigin<H160>, OuterOrigin>> + From<RawOrigin<H160>>,
{
	type Success = H160;

	fn try_address_origin(address: &H160, origin: OuterOrigin) -> Result<H160, OuterOrigin> {
		origin.into().and_then(|o| match o {
			RawOrigin::Signed(who) if &who == address => Ok(who),
			r => Err(OuterOrigin::from(r)),
		})
	}
}

/// Ensure that the origin is root.
pub struct EnsureAddressRoot<AccountId>(sp_std::marker::PhantomData<AccountId>);

impl<OuterOrigin, AccountId> EnsureAddressOrigin<OuterOrigin> for EnsureAddressRoot<AccountId>
where
	OuterOrigin: Into<Result<RawOrigin<AccountId>, OuterOrigin>> + From<RawOrigin<AccountId>>,
{
	type Success = ();

	fn try_address_origin(_address: &H160, origin: OuterOrigin) -> Result<(), OuterOrigin> {
		origin.into().and_then(|o| match o {
			RawOrigin::Root => Ok(()),
			r => Err(OuterOrigin::from(r)),
		})
	}
}

/// Ensure that the origin never happens.
pub struct EnsureAddressNever<AccountId>(sp_std::marker::PhantomData<AccountId>);

impl<OuterOrigin, AccountId> EnsureAddressOrigin<OuterOrigin> for EnsureAddressNever<AccountId> {
	type Success = AccountId;

	fn try_address_origin(_address: &H160, origin: OuterOrigin) -> Result<AccountId, OuterOrigin> {
		Err(origin)
	}
}

/// Ensure that the address is truncated hash of the origin. Only works if the account id is
/// `AccountId32`.
pub struct EnsureAddressTruncated;

impl<OuterOrigin> EnsureAddressOrigin<OuterOrigin> for EnsureAddressTruncated
where
	OuterOrigin: Into<Result<RawOrigin<AccountId32>, OuterOrigin>> + From<RawOrigin<AccountId32>>,
{
	type Success = AccountId32;

	fn try_address_origin(address: &H160, origin: OuterOrigin) -> Result<AccountId32, OuterOrigin> {
		origin.into().and_then(|o| match o {
			RawOrigin::Signed(who) if AsRef::<[u8; 32]>::as_ref(&who)[0..20] == address[0..20] => {
				Ok(who)
			}
			r => Err(OuterOrigin::from(r)),
		})
	}
}

pub trait AddressMapping<A> {
	fn into_account_id(address: H160) -> A;
}

/// Identity address mapping.
pub struct IdentityAddressMapping;

impl AddressMapping<H160> for IdentityAddressMapping {
	fn into_account_id(address: H160) -> H160 {
		address
	}
}

/// Hashed address mapping.
pub struct HashedAddressMapping<H>(sp_std::marker::PhantomData<H>);

impl<H: Hasher<Out = H256>> AddressMapping<AccountId32> for HashedAddressMapping<H> {
	fn into_account_id(address: H160) -> AccountId32 {
		let mut data = [0u8; 24];
		data[0..4].copy_from_slice(b"evm:");
		data[4..24].copy_from_slice(&address[..]);
		let hash = H::hash(&data);

		AccountId32::from(Into::<[u8; 32]>::into(hash))
	}
}

pub struct ConcatAddressMapping;

/// The ConcatAddressMapping used for transfer from evm 20-length to substrate 32-length address
/// The concat rule inclued three parts:
/// 1. AccountId Prefix: concat("dvm", "0x00000000000000"), length: 11 byetes
/// 2. Evm address: the original evm address, length: 20 bytes
/// 3. CheckSum:  byte_xor(AccountId Prefix + Evm address), length: 1 bytes
impl AddressMapping<AccountId32> for ConcatAddressMapping {
	fn into_account_id(address: H160) -> AccountId32 {
		let mut data = [0u8; 32];
		data[0..4].copy_from_slice(b"dvm:");
		data[11..31].copy_from_slice(&address[..]);
		let checksum: u8 = data[1..31].iter().fold(data[0], |sum, &byte| sum ^ byte);
		data[31] = checksum;
		AccountId32::from(data)
	}
}

pub trait AccountBasicMapping {
	fn account_basic(address: &H160) -> Account;
	fn mutate_account_basic(address: &H160, new: Account);
}

pub struct RawAccountBasicMapping<T>(sp_std::marker::PhantomData<T>);

impl<T: Config> AccountBasicMapping for RawAccountBasicMapping<T> {
	/// Get the account basic in EVM format.
	fn account_basic(address: &H160) -> Account {
		let account_id = T::AddressMapping::into_account_id(*address);

		let nonce = frame_system::Module::<T>::account_nonce(&account_id);
		let balance = T::RingCurrency::free_balance(&account_id);

		Account {
			nonce: U256::from(UniqueSaturatedInto::<u128>::unique_saturated_into(nonce)),
			balance: U256::from(UniqueSaturatedInto::<u128>::unique_saturated_into(balance)),
		}
	}

	fn mutate_account_basic(address: &H160, new: Account) {
		let account_id = T::AddressMapping::into_account_id(*address);
		let current = T::AccountBasicMapping::account_basic(address);

		if current.nonce < new.nonce {
			// ASSUME: in one single EVM transaction, the nonce will not increase more than
			// `u128::max_value()`.
			for _ in 0..(new.nonce - current.nonce).low_u128() {
				frame_system::Module::<T>::inc_account_nonce(&account_id);
			}
		}

		if current.balance > new.balance {
			let diff = current.balance - new.balance;
			T::RingCurrency::slash(&account_id, diff.low_u128().unique_saturated_into());
		} else if current.balance < new.balance {
			let diff = new.balance - current.balance;
			T::RingCurrency::deposit_creating(&account_id, diff.low_u128().unique_saturated_into());
		}
	}
}

/// A mapping function that converts Ethereum gas to Substrate weight
pub trait GasWeightMapping {
	fn gas_to_weight(gas: usize) -> Weight;
	fn weight_to_gas(weight: Weight) -> usize;
}
impl GasWeightMapping for () {
	fn gas_to_weight(gas: usize) -> Weight {
		gas as Weight
	}
	fn weight_to_gas(weight: Weight) -> usize {
		weight as usize
	}
}

/// Substrate system chain ID.
pub struct SystemChainId;

impl Get<u64> for SystemChainId {
	fn get() -> u64 {
		sp_io::misc::chain_id()
	}
}

static ISTANBUL_CONFIG: EvmConfig = EvmConfig::istanbul();

/// EVM module trait
pub trait Config: frame_system::Config + pallet_timestamp::Config {
	/// Calculator for current gas price.
	type FeeCalculator: FeeCalculator;
	/// Maps Ethereum gas to Substrate weight.
	type GasWeightMapping: GasWeightMapping;

	/// Allow the origin to call on behalf of given address.
	type CallOrigin: EnsureAddressOrigin<Self::Origin>;
	/// Allow the origin to withdraw on behalf of given address.
	type WithdrawOrigin: EnsureAddressOrigin<Self::Origin, Success = Self::AccountId>;

	/// Mapping from address to account id.
	type AddressMapping: AddressMapping<Self::AccountId>;
	/// Ring Currency type
	type RingCurrency: Currency<Self::AccountId>;
	/// Kton Currency type
	type KtonCurrency: Currency<Self::AccountId>;

	/// The overarching event type.
	type Event: From<Event<Self>> + Into<<Self as frame_system::Config>::Event>;
	/// Precompiles associated with this EVM engine.
	type Precompiles: PrecompileSet;
	/// Chain ID of EVM.
	type ChainId: Get<u64>;
	/// EVM execution runner.
	type Runner: Runner<Self>;
	/// The account basic mapping way
	type AccountBasicMapping: AccountBasicMapping;

	/// EVM config used in the module.
	fn config() -> &'static EvmConfig {
		&ISTANBUL_CONFIG
	}
}

#[cfg(feature = "std")]
#[derive(Clone, Eq, PartialEq, Encode, Decode, Debug, Serialize, Deserialize)]
/// Account definition used for genesis block construction.
pub struct GenesisAccount {
	/// Account nonce.
	pub nonce: U256,
	/// Account balance.
	pub balance: U256,
	/// Full account storage.
	pub storage: std::collections::BTreeMap<H256, H256>,
	/// Account code.
	pub code: Vec<u8>,
}

decl_storage! {
	trait Store for Module<T: Config> as DarwiniaEVM {
		AccountCodes get(fn account_codes): map hasher(blake2_128_concat) H160 => Vec<u8>;
		AccountStorages get(fn account_storages):
			double_map hasher(blake2_128_concat) H160, hasher(blake2_128_concat) H256 => H256;
	}

	add_extra_genesis {
		config(accounts): std::collections::BTreeMap<H160, GenesisAccount>;
		build(|config: &GenesisConfig| {
			for (address, account) in &config.accounts {
				T::AccountBasicMapping::mutate_account_basic(&address, Account {
					balance: account.balance,
					nonce: account.nonce,
				});
				AccountCodes::insert(address, &account.code);

				for (index, value) in &account.storage {
					AccountStorages::insert(address, index, value);
				}
			}
		});
	}
}

decl_event! {
	/// EVM events
	pub enum Event<T> where
		<T as frame_system::Config>::AccountId,
	{
		/// Ethereum events from contracts.
		Log(Log),
		/// A contract has been created at given \[address\].
		Created(H160),
		/// A \[contract\] was attempted to be created, but the execution failed.
		CreatedFailed(H160),
		/// A \[contract\] has been executed successfully with states applied.
		Executed(H160),
		/// A \[contract\] has been executed with errors. States are reverted with only gas fees applied.
		ExecutedFailed(H160),
		/// A deposit has been made at a given address. \[sender, address, value\]
		BalanceDeposit(AccountId, H160, U256),
		/// A withdrawal has been made from a given address. \[sender, address, value\]
		BalanceWithdraw(AccountId, H160, U256),
	}
}

decl_error! {
	pub enum Error for Module<T: Config> {
		/// Not enough balance to perform action
		BalanceLow,
		/// Calculating total fee overflowed
		FeeOverflow,
		/// Calculating total payment overflowed
		PaymentOverflow,
		/// Withdraw fee failed
		WithdrawFailed,
		/// Gas price is too low.
		GasPriceTooLow,
		/// Nonce is invalid
		InvalidNonce,
	}
}

decl_module! {
	pub struct Module<T: Config> for enum Call where origin: T::Origin {
		type Error = Error<T>;

		fn deposit_event() = default;

		/// Issue an EVM call operation. This is similar to a message call transaction in Ethereum.
		#[weight = T::GasWeightMapping::gas_to_weight(*gas_limit as usize)]
		fn call(
			origin,
			source: H160,
			target: H160,
			input: Vec<u8>,
			value: U256,
			gas_limit: u32,
			gas_price: U256,
			nonce: Option<U256>,
		) -> DispatchResultWithPostInfo {
			T::CallOrigin::ensure_address_origin(&source, origin)?;

			let info = T::Runner::call(
				source,
				target,
				input,
				value,
				gas_limit,
				Some(gas_price),
				nonce,
				T::config(),
			)?;

			match info.exit_reason {
				ExitReason::Succeed(_) => {
					Module::<T>::deposit_event(Event::<T>::Executed(target));
				},
				_ => {
					Module::<T>::deposit_event(Event::<T>::ExecutedFailed(target));
				},
			};

			Ok(PostDispatchInfo {
				actual_weight: Some(T::GasWeightMapping::gas_to_weight(info.used_gas.unique_saturated_into())),
				pays_fee: Pays::No,
			})
		}

		/// Issue an EVM create operation. This is similar to a contract creation transaction in
		/// Ethereum.
		#[weight = T::GasWeightMapping::gas_to_weight(*gas_limit as usize)]
		fn create(
			origin,
			source: H160,
			init: Vec<u8>,
			value: U256,
			gas_limit: u32,
			gas_price: U256,
			nonce: Option<U256>,
		) -> DispatchResultWithPostInfo {
			T::CallOrigin::ensure_address_origin(&source, origin)?;

			let info = T::Runner::create(
				source,
				init,
				value,
				gas_limit,
				Some(gas_price),
				nonce,
				T::config(),
			)?;
			match info {
				CreateInfo {
					exit_reason: ExitReason::Succeed(_),
					value: create_address,
					..
				} => {
					Module::<T>::deposit_event(Event::<T>::Created(create_address));
				},
				CreateInfo {
					exit_reason: _,
					value: create_address,
					..
				} => {
					Module::<T>::deposit_event(Event::<T>::CreatedFailed(create_address));
				},
			}

			Ok(PostDispatchInfo {
				actual_weight: Some(T::GasWeightMapping::gas_to_weight(info.used_gas.unique_saturated_into())),
				pays_fee: Pays::No,
			})
		}

		/// Issue an EVM create2 operation.
		#[weight = T::GasWeightMapping::gas_to_weight(*gas_limit as usize)]
		fn create2(
			origin,
			source: H160,
			init: Vec<u8>,
			salt: H256,
			value: U256,
			gas_limit: u32,
			gas_price: U256,
			nonce: Option<U256>,
		) -> DispatchResultWithPostInfo {
			T::CallOrigin::ensure_address_origin(&source, origin)?;

			let info = T::Runner::create2(
				source,
				init,
				salt,
				value,
				gas_limit,
				Some(gas_price),
				nonce,
				T::config(),
			)?;
			match info {
				CreateInfo {
					exit_reason: ExitReason::Succeed(_),
					value: create_address,
					..
				} => {
					Module::<T>::deposit_event(Event::<T>::Created(create_address));
				},
				CreateInfo {
					exit_reason: _,
					value: create_address,
					..
				} => {
					Module::<T>::deposit_event(Event::<T>::CreatedFailed(create_address));
				},
			}

			Ok(PostDispatchInfo {
				actual_weight: Some(T::GasWeightMapping::gas_to_weight(info.used_gas.unique_saturated_into())),
				pays_fee: Pays::No,
			})
		}
	}
}

impl<T: Config> Module<T> {
	fn remove_account(address: &H160) {
		AccountCodes::remove(address);
		AccountStorages::remove_prefix(address);
	}

	/// Check whether an account is empty.
	pub fn is_account_empty(address: &H160) -> bool {
		let account = T::AccountBasicMapping::account_basic(address);
		let code_len = AccountCodes::decode_len(address).unwrap_or(0);

		account.nonce == U256::zero() && account.balance == U256::zero() && code_len == 0
	}

	/// Remove an account if its empty.
	pub fn remove_account_if_empty(address: &H160) {
		if Self::is_account_empty(address) {
			Self::remove_account(address);
		}
	}

	/// Withdraw fee.
	pub fn withdraw_fee(address: &H160, value: U256) {
		let account = T::AccountBasicMapping::account_basic(address);
		let new_account_balance = account.balance.saturating_sub(value);

		T::AccountBasicMapping::mutate_account_basic(
			&address,
			Account {
				nonce: account.nonce,
				balance: new_account_balance,
			},
		);
	}

	/// Deposit fee.
	pub fn deposit_fee(address: &H160, value: U256) {
		let account = T::AccountBasicMapping::account_basic(address);
		let new_account_balance = account.balance.saturating_add(value);

		T::AccountBasicMapping::mutate_account_basic(
			&address,
			Account {
				nonce: account.nonce,
				balance: new_account_balance,
			},
		);
	}
}<|MERGE_RESOLUTION|>--- conflicted
+++ resolved
@@ -49,11 +49,7 @@
 
 /// Type alias for currency balance.
 pub type BalanceOf<T> =
-<<<<<<< HEAD
-	<<T as Config>::Currency as Currency<<T as frame_system::Config>::AccountId>>::Balance;
-=======
-	<<T as Trait>::RingCurrency as Currency<<T as frame_system::Trait>::AccountId>>::Balance;
->>>>>>> c832068d
+	<<T as Config>::RingCurrency as Currency<<T as frame_system::Config>::AccountId>>::Balance;
 
 /// Config that outputs the current transaction gas price.
 pub trait FeeCalculator {
@@ -242,24 +238,15 @@
 
 /// A mapping function that converts Ethereum gas to Substrate weight
 pub trait GasWeightMapping {
-	fn gas_to_weight(gas: usize) -> Weight;
-	fn weight_to_gas(weight: Weight) -> usize;
+	fn gas_to_weight(gas: u64) -> Weight;
+	fn weight_to_gas(weight: Weight) -> u64;
 }
 impl GasWeightMapping for () {
-	fn gas_to_weight(gas: usize) -> Weight {
+	fn gas_to_weight(gas: u64) -> Weight {
 		gas as Weight
 	}
-	fn weight_to_gas(weight: Weight) -> usize {
-		weight as usize
-	}
-}
-
-/// Substrate system chain ID.
-pub struct SystemChainId;
-
-impl Get<u64> for SystemChainId {
-	fn get() -> u64 {
-		sp_io::misc::chain_id()
+	fn weight_to_gas(weight: Weight) -> u64 {
+		weight
 	}
 }
 
@@ -386,14 +373,14 @@
 		fn deposit_event() = default;
 
 		/// Issue an EVM call operation. This is similar to a message call transaction in Ethereum.
-		#[weight = T::GasWeightMapping::gas_to_weight(*gas_limit as usize)]
+		#[weight = T::GasWeightMapping::gas_to_weight(*gas_limit)]
 		fn call(
 			origin,
 			source: H160,
 			target: H160,
 			input: Vec<u8>,
 			value: U256,
-			gas_limit: u32,
+			gas_limit: u64,
 			gas_price: U256,
 			nonce: Option<U256>,
 		) -> DispatchResultWithPostInfo {
@@ -427,13 +414,13 @@
 
 		/// Issue an EVM create operation. This is similar to a contract creation transaction in
 		/// Ethereum.
-		#[weight = T::GasWeightMapping::gas_to_weight(*gas_limit as usize)]
+		#[weight = T::GasWeightMapping::gas_to_weight(*gas_limit)]
 		fn create(
 			origin,
 			source: H160,
 			init: Vec<u8>,
 			value: U256,
-			gas_limit: u32,
+			gas_limit: u64,
 			gas_price: U256,
 			nonce: Option<U256>,
 		) -> DispatchResultWithPostInfo {
@@ -472,14 +459,14 @@
 		}
 
 		/// Issue an EVM create2 operation.
-		#[weight = T::GasWeightMapping::gas_to_weight(*gas_limit as usize)]
+		#[weight = T::GasWeightMapping::gas_to_weight(*gas_limit)]
 		fn create2(
 			origin,
 			source: H160,
 			init: Vec<u8>,
 			salt: H256,
 			value: U256,
-			gas_limit: u32,
+			gas_limit: u64,
 			gas_price: U256,
 			nonce: Option<U256>,
 		) -> DispatchResultWithPostInfo {
