--- conflicted
+++ resolved
@@ -111,13 +111,9 @@
 	type ChainId = ();
 	type BlockGasLimit = ();
 	type Runner = crate::runner::stack::Runner<Self>;
-<<<<<<< HEAD
-	type AccountBasicMapping = RawAccountBasicMapping<Test>;
 	type IssuingHandler = EmptyIssuingHandler;
-=======
 	type RingAccountBasic = RawAccountBasic<Test>;
 	type KtonAccountBasic = RawAccountBasic<Test>;
->>>>>>> c353d150
 }
 
 frame_support::construct_runtime! {
