--- conflicted
+++ resolved
@@ -14,11 +14,7 @@
 
 [dependencies]
 # crates.io
-<<<<<<< HEAD
 evm         = { git = "https://github.com/darwinia-network/evm", branch = "darwinia", default-features = false, features = ["with-codec"] }
-=======
-evm         = { version = "0.30", default-features = false, features = ["with-codec"] }
->>>>>>> dd4fa03f
 proc-macro2 = { version = "1.0" }
 quote       = { version = "1.0" }
 sha3        = { version = "0.9", default-features = false }
