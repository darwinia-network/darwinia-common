[package]
authors     = ["Darwinia Network <hello@darwinia.network>"]
description = "utils precompiles for EVM pallet."
edition     = "2021"
homepage    = "https://darwinia.network"
license     = "GPL-3.0"
name        = "darwinia-evm-precompile-utils"
readme      = "README.md"
repository  = "https://github.com/darwinia-network/darwinia-common"
version     = "2.7.2"

[dependencies]
# crates.io
evm = { version = "0.30", default-features = false, features = ["with-codec"] }
# darwinia-network
darwinia-evm-precompile-utils-macro = { path = "macro" }
darwinia-support                    = { default-features = false, path = "../../../../support" }
<<<<<<< HEAD
evm                                 = { default-features = false, features = ["with-codec"], git = "https://github.com/darwinia-network/evm", branch = "darwinia-v0.12.0" }
=======
>>>>>>> bb8993cc

[features]
default = ["std"]

std = [
	# crates.io
	"evm/std",
	# darwinia-network
	"darwinia-support/std",
]<|MERGE_RESOLUTION|>--- conflicted
+++ resolved
@@ -15,10 +15,6 @@
 # darwinia-network
 darwinia-evm-precompile-utils-macro = { path = "macro" }
 darwinia-support                    = { default-features = false, path = "../../../../support" }
-<<<<<<< HEAD
-evm                                 = { default-features = false, features = ["with-codec"], git = "https://github.com/darwinia-network/evm", branch = "darwinia-v0.12.0" }
-=======
->>>>>>> bb8993cc
 
 [features]
 default = ["std"]
