[package]
authors     = ["Darwinia Network <hello@darwinia.network>"]
description = "ED25519 precompiles for EVM pallet."
edition     = "2018"
homepage    = "https://darwinia.network/"
license     = "GPL-3.0"
name        = "darwinia-evm-precompile-ed25519"
readme      = "README.md"
repository  = "https://github.com/darwinia-network/darwinia-common/"
version     = "2.5.0"

[dependencies]
# crates.io
ed25519-dalek = { version = "1.0.0", default-features = false, features = ["alloc", "u64_backend"] }
<<<<<<< HEAD
evm           = { version = "0.27.0", default-features = false, features = ["with-codec"] }
# substrate
=======
evm           = { version = "0.25.0", default-features = false, features = ["with-codec"] }
# darwinia-network
dp-evm = { default-features = false, path = "../../../../../primitives/evm" }
# paritytech
>>>>>>> 604080a7
sp-core = { default-features = false, git = "https://github.com/darwinia-network/substrate", branch = "main" }
sp-io   = { default-features = false, git = "https://github.com/darwinia-network/substrate", branch = "main" }

[features]
default = ["std"]

std = [
	# crates.io
	"ed25519-dalek/std",
	"evm/std",
	# darwinia-network
	"dp-evm/std",
	# paritytech
	"sp-core/std",
	"sp-io/std",
]<|MERGE_RESOLUTION|>--- conflicted
+++ resolved
@@ -12,15 +12,10 @@
 [dependencies]
 # crates.io
 ed25519-dalek = { version = "1.0.0", default-features = false, features = ["alloc", "u64_backend"] }
-<<<<<<< HEAD
 evm           = { version = "0.27.0", default-features = false, features = ["with-codec"] }
-# substrate
-=======
-evm           = { version = "0.25.0", default-features = false, features = ["with-codec"] }
 # darwinia-network
 dp-evm = { default-features = false, path = "../../../../../primitives/evm" }
 # paritytech
->>>>>>> 604080a7
 sp-core = { default-features = false, git = "https://github.com/darwinia-network/substrate", branch = "main" }
 sp-io   = { default-features = false, git = "https://github.com/darwinia-network/substrate", branch = "main" }
 
