--- conflicted
+++ resolved
@@ -163,20 +163,12 @@
 			Param {
 				name: "address".to_owned(),
 				kind: ParamType::Address,
-<<<<<<< HEAD
-				internal_type: None,
-=======
 				internal_type: Some("address".into()),
->>>>>>> d50cb463
 			},
 			Param {
 				name: "value".to_owned(),
 				kind: ParamType::Uint(256),
-<<<<<<< HEAD
-				internal_type: None,
-=======
 				internal_type: Some("uint256".into()),
->>>>>>> d50cb463
 			},
 		],
 		outputs: vec![],
