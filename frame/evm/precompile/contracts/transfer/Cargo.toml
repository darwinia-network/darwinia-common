[package]
authors     = ["Darwinia Network <hello@darwinia.network>"]
description = "Withdraw precompile for EVM pallet."
edition     = "2018"
homepage    = "https://darwinia.network/"
license     = "GPL-3.0"
name        = "darwinia-evm-precompile-transfer"
readme      = "README.md"
repository  = "https://github.com/darwinia-network/darwinia-common/"
version     = "2.5.0"

[dependencies]
# crates
array-bytes    = { version = "1.3.3" }
codec          = { package = "parity-scale-codec", version = "2.1.1", default-features = false }
<<<<<<< HEAD
ethabi         = { git = "https://github.com/darwinia-network/ethabi", branch = "xavier-no-std", default-features = false }
evm            = { version = "0.27.0", features = ["with-codec"], default-features = false }
=======
ethabi         = { default-features = false, git = "https://github.com/darwinia-network/ethabi", tag = "v13.0.0-no-std" }
>>>>>>> 3ae2ed75
ethereum-types = { version = "0.11.0", default-features = false }
evm            = { version = "0.25.0", default-features = false, features = ["with-codec"] }
log            = { version = "0.4.14" }
ripemd160      = { version = "0.9.1", default-features = false }
sha3           = { version = "0.9.1", default-features = false }
# darwinia
darwinia-evm     = { default-features = false, path = "../../../" }
darwinia-support = { default-features = false, path = "../../../../support" }
dp-evm           = { default-features = false, path = "../../../../../primitives/evm" }
# substrate
frame-support    = { default-features = false, git = "https://github.com/darwinia-network/substrate", branch = "main" }
frame-system     = { default-features = false, git = "https://github.com/darwinia-network/substrate", branch = "main" }
pallet-timestamp = { default-features = false, git = "https://github.com/darwinia-network/substrate", branch = "main" }
sp-core          = { default-features = false, git = "https://github.com/darwinia-network/substrate", branch = "main" }
sp-io            = { default-features = false, git = "https://github.com/darwinia-network/substrate", branch = "main" }
sp-runtime       = { default-features = false, git = "https://github.com/darwinia-network/substrate", branch = "main" }
sp-std           = { default-features = false, git = "https://github.com/darwinia-network/substrate", branch = "main" }

[features]
default = ["std"]

std = [
	"crates-std",
	"darwinia-std",
	"substrate-std",
]

crates-std = [
	"codec/std",
	"ethabi/std",
	"ethereum-types/std",
	"evm/std",
	"ripemd160/std",
	"sha3/std",
]

darwinia-std = [
	"darwinia-evm/std",
	"darwinia-support/std",
	"dp-evm/std",
]

substrate-std = [
	"frame-support/std",
	"frame-system/std",
	"pallet-timestamp/std",
	"sp-core/std",
	"sp-io/std",
	"sp-runtime/std",
	"sp-std/std",
]<|MERGE_RESOLUTION|>--- conflicted
+++ resolved
@@ -13,14 +13,9 @@
 # crates
 array-bytes    = { version = "1.3.3" }
 codec          = { package = "parity-scale-codec", version = "2.1.1", default-features = false }
-<<<<<<< HEAD
-ethabi         = { git = "https://github.com/darwinia-network/ethabi", branch = "xavier-no-std", default-features = false }
+ethabi         = { default-features = false, git = "https://github.com/darwinia-network/ethabi", tag = "v13.0.0-no-std" }
+ethereum-types = { version = "0.11.0", default-features = false }
 evm            = { version = "0.27.0", features = ["with-codec"], default-features = false }
-=======
-ethabi         = { default-features = false, git = "https://github.com/darwinia-network/ethabi", tag = "v13.0.0-no-std" }
->>>>>>> 3ae2ed75
-ethereum-types = { version = "0.11.0", default-features = false }
-evm            = { version = "0.25.0", default-features = false, features = ["with-codec"] }
 log            = { version = "0.4.14" }
 ripemd160      = { version = "0.9.1", default-features = false }
 sha3           = { version = "0.9.1", default-features = false }
