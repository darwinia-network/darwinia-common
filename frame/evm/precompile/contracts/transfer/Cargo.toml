--- conflicted
+++ resolved
@@ -27,11 +27,7 @@
 sp-core       = { default-features = false, git = "https://github.com/darwinia-network/substrate", branch = "darwinia-v0.12.0" }
 sp-std        = { default-features = false, git = "https://github.com/darwinia-network/substrate", branch = "darwinia-v0.12.0" }
 # frontier
-<<<<<<< HEAD
 fp-evm  = { default-features = false, git = "https://github.com/darwinia-network/frontier", branch = "darwinia-v0.12.1" }
-=======
-fp-evm = { default-features = false, git = "https://github.com/darwinia-network/frontier", branch = "darwinia-v0.12.0" }
->>>>>>> 1fd4404c
 
 [features]
 default = ["std"]
