--- conflicted
+++ resolved
@@ -12,11 +12,7 @@
 [dependencies]
 # crates.io
 dp-evm    = { default-features = false, path = "../../../../../primitives/evm" }
-<<<<<<< HEAD
 evm       = { git = "https://github.com/darwinia-network/evm", branch = "darwinia", default-features = false, features = ["with-codec"] }
-=======
-evm       = { version = "0.30", default-features = false, features = ["with-codec"] }
->>>>>>> dd4fa03f
 ripemd160 = { version = "0.9", default-features = false }
 # paritytech
 sp-core = { default-features = false, git = "https://github.com/darwinia-network/substrate", branch = "darwinia-v0.11.7" }
