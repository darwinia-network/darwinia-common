--- conflicted
+++ resolved
@@ -13,11 +13,7 @@
 [dependencies]
 # crates.io
 dp-evm      = { default-features = false, path = "../../../../../primitives/evm" }
-<<<<<<< HEAD
 evm         = { git = "https://github.com/darwinia-network/evm", branch = "darwinia", default-features = false, features = ["with-codec"] }
-=======
-evm         = { version = "0.30", default-features = false, features = ["with-codec"] }
->>>>>>> dd4fa03f
 tiny-keccak = { version = "2.0", features = ["fips202"] }
 # paritytech
 sp-core = { default-features = false, git = "https://github.com/darwinia-network/substrate", branch = "darwinia-v0.11.7" }
