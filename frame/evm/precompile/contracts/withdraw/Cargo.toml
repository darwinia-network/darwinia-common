--- conflicted
+++ resolved
@@ -11,16 +11,9 @@
 
 [dependencies]
 # crates
-<<<<<<< HEAD
-codec                   = { package = "parity-scale-codec", version = "2.0.0", default-features = false }
-darwinia-evm-primitives = { default-features = false, path = "../../../../../primitives/evm" }
-evm                     = { version = "0.22.0", default-features = false, features = ["with-codec"] }
-ripemd160               = { version = "0.9", default-features = false }
-=======
-codec       = { default-features = false, package = "parity-scale-codec", version = "1.3.7" }
-evm         = { default-features = false, version = "0.23.0", features = ["with-codec"] }
-ripemd160   = { default-features = false, version = "0.9" }
->>>>>>> 60c24e24
+codec     = { package = "parity-scale-codec", version = "2.0.1", default-features = false }
+evm       = { version = "0.24.0", features = ["with-codec"], default-features = false }
+ripemd160 = { version = "0.9", default-features = false }
 # darwinia
 darwinia-evm = { default-features = false, path = "../../../" }
 dp-evm       = { default-features = false, path = "../../../../../primitives/evm" }
