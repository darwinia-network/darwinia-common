[package]
authors     = ["Darwinia Network <hello@darwinia.network>"]
description = "DISPATCH precompiles for EVM pallet."
edition     = "2018"
homepage    = "https://darwinia.network/"
license     = "GPL-3.0"
name        = "darwinia-evm-precompile-dispatch"
readme      = "README.md"
repository  = "https://github.com/darwinia-network/darwinia-common/"
version     = "2.0.0"


[dependencies]
# crates
<<<<<<< HEAD
codec                   = { package = "parity-scale-codec", version = "2.0.0", default-features = false }
darwinia-evm            = { default-features = false, path = "../../../../evm" }
darwinia-evm-primitives = { default-features = false, path = "../../../../../primitives/evm" }
evm                     = { version = "0.22.0", features = ["with-codec"], default-features = false }
=======
codec         = { default-features = false, package = "parity-scale-codec", version = "1.3.7" }
darwinia-evm  = { default-features = false, path = "../../../../evm" }
dp-evm        = { default-features = false, path = "../../../../../primitives/evm" }
evm           = { default-features = false, version = "0.23.0", features = ["with-codec"] }
>>>>>>> 60c24e24
# substrate
frame-support = { default-features = false, git = "https://github.com/darwinia-network/substrate.git", tag = "rococo-v1.1" }
sp-core       = { default-features = false, git = "https://github.com/darwinia-network/substrate.git", tag = "rococo-v1.1" }
sp-io         = { default-features = false, git = "https://github.com/darwinia-network/substrate.git", tag = "rococo-v1.1" }

[features]
default = ["std"]

std = [
	"crates-std",
	"substrate-std",
]

crates-std = [
	"codec/std",
	"darwinia-evm/std",
	"dp-evm/std",
	"evm/std",
]

substrate-std = [
	"frame-support/std",
	"sp-core/std",
	"sp-io/std",
]<|MERGE_RESOLUTION|>--- conflicted
+++ resolved
@@ -12,17 +12,10 @@
 
 [dependencies]
 # crates
-<<<<<<< HEAD
-codec                   = { package = "parity-scale-codec", version = "2.0.0", default-features = false }
-darwinia-evm            = { default-features = false, path = "../../../../evm" }
-darwinia-evm-primitives = { default-features = false, path = "../../../../../primitives/evm" }
-evm                     = { version = "0.22.0", features = ["with-codec"], default-features = false }
-=======
-codec         = { default-features = false, package = "parity-scale-codec", version = "1.3.7" }
-darwinia-evm  = { default-features = false, path = "../../../../evm" }
-dp-evm        = { default-features = false, path = "../../../../../primitives/evm" }
-evm           = { default-features = false, version = "0.23.0", features = ["with-codec"] }
->>>>>>> 60c24e24
+codec        = { package = "parity-scale-codec", version = "2.0.1", default-features = false }
+darwinia-evm = { default-features = false, path = "../../../../evm" }
+dp-evm       = { default-features = false, path = "../../../../../primitives/evm" }
+evm          = { version = "0.24.0", default-features = false, features = ["with-codec"] }
 # substrate
 frame-support = { default-features = false, git = "https://github.com/darwinia-network/substrate.git", tag = "rococo-v1.1" }
 sp-core       = { default-features = false, git = "https://github.com/darwinia-network/substrate.git", tag = "rococo-v1.1" }
