--- conflicted
+++ resolved
@@ -13,16 +13,11 @@
 [dependencies]
 # crates.io
 codec = { package = "parity-scale-codec", version = "2.1.1", default-features = false }
-evm   = { version = "0.25.0", default-features = false, features = ["with-codec"] }
+evm   = { version = "0.27.0", default-features = false, features = ["with-codec"] }
 # darwinia-network
 darwinia-evm = { default-features = false, path = "../../../../evm" }
 dp-evm       = { default-features = false, path = "../../../../../primitives/evm" }
-<<<<<<< HEAD
-evm          = { version = "0.27.0", default-features = false, features = ["with-codec"] }
-# substrate
-=======
 # paritytech
->>>>>>> 604080a7
 frame-support = { default-features = false, git = "https://github.com/darwinia-network/substrate", branch = "main" }
 sp-core       = { default-features = false, git = "https://github.com/darwinia-network/substrate", branch = "main" }
 sp-io         = { default-features = false, git = "https://github.com/darwinia-network/substrate", branch = "main" }
