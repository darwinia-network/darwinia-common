--- conflicted
+++ resolved
@@ -15,12 +15,8 @@
 darwinia-evm-primitives = { default-features = false, path = "../../../../../primitives/evm" }
 ethabi                  = { default-features = false, git = "https://github.com/darwinia-network/ethabi.git", branch = "with_no_std" }
 ethereum-types          = { default-features = false, git = "https://github.com/darwinia-network/parity-common.git" }
-<<<<<<< HEAD
 evm                     = { version = "0.23.0", default-features = false, features = ["with-codec"] }
 hex                     = { version = "0.4", default-features = false }
-=======
-evm                     = { version = "0.22.0", default-features = false, features = ["with-codec"] }
->>>>>>> 760ffa18
 ripemd160               = { version = "0.9", default-features = false }
 sha3                    = { version = "0.8", default-features = false }
 array-bytes             = { version = "1.1.0" }
