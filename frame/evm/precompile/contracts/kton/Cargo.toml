[package]
authors     = ["Darwinia Network <hello@darwinia.network>"]
description = "Withdraw precompile for EVM pallet."
edition     = "2018"
homepage    = "https://darwinia.network/"
license     = "GPL-3.0"
name        = "darwinia-evm-precompile-kton"
readme      = "README.md"
repository  = "https://github.com/darwinia-network/darwinia-common/"
version     = "2.0.0"

[dependencies]
# crates
<<<<<<< HEAD
codec                   = { package = "parity-scale-codec", version = "2.0.0", default-features = false }
=======
array-bytes             = { version = "1.1.0" }
codec                   = { package = "parity-scale-codec", version = "1.3.7", default-features = false }
>>>>>>> 0c913ac7
darwinia-evm-primitives = { default-features = false, path = "../../../../../primitives/evm" }
ethabi                  = { default-features = false, git = "https://github.com/darwinia-network/ethabi.git", branch = "with_no_std" }
ethereum-types          = { default-features = false, git = "https://github.com/darwinia-network/parity-common.git" }
evm                     = { version = "0.22.0", default-features = false, features = ["with-codec"] }
ripemd160               = { version = "0.9", default-features = false }
sha3                    = { version = "0.8", default-features = false }
# darwinia
darwinia-evm = { default-features = false, path = "../../../" }
# substrate
frame-support    = { default-features = false, git = "https://github.com/darwinia-network/substrate.git", tag = "rococo-v1.0" }
frame-system     = { default-features = false, git = "https://github.com/darwinia-network/substrate.git", tag = "rococo-v1.0" }
pallet-timestamp = { default-features = false, git = "https://github.com/darwinia-network/substrate.git", tag = "rococo-v1.0" }
sp-core          = { default-features = false, git = "https://github.com/darwinia-network/substrate.git", tag = "rococo-v1.0" }
sp-io            = { default-features = false, git = "https://github.com/darwinia-network/substrate.git", tag = "rococo-v1.0" }
sp-runtime       = { default-features = false, git = "https://github.com/darwinia-network/substrate.git", tag = "rococo-v1.0" }
sp-std           = { default-features = false, git = "https://github.com/darwinia-network/substrate.git", tag = "rococo-v1.0" }

[features]
default = ["std"]

std = [
	"crates-std",
	"darwinia-std",
	"substrate-std",
]

crates-std = [
	"codec/std",
	"darwinia-evm-primitives/std",
	"ethabi/std",
	"ethereum-types/std",
	"evm/std",
	"ripemd160/std",
]

darwinia-std = [
	"darwinia-evm/std",
]

substrate-std = [
	"frame-support/std",
	"frame-system/std",
	"pallet-timestamp/std",
	"sp-core/std",
	"sp-io/std",
	"sp-runtime/std",
	"sp-std/std",
]<|MERGE_RESOLUTION|>--- conflicted
+++ resolved
@@ -11,12 +11,8 @@
 
 [dependencies]
 # crates
-<<<<<<< HEAD
+array-bytes             = { version = "1.1.0" }
 codec                   = { package = "parity-scale-codec", version = "2.0.0", default-features = false }
-=======
-array-bytes             = { version = "1.1.0" }
-codec                   = { package = "parity-scale-codec", version = "1.3.7", default-features = false }
->>>>>>> 0c913ac7
 darwinia-evm-primitives = { default-features = false, path = "../../../../../primitives/evm" }
 ethabi                  = { default-features = false, git = "https://github.com/darwinia-network/ethabi.git", branch = "with_no_std" }
 ethereum-types          = { default-features = false, git = "https://github.com/darwinia-network/parity-common.git" }
