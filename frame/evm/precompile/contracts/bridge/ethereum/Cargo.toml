--- conflicted
+++ resolved
@@ -18,10 +18,6 @@
 darwinia-evm                  = { default-features = false, path = "../../../../../evm" }
 darwinia-evm-precompile-utils = { default-features = false, path = "../../utils" }
 dp-evm                        = { default-features = false, path = "../../../../../../primitives/evm" }
-<<<<<<< HEAD
-evm                           = { default-features = false, features = ["with-codec"], git = "https://github.com/darwinia-network/evm", branch = "darwinia-v0.12.0" }
-=======
->>>>>>> bb8993cc
 from-ethereum-issuing         = { default-features = false, path = "../../../../../wormhole/issuing/ethereum" }
 # paritytech
 sp-core = { default-features = false, git = "https://github.com/darwinia-network/substrate", branch = "darwinia-v0.12.0" }
