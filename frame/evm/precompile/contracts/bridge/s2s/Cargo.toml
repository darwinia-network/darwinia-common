--- conflicted
+++ resolved
@@ -21,10 +21,6 @@
 dp-contract                   = { default-features = false, path = "../../../../../../primitives/contract" }
 dp-evm                        = { default-features = false, path = "../../../../../../primitives/evm" }
 dp-s2s                        = { default-features = false, path = "../../../../../../primitives/s2s" }
-<<<<<<< HEAD
-evm                           = { default-features = false, features = ["with-codec"], git = "https://github.com/darwinia-network/evm", branch = "darwinia-v0.12.0" }
-=======
->>>>>>> bb8993cc
 from-substrate-issuing        = { default-features = false, path = "../../../../../wormhole/issuing/s2s" }
 # paritytech
 bp-message-dispatch = { default-features = false, git = "https://github.com/darwinia-network/parity-bridges-common", branch = "darwinia-v0.12.0" }
