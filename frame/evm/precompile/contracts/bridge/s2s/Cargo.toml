[package]
authors     = ["Darwinia Network <hello@darwinia.network>"]
description = "sub2sub bridge precompiles for EVM pallet."
edition     = "2021"
homepage    = "https://darwinia.network"
license     = "GPL-3.0"
name        = "darwinia-evm-precompile-bridge-s2s"
readme      = "README.md"
repository  = "https://github.com/darwinia-network/darwinia-common"
version     = "2.8.1"

[dependencies]
# crates.io
codec = { package = "parity-scale-codec", version = "2.2", default-features = false }
log   = { version = "0.4" }
# darwinia-network
darwinia-evm                  = { default-features = false, path = "../../../../../evm" }
darwinia-evm-precompile-utils = { default-features = false, path = "../../utils" }
darwinia-support              = { default-features = false, path = "../../../../../support" }
dp-contract                   = { default-features = false, path = "../../../../../../primitives/contract" }
dp-s2s                        = { default-features = false, path = "../../../../../../primitives/s2s" }
from-substrate-issuing        = { default-features = false, path = "../../../../../wormhole/issuing/s2s" }
to-substrate-backing          = { default-features = false, path = "../../../../../wormhole/backing/s2s" }
# paritytech
<<<<<<< HEAD
bp-message-dispatch = { default-features = false, git = "https://github.com/darwinia-network/parity-bridges-common", branch = "darwinia-v0.12.0" }
bp-runtime          = { default-features = false, git = "https://github.com/darwinia-network/parity-bridges-common", branch = "darwinia-v0.12.0" }
frame-support       = { default-features = false, git = "https://github.com/darwinia-network/substrate", branch = "darwinia-v0.12.0" }
sp-core             = { default-features = false, git = "https://github.com/darwinia-network/substrate", branch = "darwinia-v0.12.0" }
sp-io               = { default-features = false, git = "https://github.com/darwinia-network/substrate", branch = "darwinia-v0.12.0" }
sp-runtime          = { default-features = false, git = "https://github.com/darwinia-network/substrate", branch = "darwinia-v0.12.0" }
sp-std              = { default-features = false, git = "https://github.com/darwinia-network/substrate", branch = "darwinia-v0.12.0" }
=======
bp-message-dispatch = { default-features = false, git = "https://github.com/darwinia-network/parity-bridges-common", branch = "darwinia-v0.12.1" }
bp-runtime          = { default-features = false, git = "https://github.com/darwinia-network/parity-bridges-common", branch = "darwinia-v0.12.1" }
frame-support       = { default-features = false, git = "https://github.com/darwinia-network/substrate", branch = "darwinia-v0.12.1" }
sp-core             = { default-features = false, git = "https://github.com/darwinia-network/substrate", branch = "darwinia-v0.12.1" }
sp-io               = { default-features = false, git = "https://github.com/darwinia-network/substrate", branch = "darwinia-v0.12.1" }
sp-std              = { default-features = false, git = "https://github.com/darwinia-network/substrate", branch = "darwinia-v0.12.1" }
>>>>>>> 1861a487
# frontier
fp-evm = { default-features = false, git = "https://github.com/darwinia-network/frontier", branch = "darwinia-v0.12.1" }

[features]
default = ["std"]

std = [
	# crates.io
	"codec/std",
	# darwinia-network
	"darwinia-evm-precompile-utils/std",
	"darwinia-evm/std",
	"darwinia-support/std",
	"dp-contract/std",
	"dp-s2s/std",
	"from-substrate-issuing/std",
	"to-substrate-backing/std",
	# paritytech
	"bp-message-dispatch/std",
	"bp-runtime/std",
	"frame-support/std",
	"sp-core/std",
	"sp-io/std",
	"sp-runtime/std",
	"sp-std/std",
	# frontier
	"fp-evm/std",
]<|MERGE_RESOLUTION|>--- conflicted
+++ resolved
@@ -22,22 +22,13 @@
 from-substrate-issuing        = { default-features = false, path = "../../../../../wormhole/issuing/s2s" }
 to-substrate-backing          = { default-features = false, path = "../../../../../wormhole/backing/s2s" }
 # paritytech
-<<<<<<< HEAD
-bp-message-dispatch = { default-features = false, git = "https://github.com/darwinia-network/parity-bridges-common", branch = "darwinia-v0.12.0" }
-bp-runtime          = { default-features = false, git = "https://github.com/darwinia-network/parity-bridges-common", branch = "darwinia-v0.12.0" }
-frame-support       = { default-features = false, git = "https://github.com/darwinia-network/substrate", branch = "darwinia-v0.12.0" }
-sp-core             = { default-features = false, git = "https://github.com/darwinia-network/substrate", branch = "darwinia-v0.12.0" }
-sp-io               = { default-features = false, git = "https://github.com/darwinia-network/substrate", branch = "darwinia-v0.12.0" }
-sp-runtime          = { default-features = false, git = "https://github.com/darwinia-network/substrate", branch = "darwinia-v0.12.0" }
-sp-std              = { default-features = false, git = "https://github.com/darwinia-network/substrate", branch = "darwinia-v0.12.0" }
-=======
 bp-message-dispatch = { default-features = false, git = "https://github.com/darwinia-network/parity-bridges-common", branch = "darwinia-v0.12.1" }
 bp-runtime          = { default-features = false, git = "https://github.com/darwinia-network/parity-bridges-common", branch = "darwinia-v0.12.1" }
 frame-support       = { default-features = false, git = "https://github.com/darwinia-network/substrate", branch = "darwinia-v0.12.1" }
 sp-core             = { default-features = false, git = "https://github.com/darwinia-network/substrate", branch = "darwinia-v0.12.1" }
 sp-io               = { default-features = false, git = "https://github.com/darwinia-network/substrate", branch = "darwinia-v0.12.1" }
+sp-runtime          = { default-features = false, git = "https://github.com/darwinia-network/substrate", branch = "darwinia-v0.12.1" }
 sp-std              = { default-features = false, git = "https://github.com/darwinia-network/substrate", branch = "darwinia-v0.12.1" }
->>>>>>> 1861a487
 # frontier
 fp-evm = { default-features = false, git = "https://github.com/darwinia-network/frontier", branch = "darwinia-v0.12.1" }
 
