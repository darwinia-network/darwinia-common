[package]
authors     = ["Darwinia Network <hello@darwinia.network>"]
description = "Withdraw precompile for EVM pallet."
edition     = "2018"
homepage    = "https://darwinia.network/"
license     = "GPL-3.0"
name        = "darwinia-evm-precompile"
readme      = "README.md"
repository  = "https://github.com/darwinia-network/darwinia-common/"
version     = "1.3.0"

[dependencies]
# darwinia
<<<<<<< HEAD
darwinia-evm-precompile-empty    = { default-features = false, path = "contracts/empty" }
darwinia-evm-precompile-simple   = { default-features = false, path = "contracts/simple" }
darwinia-evm-precompile-withdraw = { default-features = false, path = "contracts/withdraw" }
=======
darwinia-evm-precompile-empty      = { default-features = false, path = "contracts/empty" }
darwinia-evm-precompile-kton       = { default-features = false, path = "contracts/kton" }
darwinia-evm-precompile-simple     = { default-features = false, path = "contracts/simple" }
darwinia-evm-precompile-withdraw   = { default-features = false, path = "contracts/withdraw" }
>>>>>>> 9f151f76

[features]
default = ["std"]

std = [
	"darwinia-evm-precompile-empty/std",
	"darwinia-evm-precompile-kton/std",
	"darwinia-evm-precompile-simple/std",
	"darwinia-evm-precompile-withdraw/std",
]<|MERGE_RESOLUTION|>--- conflicted
+++ resolved
@@ -11,16 +11,10 @@
 
 [dependencies]
 # darwinia
-<<<<<<< HEAD
 darwinia-evm-precompile-empty    = { default-features = false, path = "contracts/empty" }
+darwinia-evm-precompile-kton     = { default-features = false, path = "contracts/kton" }
 darwinia-evm-precompile-simple   = { default-features = false, path = "contracts/simple" }
 darwinia-evm-precompile-withdraw = { default-features = false, path = "contracts/withdraw" }
-=======
-darwinia-evm-precompile-empty      = { default-features = false, path = "contracts/empty" }
-darwinia-evm-precompile-kton       = { default-features = false, path = "contracts/kton" }
-darwinia-evm-precompile-simple     = { default-features = false, path = "contracts/simple" }
-darwinia-evm-precompile-withdraw   = { default-features = false, path = "contracts/withdraw" }
->>>>>>> 9f151f76
 
 [features]
 default = ["std"]
