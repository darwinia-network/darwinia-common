--- conflicted
+++ resolved
@@ -11,16 +11,6 @@
 
 [dependencies]
 # crates
-<<<<<<< HEAD
-codec                 = { package = "parity-scale-codec", version = "1.3.5", default-features = false }
-evm                   = { version = "0.20.0", default-features = false, features = ["with-codec"] }
-evm-gasometer         = { version = "0.20.0", default-features = false }
-evm-runtime           = { version = "0.20.0", default-features = false }
-primitive-types       = { version = "0.7.0", default-features = false, features = ["rlp", "byteorder"] }
-rlp                   = { version = "0.4", default-features = false }
-serde                 = { version = "1.0.118", optional = true, features = ["derive"] }
-sha3                  = { version = "0.8", default-features = false }
-=======
 codec                 = { default-features = false, package = "parity-scale-codec", version = "1.3.5" }
 evm                   = { default-features = false, git = "https://github.com/darwinia-network/evm.git", branch = "darwinia", features = ["with-codec"] }
 evm-gasometer         = { default-features = false, git = "https://github.com/darwinia-network/evm.git", branch = "darwinia" }
@@ -29,7 +19,6 @@
 rlp                   = { default-features = false, version = "0.4" }
 serde                 = { default-features = false, version = "1.0.118", optional = true, features = ["derive"] }
 sha3                  = { default-features = false, version = "0.8" }
->>>>>>> ddbb16fc
 # darwinia
 darwinia-balances       = { default-features = false, path = "../balances" }
 darwinia-evm-primitives = { default-features = false, path = "../../primitives/evm" }
