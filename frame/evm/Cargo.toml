[package]
authors     = ["Darwinia Network <hello@darwinia.network>"]
description = "FRAME EVM contracts pallet"
edition     = "2018"
homepage    = "https://darwinia.network/"
license     = "GPL-3.0"
name        = "darwinia-evm"
readme      = "README.md"
repository  = "https://github.com/darwinia-network/darwinia-common/"
version     = "1.3.0"

[dependencies]
# crates
<<<<<<< HEAD
codec                 = { package = "parity-scale-codec", version = "1.3.6", default-features = false }
evm                   = { version = "0.20.0", default-features = false, features = ["with-codec"] }
evm-gasometer         = { version = "0.20.0", default-features = false }
evm-runtime           = { version = "0.20.0", default-features = false }
primitive-types       = { version = "0.7.0", default-features = false, features = ["rlp", "byteorder"] }
rlp                   = { version = "0.4", default-features = false }
serde                 = { version = "1.0.123", optional = true, features = ["derive"] }
sha3                  = { version = "0.8", default-features = false }
=======
codec                 = { default-features = false, package = "parity-scale-codec", version = "1.3.5" }
evm                   = { default-features = false, git = "https://github.com/darwinia-network/evm.git", branch = "darwinia", features = ["with-codec"] }
evm-gasometer         = { default-features = false, git = "https://github.com/darwinia-network/evm.git", branch = "darwinia" }
evm-runtime           = { default-features = false, git = "https://github.com/darwinia-network/evm.git", branch = "darwinia" }
primitive-types       = { default-features = false, version = "0.7.0", features = ["rlp", "byteorder"] }
rlp                   = { default-features = false, version = "0.4" }
serde                 = { default-features = false, version = "1.0.118", optional = true, features = ["derive"] }
sha3                  = { default-features = false, version = "0.8" }
>>>>>>> c832068d
# darwinia
darwinia-balances       = { default-features = false, path = "../balances" }
darwinia-evm-primitives = { default-features = false, path = "../../primitives/evm" }
# substrate
frame-support    = { default-features = false, git = "https://github.com/darwinia-network/substrate.git", branch = "common-library-alpha" }
frame-system     = { default-features = false, git = "https://github.com/darwinia-network/substrate.git", branch = "common-library-alpha" }
pallet-timestamp = { default-features = false, git = "https://github.com/darwinia-network/substrate.git", branch = "common-library-alpha" }
sp-core          = { default-features = false, git = "https://github.com/darwinia-network/substrate.git", branch = "common-library-alpha" }
sp-io            = { default-features = false, git = "https://github.com/darwinia-network/substrate.git", branch = "common-library-alpha" }
sp-runtime       = { default-features = false, git = "https://github.com/darwinia-network/substrate.git", branch = "common-library-alpha" }
sp-std           = { default-features = false, git = "https://github.com/darwinia-network/substrate.git", branch = "common-library-alpha" }

[dev-dependencies]
darwinia-support = { features = ["easy-testing"], path = "../support" }

[features]
default = ["std"]

std = [
	"crates-std",
	"darwinia-std",
	"substrate-std",
]

crates-std    = [
	"codec/std",
	"serde",
]
darwinia-std  = [
	"darwinia-balances/std",
	"darwinia-evm-primitives/std",
]
substrate-std = [
	"evm/std",
	"evm/with-serde",
	"evm-gasometer/std",
	"evm-runtime/std",
	"frame-support/std",
	"frame-system/std",
	"pallet-timestamp/std",
	"primitive-types/std",
	"rlp/std",
	"sha3/std",
	"sp-core/std",
	"sp-io/std",
	"sp-runtime/std",
	"sp-std/std",
]<|MERGE_RESOLUTION|>--- conflicted
+++ resolved
@@ -11,25 +11,14 @@
 
 [dependencies]
 # crates
-<<<<<<< HEAD
-codec                 = { package = "parity-scale-codec", version = "1.3.6", default-features = false }
-evm                   = { version = "0.20.0", default-features = false, features = ["with-codec"] }
-evm-gasometer         = { version = "0.20.0", default-features = false }
-evm-runtime           = { version = "0.20.0", default-features = false }
-primitive-types       = { version = "0.7.0", default-features = false, features = ["rlp", "byteorder"] }
-rlp                   = { version = "0.4", default-features = false }
-serde                 = { version = "1.0.123", optional = true, features = ["derive"] }
-sha3                  = { version = "0.8", default-features = false }
-=======
-codec                 = { default-features = false, package = "parity-scale-codec", version = "1.3.5" }
-evm                   = { default-features = false, git = "https://github.com/darwinia-network/evm.git", branch = "darwinia", features = ["with-codec"] }
-evm-gasometer         = { default-features = false, git = "https://github.com/darwinia-network/evm.git", branch = "darwinia" }
-evm-runtime           = { default-features = false, git = "https://github.com/darwinia-network/evm.git", branch = "darwinia" }
-primitive-types       = { default-features = false, version = "0.7.0", features = ["rlp", "byteorder"] }
-rlp                   = { default-features = false, version = "0.4" }
-serde                 = { default-features = false, version = "1.0.118", optional = true, features = ["derive"] }
-sha3                  = { default-features = false, version = "0.8" }
->>>>>>> c832068d
+codec           = { default-features = false, package = "parity-scale-codec", version = "1.3.6" }
+evm             = { default-features = false, version = "0.22.0", features = ["with-codec"] }
+evm-gasometer   = { default-features = false, version = "0.22.0" }
+evm-runtime     = { default-features = false, version = "0.22.0" }
+primitive-types = { default-features = false, version = "0.8.0", features = ["rlp", "byteorder"] }
+rlp             = { default-features = false, version = "0.4" }
+serde           = { default-features = false, version = "1.0.123", optional = true, features = ["derive"] }
+sha3            = { default-features = false, version = "0.8" }
 # darwinia
 darwinia-balances       = { default-features = false, path = "../balances" }
 darwinia-evm-primitives = { default-features = false, path = "../../primitives/evm" }
