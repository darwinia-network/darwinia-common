--- conflicted
+++ resolved
@@ -25,12 +25,6 @@
 darwinia-balances = { default-features = false, path = "../balances" }
 darwinia-support  = { default-features = false, path = "../support" }
 dp-evm            = { default-features = false, path = "../../primitives/evm" }
-<<<<<<< HEAD
-evm               = { default-features = false, features = ["with-codec"], git = "https://github.com/darwinia-network/evm", branch = "darwinia-v0.12.0" }
-evm-gasometer     = { default-features = false, git = "https://github.com/darwinia-network/evm", branch = "darwinia-v0.12.0" }
-evm-runtime       = { default-features = false, git = "https://github.com/darwinia-network/evm", branch = "darwinia-v0.12.0" }
-=======
->>>>>>> bb8993cc
 # paritytech
 frame-benchmarking = { optional = true, default-features = false, git = "https://github.com/darwinia-network/substrate", branch = "darwinia-v0.12.0" }
 frame-support      = { default-features = false, git = "https://github.com/darwinia-network/substrate", branch = "darwinia-v0.12.0" }
