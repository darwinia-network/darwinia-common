--- conflicted
+++ resolved
@@ -18,16 +18,6 @@
 # darwinia-network
 darwinia-support = { default-features = false, path = "../../../support" }
 # paritytech
-<<<<<<< HEAD
-bp-message-dispatch = { default-features = false, git = "https://github.com/darwinia-network/darwinia-bridges-substrate", branch = "bear-move-FromBridgedChainMessageDispatch" }
-bp-messages         = { default-features = false, git = "https://github.com/darwinia-network/darwinia-bridges-substrate", branch = "bear-move-FromBridgedChainMessageDispatch" }
-bp-runtime          = { default-features = false, git = "https://github.com/darwinia-network/darwinia-bridges-substrate", branch = "bear-move-FromBridgedChainMessageDispatch" }
-frame-benchmarking  = { optional = true, default-features = false, git = "https://github.com/darwinia-network/substrate", branch = "darwinia-v0.12.2" }
-frame-support       = { default-features = false, git = "https://github.com/darwinia-network/substrate", branch = "darwinia-v0.12.2" }
-frame-system        = { default-features = false, git = "https://github.com/darwinia-network/substrate", branch = "darwinia-v0.12.2" }
-sp-runtime          = { default-features = false, git = "https://github.com/darwinia-network/substrate", branch = "darwinia-v0.12.2" }
-sp-std              = { default-features = false, git = "https://github.com/darwinia-network/substrate", branch = "darwinia-v0.12.2" }
-=======
 bp-message-dispatch = { default-features = false, git = "https://github.com/darwinia-network/darwinia-messages-substrate", branch = "darwinia-v0.12.3" }
 bp-messages         = { default-features = false, git = "https://github.com/darwinia-network/darwinia-messages-substrate", branch = "darwinia-v0.12.3" }
 bp-runtime          = { default-features = false, git = "https://github.com/darwinia-network/darwinia-messages-substrate", branch = "darwinia-v0.12.3" }
@@ -36,7 +26,6 @@
 frame-system        = { default-features = false, git = "https://github.com/darwinia-network/substrate", branch = "darwinia-v0.12.3" }
 sp-runtime          = { default-features = false, git = "https://github.com/darwinia-network/substrate", branch = "darwinia-v0.12.3" }
 sp-std              = { default-features = false, git = "https://github.com/darwinia-network/substrate", branch = "darwinia-v0.12.3" }
->>>>>>> b336d633
 
 [features]
 default = ["std"]
