// This file is part of Darwinia.
//
// Copyright (C) 2018-2022 Darwinia Network
// SPDX-License-Identifier: GPL-3.0
//
// Darwinia is free software: you can redistribute it and/or modify
// it under the terms of the GNU General Public License as published by
// the Free Software Foundation, either version 3 of the License, or
// (at your option) any later version.
//
// Darwinia is distributed in the hope that it will be useful,
// but WITHOUT ANY WARRANTY; without even the implied warranty of
// MERCHANTABILITY or FITNESS FOR A PARTICULAR PURPOSE.  See the
// GNU General Public License for more details.
//
// You should have received a copy of the GNU General Public License
// along with Darwinia. If not, see <https://www.gnu.org/licenses/>.

//! Prototype module for s2s cross chain assets backing.

#![cfg_attr(not(feature = "std"), no_std)]
#![recursion_limit = "128"]

#[cfg(feature = "runtime-benchmarks")]
mod benchmarking;
#[cfg(test)]
mod tests;

pub mod weight;
pub use weight::WeightInfo;

// --- crates.io ---
use ethereum_types::{H160, H256, U256};
// --- paritytech ---
use bp_message_dispatch::CallOrigin;
use bp_messages::{
	source_chain::{MessagesBridge, OnDeliveryConfirmed},
	BridgeMessageId, DeliveredMessages, LaneId, MessageNonce,
};
use bp_runtime::{messages::DispatchFeePayment, ChainId};
use frame_support::{
	ensure,
	pallet_prelude::*,
	traits::{Currency, ExistenceRequirement::*, Get},
	transactional,
	weights::PostDispatchInfo,
	PalletId,
};
use frame_system::{ensure_signed, pallet_prelude::*, RawOrigin};
use sp_runtime::{
	traits::{AccountIdConversion, Convert, Saturating, Zero},
	DispatchErrorWithPostInfo, MultiSignature, MultiSigner, SaturatedConversion,
};
use sp_std::prelude::*;
// --- darwinia-network ---
use darwinia_support::s2s::{ensure_source_account, LatestMessageNoncer};
use dp_asset::TokenMetadata;
use dp_s2s::{CreatePayload, IssuingParamsEncoder};

pub type Balance = u128;
pub type AccountId<T> = <T as frame_system::Config>::AccountId;
pub type RingBalance<T> = <<T as Config>::RingCurrency as Currency<AccountId<T>>>::Balance;

pub use pallet::*;

#[frame_support::pallet]
pub mod pallet {
	use super::*;

	#[pallet::config]
	pub trait Config: frame_system::Config {
		/// The overarching event type.
		type Event: From<Event<Self>> + IsType<<Self as frame_system::Config>::Event>;

		/// Weight information for extrinsics in this pallet.
		type WeightInfo: WeightInfo;

		/// The pallet id of this pallet
		#[pallet::constant]
		type PalletId: Get<PalletId>;

		/// The local ring metadata
		#[pallet::constant]
		type RingMetadata: Get<TokenMetadata>;

		/// The max lock amount per transaction for security.
		#[pallet::constant]
		type MaxLockRingAmountPerTx: Get<RingBalance<Self>>;

		/// The *RING* currency.
		type RingCurrency: Currency<AccountId<Self>>;

		/// The bridge account id converter.
		/// `remote account` + `remote chain id` derive the new account
		type BridgedAccountIdConverter: Convert<H256, Self::AccountId>;

		/// The bridged chain id
		type BridgedChainId: Get<ChainId>;

		/// Outbound payload creator used for s2s message
		type OutboundPayloadCreator: Parameter
			+ CreatePayload<Self::AccountId, MultiSigner, MultiSignature>;

		/// The message noncer to get the message nonce from the bridge
		type MessageNoncer: LatestMessageNoncer;

		/// The lane id of the s2s bridge
		type MessageLaneId: Get<LaneId>;

		/// The message bridge instance to send message
		type MessagesBridge: MessagesBridge<
			Self::AccountId,
			RingBalance<Self>,
			<<Self as Config>::OutboundPayloadCreator as CreatePayload<
				Self::AccountId,
				MultiSigner,
				MultiSignature,
			>>::Payload,
			Error = DispatchErrorWithPostInfo<PostDispatchInfo>,
		>;

		type S2sIssuingParamsEncoder: IssuingParamsEncoder;
	}

	#[pallet::event]
	#[pallet::generate_deposit(fn deposit_event)]
	pub enum Event<T: Config> {
		/// Token registered \[token metadata, sender\]
		TokenRegistered(TokenMetadata, AccountId<T>),
		/// Token locked \[lane_id, message_nonce, token address, sender, recipient, amount\]
<<<<<<< HEAD
		TokenLocked(
			LaneId,
			MessageNonce,
			H160,
			AccountId<T>,
			Vec<u8>,
			RingBalance<T>,
		),
=======
		TokenLocked(LaneId, MessageNonce, H160, AccountId<T>, H160, RingBalance<T>),
>>>>>>> 4f94a1b0
		/// Token unlocked \[lane_id, message_nonce, token_address, recipient, amount\]
		TokenUnlocked(LaneId, MessageNonce, H160, AccountId<T>, RingBalance<T>),
		/// Token locked confirmed from remote \[lane_id, message_nonce, user, amount, result\]
		TokenLockedConfirmed(LaneId, MessageNonce, AccountId<T>, RingBalance<T>, bool),
		/// Update remote mapping token factory address \[account\]
		RemoteMappingFactoryAddressUpdated(AccountId<T>),
	}

	#[pallet::error]
	pub enum Error<T> {
		/// Insufficient balance.
		InsufficientBalance,
		/// Ring Lock LIMITED.
		RingLockLimited,
		/// Redeem Daily Limited
		RingDailyLimited,
		/// Message nonce duplicated.
		NonceDuplicated,
		/// Unsupported token
		UnsupportedToken,
		/// Invalid recipient
		InvalidRecipient,
	}

	/// Period between security limitation. Zero means there is no period limitation.
	#[pallet::storage]
	#[pallet::getter(fn secure_limited_period)]
	pub type SecureLimitedPeriod<T> = StorageValue<_, BlockNumberFor<T>, ValueQuery>;

	/// `(Spent, Maximum)` amount of *RING* security limitation each [`LimitedPeriod`].
	#[pallet::storage]
	#[pallet::getter(fn secure_limited_ring_amount)]
	pub type SecureLimitedRingAmount<T> =
		StorageValue<_, (RingBalance<T>, RingBalance<T>), ValueQuery>;

	/// `(sender, amount)` the user *sender* lock and remote issuing amount of asset
	#[pallet::storage]
	#[pallet::getter(fn transaction_infos)]
	pub type TransactionInfos<T: Config> = StorageMap<
		_,
		Blake2_128Concat,
		BridgeMessageId,
		(AccountId<T>, RingBalance<T>),
		OptionQuery,
	>;

	/// The remote mapping token factory account, here use to ensure the remote caller
	#[pallet::storage]
	#[pallet::getter(fn remote_mapping_token_factory_account)]
	pub type RemoteMappingTokenFactoryAccount<T: Config> =
		StorageValue<_, AccountId<T>, ValueQuery>;

	#[pallet::genesis_config]
	pub struct GenesisConfig<T: Config> {
		pub secure_limited_period: BlockNumberFor<T>,
		pub secure_limited_ring_amount: RingBalance<T>,
		pub remote_mapping_token_factory_account: AccountId<T>,
	}
	#[cfg(feature = "std")]
	impl<T: Config> Default for GenesisConfig<T> {
		fn default() -> Self {
			Self {
				secure_limited_period: Zero::zero(),
				secure_limited_ring_amount: Zero::zero(),
				remote_mapping_token_factory_account: Default::default(),
			}
		}
	}
	#[pallet::genesis_build]
	impl<T: Config> GenesisBuild<T> for GenesisConfig<T> {
		fn build(&self) {
			<SecureLimitedPeriod<T>>::put(self.secure_limited_period);
			<SecureLimitedRingAmount<T>>::put((
				<RingBalance<T>>::zero(),
				self.secure_limited_ring_amount,
			));
			<RemoteMappingTokenFactoryAccount<T>>::put(
				self.remote_mapping_token_factory_account.clone(),
			);
		}
	}

	#[pallet::pallet]
	pub struct Pallet<T>(_);

	#[pallet::hooks]
	impl<T: Config> Hooks<BlockNumberFor<T>> for Pallet<T> {
		fn on_initialize(now: BlockNumberFor<T>) -> Weight {
			let secure_limited_period = <SecureLimitedPeriod<T>>::get();

			if !secure_limited_period.is_zero() && (now % secure_limited_period).is_zero() {
				<SecureLimitedRingAmount<T>>::mutate(|(used, _)| *used = Zero::zero());

				T::DbWeight::get().reads_writes(2, 1)
			} else {
				T::DbWeight::get().reads(1)
			}
		}
	}

	#[pallet::call]
	impl<T: Config> Pallet<T> {
		#[pallet::weight(<T as Config>::WeightInfo::register_and_remote_create())]
		#[transactional]
		pub fn register_and_remote_create(
			origin: OriginFor<T>,
			spec_version: u32,
			weight: u64,
			fee: RingBalance<T>,
		) -> DispatchResultWithPostInfo {
			let user = ensure_signed(origin)?;

			let payload = T::OutboundPayloadCreator::create(
				CallOrigin::SourceAccount(Self::pallet_account_id()),
				spec_version,
				weight,
				T::S2sIssuingParamsEncoder::encode_register_from_remote(T::RingMetadata::get()),
				DispatchFeePayment::AtSourceChain,
			)?;
			// this pallet account as the submitter of the remote message
			// we need to transfer fee from user to this account to pay the bridge fee
			T::RingCurrency::transfer(&user, &Self::pallet_account_id(), fee, KeepAlive)?;
			T::MessagesBridge::send_message(
				RawOrigin::Signed(Self::pallet_account_id()),
				T::MessageLaneId::get(),
				payload,
				fee,
			)?;

			Self::deposit_event(Event::TokenRegistered(T::RingMetadata::get(), user));
			Ok(().into())
		}

		/// Lock token in this chain and cross transfer to the target chain
		///
		/// Target is the id of the target chain defined in s2s_chain pallet
		#[pallet::weight(<T as Config>::WeightInfo::lock_and_remote_issue())]
		#[transactional]
		pub fn lock_and_remote_issue(
			origin: OriginFor<T>,
			spec_version: u32,
			weight: u64,
			#[pallet::compact] value: RingBalance<T>,
			#[pallet::compact] fee: RingBalance<T>,
			recipient: Vec<u8>,
		) -> DispatchResultWithPostInfo {
			let user = ensure_signed(origin)?;

			// Make sure the locked value is less than the max lock limited
			ensure!(
				value < T::MaxLockRingAmountPerTx::get() && !value.is_zero(),
				<Error<T>>::RingLockLimited
			);
			// Make sure the user's balance is enough to lock
			ensure!(
				T::RingCurrency::free_balance(&user) > value + fee,
				<Error<T>>::InsufficientBalance
			);

			T::RingCurrency::transfer(&user, &Self::pallet_account_id(), value, KeepAlive)?;

			// Send to the target chain
			let amount: U256 = value.saturated_into::<u128>().into();
			let token_address = T::RingMetadata::get().address;

			let payload = T::OutboundPayloadCreator::create(
				CallOrigin::SourceAccount(Self::pallet_account_id()),
				spec_version,
				weight,
				T::S2sIssuingParamsEncoder::encode_issue_from_remote(
					token_address,
					amount,
					recipient.clone(),
				)?,
				DispatchFeePayment::AtSourceChain,
			)?;
			// this pallet account as the submitter of the remote message
			// we need to transfer fee from user to this account to pay the bridge fee
			T::RingCurrency::transfer(&user, &Self::pallet_account_id(), fee, KeepAlive)?;
			T::MessagesBridge::send_message(
				RawOrigin::Signed(Self::pallet_account_id()),
				T::MessageLaneId::get(),
				payload,
				fee,
			)?;

			let message_nonce =
				T::MessageNoncer::outbound_latest_generated_nonce(T::MessageLaneId::get());
			let message_id: BridgeMessageId = (T::MessageLaneId::get(), message_nonce);
			ensure!(!<TransactionInfos<T>>::contains_key(message_id), Error::<T>::NonceDuplicated);
			<TransactionInfos<T>>::insert(message_id, (user.clone(), value));
			Self::deposit_event(Event::TokenLocked(
				T::MessageLaneId::get(),
				message_nonce,
				token_address,
				user,
				recipient,
				value,
			));
			Ok(().into())
		}

		/// Receive target chain locked message and unlock token in this chain.
		#[pallet::weight(<T as Config>::WeightInfo::unlock_from_remote())]
		pub fn unlock_from_remote(
			origin: OriginFor<T>,
			token_address: H160,
			amount: U256,
			recipient: Vec<u8>,
		) -> DispatchResultWithPostInfo {
			let user = ensure_signed(origin)?;
			// Check call origin
			ensure_source_account::<T::AccountId, T::BridgedAccountIdConverter>(
				T::BridgedChainId::get(),
				<RemoteMappingTokenFactoryAccount<T>>::get(),
				&user,
			)?;
			// Check call params
			ensure!(token_address == T::RingMetadata::get().address, <Error<T>>::UnsupportedToken);

			let amount = amount.low_u128().saturated_into();
			// Make sure the total transfer is less than the security limitation
			{
				let (used, limitation) = <SecureLimitedRingAmount<T>>::get();
				ensure!(
					<SecureLimitedPeriod<T>>::get().is_zero()
						|| used.saturating_add(amount) <= limitation,
					<Error<T>>::RingDailyLimited
				);
			}
			// Make sure the user's balance is enough to lock
			ensure!(
				T::RingCurrency::free_balance(&Self::pallet_account_id()) > amount,
				<Error<T>>::InsufficientBalance
			);

			// Make sure the recipient is valid(AccountId32).
			ensure!(recipient.len() == 32, Error::<T>::InvalidRecipient);
			let recipient_id = T::AccountId::decode(&mut &recipient[..])
				.map_err(|_| Error::<T>::InvalidRecipient)?;

			T::RingCurrency::transfer(
				&Self::pallet_account_id(),
				&recipient_id,
				amount,
				KeepAlive,
			)?;
			<SecureLimitedRingAmount<T>>::mutate(|(used, _)| *used = used.saturating_add(amount));
			let message_nonce =
				T::MessageNoncer::inbound_latest_received_nonce(T::MessageLaneId::get()) + 1;
			Self::deposit_event(Event::TokenUnlocked(
				T::MessageLaneId::get(),
				message_nonce,
				token_address,
				recipient_id,
				amount,
			));

			Ok(().into())
		}

		#[pallet::weight(<T as Config>::WeightInfo::set_secure_limited_period())]
		pub fn set_secure_limited_period(
			origin: OriginFor<T>,
			period: BlockNumberFor<T>,
		) -> DispatchResultWithPostInfo {
			ensure_root(origin)?;

			<SecureLimitedPeriod<T>>::put(period);

			Ok(().into())
		}

		#[pallet::weight(<T as Config>::WeightInfo::set_security_limitation_ring_amount())]
		pub fn set_security_limitation_ring_amount(
			origin: OriginFor<T>,
			limitation: RingBalance<T>,
		) -> DispatchResultWithPostInfo {
			ensure_root(origin)?;

			<SecureLimitedRingAmount<T>>::mutate(|(_, limitation_)| *limitation_ = limitation);

			Ok(().into())
		}

		#[pallet::weight(<T as Config>::WeightInfo::set_remote_mapping_token_factory_account())]
		pub fn set_remote_mapping_token_factory_account(
			origin: OriginFor<T>,
			account: AccountId<T>,
		) -> DispatchResultWithPostInfo {
			ensure_root(origin)?;
			<RemoteMappingTokenFactoryAccount<T>>::put(account.clone());
			Self::deposit_event(Event::RemoteMappingFactoryAddressUpdated(account));

			Ok(().into())
		}
	}

	impl<T: Config> Pallet<T> {
		pub fn pallet_account_id() -> T::AccountId {
			T::PalletId::get().into_account()
		}
	}

	impl<T: Config> OnDeliveryConfirmed for Pallet<T> {
		fn on_messages_delivered(lane: &LaneId, messages: &DeliveredMessages) -> Weight {
			if *lane != T::MessageLaneId::get() {
				return 0;
			}
			for nonce in messages.begin..=messages.end {
				let result = messages.message_dispatch_result(nonce);
				if let Some((user, amount)) = <TransactionInfos<T>>::take((*lane, nonce)) {
					if !result {
						// if remote issue mapped token failed, this fund need to transfer token
						// back to the user. The balance always comes from the user's locked
						// currency while calling the dispatch call `lock_and_remote_issue`.
						// This transfer will always successful except some extreme scene, since the
						// user must lock some currency first, then this transfer can be triggered.
						let _ = T::RingCurrency::transfer(
							&Self::pallet_account_id(),
							&user,
							amount,
							KeepAlive,
						);
					}
					Self::deposit_event(Event::TokenLockedConfirmed(
						*lane, nonce, user, amount, result,
					));
				}
			}
			// TODO: The returned weight should be more accurately. See: https://github.com/darwinia-network/darwinia-common/issues/911
			<T as frame_system::Config>::DbWeight::get().reads_writes(1, 1)
		}
	}
}<|MERGE_RESOLUTION|>--- conflicted
+++ resolved
@@ -128,7 +128,6 @@
 		/// Token registered \[token metadata, sender\]
 		TokenRegistered(TokenMetadata, AccountId<T>),
 		/// Token locked \[lane_id, message_nonce, token address, sender, recipient, amount\]
-<<<<<<< HEAD
 		TokenLocked(
 			LaneId,
 			MessageNonce,
@@ -137,9 +136,6 @@
 			Vec<u8>,
 			RingBalance<T>,
 		),
-=======
-		TokenLocked(LaneId, MessageNonce, H160, AccountId<T>, H160, RingBalance<T>),
->>>>>>> 4f94a1b0
 		/// Token unlocked \[lane_id, message_nonce, token_address, recipient, amount\]
 		TokenUnlocked(LaneId, MessageNonce, H160, AccountId<T>, RingBalance<T>),
 		/// Token locked confirmed from remote \[lane_id, message_nonce, user, amount, result\]
