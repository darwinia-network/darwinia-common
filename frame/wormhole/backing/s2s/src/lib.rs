// This file is part of Darwinia.
//
// Copyright (C) 2018-2021 Darwinia Network
// SPDX-License-Identifier: GPL-3.0
//
// Darwinia is free software: you can redistribute it and/or modify
// it under the terms of the GNU General Public License as published by
// the Free Software Foundation, either version 3 of the License, or
// (at your option) any later version.
//
// Darwinia is distributed in the hope that it will be useful,
// but WITHOUT ANY WARRANTY; without even the implied warranty of
// MERCHANTABILITY or FITNESS FOR A PARTICULAR PURPOSE.  See the
// GNU General Public License for more details.
//
// You should have received a copy of the GNU General Public License
// along with Darwinia. If not, see <https://www.gnu.org/licenses/>.

//! Prototype module for s2s cross chain assets backing.

#![cfg_attr(not(feature = "std"), no_std)]
#![recursion_limit = "128"]

// FIXME: https://github.com/darwinia-network/darwinia-common/issues/845
#[cfg(feature = "runtime-benchmarks")]
mod benchmarking;
#[cfg(test)]
mod tests;

pub mod weight;
pub use weight::WeightInfo;

// --- crates.io ---
use ethereum_primitives::EthereumAddress;
use ethereum_types::{H256, U256};
// --- paritytech ---
use bp_runtime::{ChainId, Size};
use frame_support::{
	ensure,
	pallet_prelude::*,
	traits::{Currency, ExistenceRequirement::*, Get},
	transactional, PalletId,
};
use frame_system::{ensure_signed, pallet_prelude::*};
use sp_runtime::{
	traits::{AccountIdConversion, Convert, Saturating, Zero},
	SaturatedConversion,
};
use sp_std::prelude::*;
// --- darwinia-network ---
use darwinia_support::{
	evm::IntoDvmAddress,
	s2s::{
<<<<<<< HEAD
		ensure_source_root, to_bytes32, MessageConfirmer, RelayMessageCaller, TokenMessageId,
		RING_DECIMAL, RING_NAME, RING_SYMBOL,
=======
		ensure_source_root, MessageConfirmer, RelayMessageCaller, TokenMessageId, RING_DECIMAL,
		RING_NAME, RING_SYMBOL,
>>>>>>> 48714ca9
	},
};
use dp_asset::{
	token::{Token, TokenInfo, TokenOption},
	RecipientAccount,
};

pub type AccountId<T> = <T as frame_system::Config>::AccountId;
pub type Balance = u128;
pub type RingBalance<T> = <<T as Config>::RingCurrency as Currency<AccountId<T>>>::Balance;

pub use pallet::*;

#[frame_support::pallet]
pub mod pallet {
	use super::*;

	#[pallet::config]
	pub trait Config: frame_system::Config {
		type Event: From<Event<Self>> + IsType<<Self as frame_system::Config>::Event>;
		type WeightInfo: WeightInfo;

		#[pallet::constant]
		type PalletId: Get<PalletId>;

		#[pallet::constant]
		type RingPalletId: Get<PalletId>;
		/// The max lock amount per transaction for security.
		#[pallet::constant]
		type MaxLockRingAmountPerTx: Get<RingBalance<Self>>;
		type RingCurrency: Currency<AccountId<Self>>;

		type BridgedAccountIdConverter: Convert<H256, Self::AccountId>;
		type BridgedChainId: Get<ChainId>;

		type OutboundPayload: Parameter + Size;
		type CallEncoder: EncodeCall<Self::AccountId, Self::OutboundPayload>;

		type FeeAccount: Get<Option<Self::AccountId>>;
		type MessageSender: RelayMessageCaller<Self::OutboundPayload, RingBalance<Self>>;
	}

	#[pallet::event]
	#[pallet::generate_deposit(fn deposit_event)]
	#[pallet::metadata(AccountId<T> = "AccountId", RingBalance<T> = "RingBalance")]
	pub enum Event<T: Config> {
		/// Token registered \[token address, sender\]
		TokenRegistered(Token, AccountId<T>),
		/// Token locked \[message_id, token address, sender, recipient, amount\]
		TokenLocked(
			TokenMessageId,
			Token,
			AccountId<T>,
			EthereumAddress,
			RingBalance<T>,
		),
		/// Token unlocked \[token, recipient, amount\]
		TokenUnlocked(Token, AccountId<T>, RingBalance<T>),
		/// Token locked confirmed from remote \[message_id, token, user, result\]
		TokenLockedConfirmed(TokenMessageId, Token, AccountId<T>, bool),
	}

	#[pallet::error]
	pub enum Error<T> {
		/// Currently we only support native token transfer comes from s2s bridge.
		Erc20NotSupported,
		/// Invalid token type.
		InvalidTokenType,
		/// Invalid token amount.
		InvalidTokenAmount,
		/// Insufficient balance.
		InsufficientBalance,
		/// Ring Lock LIMITED.
		RingLockLimited,
		/// Redeem Daily Limited
		RingDailyLimited,
		/// Invalid source origin.
		InvalidOrigin,
		/// Encode dispatch call failed.
		EncodeInvalid,
		/// Send relay message failed.
		SendMessageFailed,
		/// Message nonce duplicated.
		NonceDuplicated,
	}

	/// Period between security limitation.
	#[pallet::storage]
	#[pallet::getter(fn secure_limited_period)]
	pub type SecureLimitedPeriod<T> = StorageValue<_, BlockNumberFor<T>, ValueQuery>;

	/// `(Spent, Maximum)` amount of *RING* security limitation each [`LimitedPeriod`].
	#[pallet::storage]
	#[pallet::getter(fn secure_limited_ring_amount)]
	pub type SecureLimitedRingAmount<T> =
		StorageValue<_, (RingBalance<T>, RingBalance<T>), ValueQuery>;

	#[pallet::storage]
	#[pallet::getter(fn locked_queue)]
	pub type LockedQueue<T: Config> =
		StorageMap<_, Identity, TokenMessageId, (AccountId<T>, Token), ValueQuery>;

	#[pallet::genesis_config]
	pub struct GenesisConfig<T: Config> {
		pub secure_limited_period: BlockNumberFor<T>,
		pub secure_limited_ring_amount: RingBalance<T>,
	}
	#[cfg(feature = "std")]
	impl<T: Config> Default for GenesisConfig<T> {
		fn default() -> Self {
			Self {
				secure_limited_period: Zero::zero(),
				secure_limited_ring_amount: Zero::zero(),
			}
		}
	}
	#[pallet::genesis_build]
	impl<T: Config> GenesisBuild<T> for GenesisConfig<T> {
		fn build(&self) {
			<SecureLimitedPeriod<T>>::put(self.secure_limited_period);
			<SecureLimitedRingAmount<T>>::put((
				<RingBalance<T>>::zero(),
				self.secure_limited_ring_amount,
			));
		}
	}

	#[pallet::pallet]
	pub struct Pallet<T>(_);

	#[pallet::hooks]
	impl<T: Config> Hooks<BlockNumberFor<T>> for Pallet<T> {
		fn on_initialize(now: BlockNumberFor<T>) -> Weight {
			if (now % <SecureLimitedPeriod<T>>::get().max(1u32.into())).is_zero() {
				<SecureLimitedRingAmount<T>>::mutate(|(used, _)| *used = Zero::zero());

				T::DbWeight::get().reads_writes(2, 1)
			} else {
				T::DbWeight::get().reads(1)
			}
		}
	}

	#[pallet::call]
	impl<T: Config> Pallet<T> {
		#[pallet::weight(<T as Config>::WeightInfo::register_and_remote_create())]
		#[transactional]
		pub fn register_and_remote_create(
			origin: OriginFor<T>,
			spec_version: u32,
			weight: u64,
			fee: RingBalance<T>,
		) -> DispatchResultWithPostInfo {
			let user = ensure_signed(origin)?;

			if let Some(fee_account) = T::FeeAccount::get() {
				T::RingCurrency::transfer(&user, &fee_account, fee, KeepAlive)?;
			}
			let token = Token::Native(TokenInfo {
				address: T::RingPalletId::get().into_dvm_address(),
				value: None,
				option: Some(TokenOption {
					name: RING_NAME.to_vec(),
					symbol: RING_SYMBOL.to_vec(),
					decimal: RING_DECIMAL,
				}),
			});
			let payload =
				T::CallEncoder::encode_remote_register(spec_version, weight, token.clone());
			T::MessageSender::send_message(payload, fee).map_err(|e| {
				log::info!("s2s-backing: register token failed {:?}", e);
				Error::<T>::SendMessageFailed
			})?;
			Self::deposit_event(Event::TokenRegistered(token, user));
			Ok(().into())
		}

		/// Lock token in this chain and cross transfer to the target chain
		///
		/// Target is the id of the target chain defined in s2s_chain pallet
		#[pallet::weight(<T as Config>::WeightInfo::lock_and_remote_issue())]
		#[transactional]
		pub fn lock_and_remote_issue(
			origin: OriginFor<T>,
			spec_version: u32,
			weight: u64,
			#[pallet::compact] value: RingBalance<T>,
			#[pallet::compact] fee: RingBalance<T>,
			recipient: EthereumAddress,
		) -> DispatchResultWithPostInfo {
			let user = ensure_signed(origin)?;

			// Make sure the locked value is less than the max lock limited
			ensure!(
				value < T::MaxLockRingAmountPerTx::get() && !value.is_zero(),
				<Error<T>>::RingLockLimited
			);
			// Make sure the user's balance is enough to lock
			ensure!(
				T::RingCurrency::free_balance(&user) > value + fee,
				<Error<T>>::InsufficientBalance
			);

			if let Some(fee_account) = T::FeeAccount::get() {
				T::RingCurrency::transfer(&user, &fee_account, fee, KeepAlive)?;
			}
			T::RingCurrency::transfer(&user, &Self::pallet_account_id(), value, AllowDeath)?;

			// Send to the target chain
			let amount: U256 = value.saturated_into::<u128>().into();
			let token = Token::Native(TokenInfo {
				// The native mapped RING token as a special ERC20 address
				address: T::RingPalletId::get().into_dvm_address(),
				value: Some(amount),
				option: None,
			});

			let account = RecipientAccount::EthereumAccount(recipient);
			let payload =
				T::CallEncoder::encode_remote_issue(spec_version, weight, token.clone(), account)
					.map_err(|_| Error::<T>::EncodeInvalid)?;
			T::MessageSender::send_message(payload, fee)
				.map_err(|_| Error::<T>::SendMessageFailed)?;
			let message_id = T::MessageSender::latest_token_message_id();
			ensure!(
				!<LockedQueue<T>>::contains_key(message_id),
				Error::<T>::NonceDuplicated
			);
			<LockedQueue<T>>::insert(message_id, (user.clone(), token.clone()));
			Self::deposit_event(Event::TokenLocked(
				message_id, token, user, recipient, value,
			));
			Ok(().into())
		}

		/// Receive target chain locked message and unlock token in this chain.
		#[pallet::weight(<T as Config>::WeightInfo::unlock_from_remote())]
		pub fn unlock_from_remote(
			origin: OriginFor<T>,
			token: Token,
			recipient: AccountId<T>,
		) -> DispatchResultWithPostInfo {
			let user = ensure_signed(origin)?;

			// the s2s message relay has been verified the message comes from the issuing pallet with the
			// chainID and issuing sender address.
			// here only we need is to check the sender is root account
			ensure_source_root::<T::AccountId, T::BridgedAccountIdConverter>(
				T::BridgedChainId::get(),
				&user,
			)?;

			let token_info = match &token {
				Token::Native(info) => {
					log::debug!("cross receive native token {:?}", info);
					info
				}
				Token::Erc20(info) => {
					log::debug!("cross receive erc20 token {:?}", info);
					return Err(Error::<T>::Erc20NotSupported.into());
				}
				_ => return Err(Error::<T>::InvalidTokenType.into()),
			};
			let amount = token_info
				.value
				.ok_or(<Error<T>>::InvalidTokenAmount)?
				.low_u128()
				.saturated_into();

			// Make sure the total transfer is less than the security limitation
			{
				let (used, limitation) = <SecureLimitedRingAmount<T>>::get();

				ensure!(
					used.saturating_add(amount) <= limitation,
					<Error<T>>::RingDailyLimited
				);
			}

			// Make sure the user's balance is enough to lock
			ensure!(
				T::RingCurrency::free_balance(&Self::pallet_account_id()) > amount,
				<Error<T>>::InsufficientBalance
			);

			T::RingCurrency::transfer(&Self::pallet_account_id(), &recipient, amount, KeepAlive)?;

			<SecureLimitedRingAmount<T>>::mutate(|(used, _)| *used = used.saturating_add(amount));

			Self::deposit_event(Event::TokenUnlocked(token.clone(), recipient, amount));

			Ok(().into())
		}

		#[pallet::weight(<T as Config>::WeightInfo::set_secure_limited_period())]
		pub fn set_secure_limited_period(
			origin: OriginFor<T>,
			period: BlockNumberFor<T>,
		) -> DispatchResultWithPostInfo {
			ensure_root(origin)?;

			<SecureLimitedPeriod<T>>::put(period);

			Ok(().into())
		}

		#[pallet::weight(<T as Config>::WeightInfo::set_security_limitation_ring_amount())]
		pub fn set_security_limitation_ring_amount(
			origin: OriginFor<T>,
			limitation: RingBalance<T>,
		) -> DispatchResultWithPostInfo {
			ensure_root(origin)?;

			<SecureLimitedRingAmount<T>>::mutate(|(_, limitation_)| *limitation_ = limitation);

			Ok(().into())
		}
	}

	impl<T: Config> Pallet<T> {
		pub fn pallet_account_id() -> T::AccountId {
			T::PalletId::get().into_account()
		}
	}

	impl<T: Config> MessageConfirmer for Pallet<T> {
		fn on_messages_confirmed(message_id: TokenMessageId, result: bool) -> Weight {
			let (user, token) = <LockedQueue<T>>::take(message_id);
			if !result {
				let token_info = match &token {
					Token::Native(info) => {
						log::debug!("cross receive native token {:?}", info);
						info
					}
					Token::Erc20(info) => {
						log::debug!("cross receive erc20 token {:?}", info);
						return 1;
					}
					_ => {
						log::debug!("unrecognized token type");
						return 1;
					}
				};
				if let Some(value) = token_info.value {
					// if remote issue mapped token failed, this fund need to transfer token back
					// to the user. The balance always comes from the user's locked currency while
					// calling the dispatch call `lock_and_remote_issue`.
					// This transfer will always successful except some extreme scene, since the
					// user must lock some currency first, then this transfer can be triggered.
					let _ = T::RingCurrency::transfer(
						&Self::pallet_account_id(),
						&user,
						value.low_u128().saturated_into(),
						AllowDeath,
					);
				}
			}
			Self::deposit_event(Event::TokenLockedConfirmed(message_id, token, user, result));
			return 1;
		}
	}
}

/// Encode call
pub trait EncodeCall<AccountId, MessagePayload> {
	/// Encode issuing pallet remote_register call
	fn encode_remote_register(spec_version: u32, weight: u64, token: Token) -> MessagePayload;
	/// Encode issuing pallet remote_issue call
	fn encode_remote_issue(
		spec_version: u32,
		weight: u64,
		token: Token,
		recipient: RecipientAccount<AccountId>,
	) -> Result<MessagePayload, ()>;
}<|MERGE_RESOLUTION|>--- conflicted
+++ resolved
@@ -51,13 +51,8 @@
 use darwinia_support::{
 	evm::IntoDvmAddress,
 	s2s::{
-<<<<<<< HEAD
-		ensure_source_root, to_bytes32, MessageConfirmer, RelayMessageCaller, TokenMessageId,
+		ensure_source_root, MessageConfirmer, RelayMessageCaller, TokenMessageId,
 		RING_DECIMAL, RING_NAME, RING_SYMBOL,
-=======
-		ensure_source_root, MessageConfirmer, RelayMessageCaller, TokenMessageId, RING_DECIMAL,
-		RING_NAME, RING_SYMBOL,
->>>>>>> 48714ca9
 	},
 };
 use dp_asset::{
