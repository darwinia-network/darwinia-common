--- conflicted
+++ resolved
@@ -120,13 +120,9 @@
 		InsufficientBalance,
 		/// Ring Lock LIMITED.
 		RingLockLimited,
-<<<<<<< HEAD
 		/// Redeem Daily Limited
 		RingDailyLimited,
-		/// invalid source origin
-=======
 		/// Invalid source origin.
->>>>>>> 071b5d65
 		InvalidOrigin,
 		/// Encode dispatch call failed.
 		EncodeInvalid,
@@ -137,7 +133,6 @@
 	}
 
 	#[pallet::storage]
-<<<<<<< HEAD
 	#[pallet::getter(fn daily_unlocked)]
 	pub type DailyUnlocked<T: Config> =
 		StorageValue<_, Option<(BlockNumberFor<T>, RingBalance<T>)>, ValueQuery>;
@@ -145,16 +140,14 @@
 	#[pallet::storage]
 	#[pallet::getter(fn daily_limited)]
 	pub type DailyLimited<T: Config> = StorageValue<_, RingBalance<T>, ValueQuery>;
-=======
+    
 	#[pallet::getter(fn locked_queue)]
 	pub type LockedQueue<T: Config> =
 		StorageMap<_, Identity, BridgeMessageId, (AccountId<T>, Token), ValueQuery>;
->>>>>>> 071b5d65
 
 	#[pallet::pallet]
 	pub struct Pallet<T>(_);
 
-<<<<<<< HEAD
 	#[pallet::hooks]
 	impl<T: Config> Hooks<BlockNumberFor<T>> for Pallet<T> {
 		fn on_initialize(now: BlockNumberFor<T>) -> Weight {
@@ -167,8 +160,6 @@
 		}
 	}
 
-=======
->>>>>>> 071b5d65
 	#[pallet::call]
 	impl<T: Config> Pallet<T> {
 		#[pallet::weight(<T as Config>::WeightInfo::register_and_remote_create())]
