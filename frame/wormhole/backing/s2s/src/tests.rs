--- conflicted
+++ resolved
@@ -31,12 +31,7 @@
 };
 // --- darwinia-network ---
 use crate::{self as s2s_backing, *};
-<<<<<<< HEAD
-
-use darwinia_support::s2s::{RelayMessageSender, TokenMessageId};
-=======
 use darwinia_support::s2s::RelayMessageSender;
->>>>>>> bb3ba9f1
 
 type Block = MockBlock<Test>;
 type UncheckedExtrinsic = MockUncheckedExtrinsic<Test>;
@@ -120,7 +115,6 @@
 	}
 }
 
-<<<<<<< HEAD
 pub struct MockPayloadCreator;
 impl PayloadCreate<AccountId<Test>, ()> for MockPayloadCreator {
 	fn payload(
@@ -128,28 +122,6 @@
 		_weight: u64,
 		_call_params: CallParams<AccountId<Test>>,
 	) -> Result<(), &'static str> {
-=======
-pub struct MockCallEncoder;
-impl EncodeCall<AccountId<Test>, ()> for MockCallEncoder {
-	/// Encode issuing pallet remote_register call
-	fn encode_remote_register(
-		_submitter: AccountId<Test>,
-		_spec_version: u32,
-		_weight: u64,
-		_token: TokenMetadata,
-	) -> () {
-		()
-	}
-	/// Encode issuing pallet remote_issue call
-	fn encode_remote_issue(
-		_submitter: AccountId<Test>,
-		_spec_version: u32,
-		_weight: u64,
-		_token_address: H160,
-		_amount: U256,
-		_recipient: RecipientAccount<AccountId<Test>>,
-	) -> Result<(), ()> {
->>>>>>> bb3ba9f1
 		Ok(())
 	}
 }
@@ -191,12 +163,8 @@
 	type BridgedChainId = MockChainId;
 
 	type OutboundPayload = ();
-<<<<<<< HEAD
 	type PayloadCreator = MockPayloadCreator;
-=======
-	type CallEncoder = MockCallEncoder;
 	type MessageNoncer = MockLatestMessageNoncer;
->>>>>>> bb3ba9f1
 
 	type MessageLaneId = BridgePangolinLaneId;
 	type MessagesBridge = MockMessagesBridge;
