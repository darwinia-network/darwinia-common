--- conflicted
+++ resolved
@@ -23,19 +23,11 @@
 dp-contract         = { default-features = false, path = "../../../../primitives/contract" }
 ethereum-primitives = { default-features = false, path = "../../../../primitives/ethereum" }
 # paritytech
-<<<<<<< HEAD
-bp-runtime    = { default-features = false, git = "https://github.com/darwinia-network/parity-bridges-common", branch = "test-fee-market" }
-frame-support = { default-features = false, git = "https://github.com/darwinia-network/substrate", branch = "main" }
-frame-system  = { default-features = false, git = "https://github.com/darwinia-network/substrate", branch = "main" }
-sp-runtime    = { default-features = false, git = "https://github.com/darwinia-network/substrate", branch = "main" }
-sp-std        = { default-features = false, git = "https://github.com/darwinia-network/substrate", branch = "main" }
-=======
 bp-runtime    = { default-features = false, git = "https://github.com/darwinia-network/parity-bridges-common", tag = "darwinia-v0.11.5-rc1" }
 frame-support = { default-features = false, git = "https://github.com/darwinia-network/substrate", tag = "darwinia-v0.11.4" }
 frame-system  = { default-features = false, git = "https://github.com/darwinia-network/substrate", tag = "darwinia-v0.11.4" }
 sp-runtime    = { default-features = false, git = "https://github.com/darwinia-network/substrate", tag = "darwinia-v0.11.4" }
 sp-std        = { default-features = false, git = "https://github.com/darwinia-network/substrate", tag = "darwinia-v0.11.4" }
->>>>>>> dedfe86f
 
 [dev-dependencies]
 darwinia-balances = { path = "../../../balances" }
