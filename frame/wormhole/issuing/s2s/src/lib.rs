--- conflicted
+++ resolved
@@ -43,16 +43,10 @@
 // --- darwinia-network ---
 use bp_runtime::{ChainId, Size};
 use darwinia_support::{
-<<<<<<< HEAD
 	evm::{IntoAccountId, POW_9},
 	mapping_token::*,
 	s2s::{ensure_source_root, MessageConfirmer, RelayMessageCaller, ToEthAddress, TokenMessageId},
-	AccountId, ChainName, PalletDigest,
-=======
-	mapping_token::*,
-	s2s::{ensure_source_root, MessageConfirmer, ToEthAddress, TokenMessageId},
-	ChainName,
->>>>>>> 77dde36f
+	AccountId, ChainName,
 };
 use dp_asset::token::Token;
 use dp_contract::mapping_token_factory::{
@@ -93,50 +87,6 @@
 
 	#[pallet::call]
 	impl<T: Config> Pallet<T> {
-<<<<<<< HEAD
-		/// Handle dispatch call from dispatch precompile contract
-		///
-		/// When user burn their mapped tokens, the mapping-token-factory contract will call this
-		/// function through dispatch precompile contract. And the parameters will be encoded into
-		/// input, here we need decode it to get the burn event.
-		/// Then the event will be sent to the remote backing module as burn proof to unlock origin asset.
-		#[pallet::weight(
-			<T as Config>::WeightInfo::asset_burn_event_handle()
-		)]
-		#[transactional]
-		pub fn asset_burn_event_handle(
-			origin: OriginFor<T>,
-			input: Vec<u8>,
-		) -> DispatchResultWithPostInfo {
-			let caller = ensure_signed(origin)?;
-
-			// Ensure that the user is mapping token factory contract
-			let factory = MappingFactoryAddress::<T>::get();
-			let factory_id = <T as darwinia_evm::Config>::IntoAccountId::into_account_id(factory);
-			ensure!(caller == factory_id, <Error<T>>::NotFactoryContract);
-
-			let burn_info =
-				TokenBurnInfo::decode(&input).map_err(|_| Error::<T>::InvalidDecoding)?;
-			// Ensure the recipient is valid
-			ensure!(
-				burn_info.recipient.len() == 32,
-				<Error<T>>::InvalidAddressLen
-			);
-
-			let fee = Self::transform_dvm_balance(burn_info.fee);
-			if let Some(fee_account) = T::FeeAccount::get() {
-				// Since fee account will represent use to make a cross chain call, give fee to fee account here.
-				// the fee transfer path
-				// user -> mapping_token_factory(caller) -> fee_account -> fee_fund -> relayers
-				<T as Config>::RingCurrency::transfer(&caller, &fee_account, fee, KeepAlive)?;
-			}
-
-			Self::burn_and_remote_unlock(fee, burn_info)?;
-			Ok(().into())
-		}
-
-=======
->>>>>>> 77dde36f
 		/// Handle remote register relay message
 		/// Before the token transfer, token should be created first
 		#[pallet::weight(
