// This file is part of Darwinia.
//
// Copyright (C) 2018-2021 Darwinia Network
// SPDX-License-Identifier: GPL-3.0
//
// Darwinia is free software: you can redistribute it and/or modify
// it under the terms of the GNU General Public License as published by
// the Free Software Foundation, either version 3 of the License, or
// (at your option) any later version.
//
// Darwinia is distributed in the hope that it will be useful,
// but WITHOUT ANY WARRANTY; without even the implied warranty of
// MERCHANTABILITY or FITNESS FOR A PARTICULAR PURPOSE. See the
// GNU General Public License for more details.
//
// You should have received a copy of the GNU General Public License
// along with Darwinia. If not, see <https://www.gnu.org/licenses/>.

// --- crates.io ---
use std::str::FromStr;
// --- darwinia-network ---
use crate::{
	*, {self as s2s_issuing},
};
use darwinia_support::evm::IntoAccountId;
use dp_asset::token::TokenInfo;
<<<<<<< HEAD
use dp_contract::mapping_token_factory::s2s::S2sRemoteUnlockInfo;
use dp_s2s::CallParams;
use dvm_ethereum::{
	account_basic::{DvmAccountBasic, KtonRemainBalance, RingRemainBalance},
	IntermediateStateRoot,
};
// --- paritytech ---
use frame_support::{
	traits::{GenesisBuild, MaxEncodedLen},
	weights::PostDispatchInfo,
	PalletId,
};
use frame_system::mocking::*;
use sp_runtime::{
	testing::Header,
	traits::{BlakeTwo256, IdentityLookup},
	AccountId32, DispatchErrorWithPostInfo, RuntimeDebug,
};

type Block = MockBlock<Test>;
type UncheckedExtrinsic = MockUncheckedExtrinsic<Test>;
type Balance = u64;

darwinia_support::impl_test_account_data! {}

frame_support::parameter_types! {
	pub const ExistentialDeposit: u64 = 1;
}
impl darwinia_balances::Config<RingInstance> for Test {
	type DustRemoval = ();
	type ExistentialDeposit = ExistentialDeposit;
	type AccountStore = System;
	type OtherCurrencies = ();
	type Balance = Balance;
	type Event = ();
	type MaxLocks = ();
	type MaxReserves = ();
	type ReserveIdentifier = [u8; 8];
	type BalanceInfo = AccountData<Balance>;
	type WeightInfo = ();
}
impl darwinia_balances::Config<KtonInstance> for Test {
	type DustRemoval = ();
	type ExistentialDeposit = ExistentialDeposit;
	type AccountStore = System;
	type OtherCurrencies = ();
	type Balance = Balance;
	type Event = ();
	type MaxLocks = ();
	type MaxReserves = ();
	type ReserveIdentifier = [u8; 8];
	type BalanceInfo = AccountData<Balance>;
	type WeightInfo = ();
}

frame_support::parameter_types! {
	pub const MinimumPeriod: u64 = 6000 / 2;
}
impl pallet_timestamp::Config for Test {
	type Moment = u64;
	type OnTimestampSet = ();
	type MinimumPeriod = MinimumPeriod;
	type WeightInfo = ();
}

impl frame_system::Config for Test {
	type BaseCallFilter = ();
	type BlockWeights = ();
	type BlockLength = ();
	type DbWeight = ();
	type Origin = Origin;
	type Index = u64;
	type BlockNumber = u64;
	type Hash = H256;
	type Call = Call;
	type Hashing = BlakeTwo256;
	type AccountId = AccountId32;
	type Lookup = IdentityLookup<Self::AccountId>;
	type Header = Header;
	type Event = ();
	type BlockHashCount = ();
	type Version = ();
	type PalletInfo = PalletInfo;
	type AccountData = AccountData<Balance>;
	type OnNewAccount = ();
	type OnKilledAccount = ();
	type SystemWeightInfo = ();
	type SS58Prefix = ();
	type OnSetCode = ();
}

frame_support::parameter_types! {
	pub const DvmPalletId: PalletId = PalletId(*b"dar/dvmp");
}

impl dvm_ethereum::Config for Test {
	type Event = ();
	type PalletId = DvmPalletId;
	type StateRoot = IntermediateStateRoot;
	type RingCurrency = Ring;
	type KtonCurrency = Kton;
}

pub struct FixedGasPrice;
impl FeeCalculator for FixedGasPrice {
	fn min_gas_price() -> U256 {
		1.into()
	}
}

pub struct HashedConverter;
impl IntoAccountId<AccountId32> for HashedConverter {
	fn into_account_id(address: H160) -> AccountId32 {
		let mut data = [0u8; 32];
		data[0..20].copy_from_slice(&address[..]);
		AccountId32::from(Into::<[u8; 32]>::into(data))
	}
}

frame_support::parameter_types! {
	pub const ChainId: u64 = 42;
	pub const BlockGasLimit: U256 = U256::MAX;
}
impl darwinia_evm::Config for Test {
	type FeeCalculator = FixedGasPrice;
	type GasWeightMapping = ();
	type CallOrigin = EnsureAddressTruncated<Self::AccountId>;
	type IntoAccountId = HashedConverter;
	type Event = ();
	type Precompiles = ();
	type FindAuthor = ();
	type BlockHashMapping = SubstrateBlockHashMapping<Self>;
	type ChainId = ChainId;
	type BlockGasLimit = BlockGasLimit;
	type Runner = darwinia_evm::runner::stack::Runner<Self>;
	type RingAccountBasic = DvmAccountBasic<Self, Ring, RingRemainBalance>;
	type KtonAccountBasic = DvmAccountBasic<Self, Kton, KtonRemainBalance>;
}

frame_support::parameter_types! {
	pub const S2sRelayPalletId: PalletId = PalletId(*b"da/s2sre");
	pub const PangoroChainId: bp_runtime::ChainId = *b"pcid";
	pub RootAccountForPayments: Option<AccountId32> = Some([1;32].into());
	pub PangoroName: Vec<u8> = (b"Pangoro").to_vec();
}

pub struct AccountIdConverter;
impl Convert<H256, AccountId32> for AccountIdConverter {
	fn convert(hash: H256) -> AccountId32 {
		hash.to_fixed_bytes().into()
	}
}

#[derive(Debug, Encode, Decode, Clone, PartialEq, Eq)]
pub struct MockMessagePayload {
	spec_version: u32,
	weight: u64,
	call: Vec<u8>,
}

impl Size for MockMessagePayload {
	fn size_hint(&self) -> u32 {
		self.call.len() as _
	}
}

pub struct PangoroPayLoadCreator;
impl PayloadCreate<AccountId32, MockMessagePayload> for PangoroPayLoadCreator {
	fn payload(
		spec_version: u32,
		weight: u64,
		_call_params: CallParams<AccountId<Test>>,
	) -> Result<MockMessagePayload, ()> {
		return Ok(MockMessagePayload {
			spec_version,
			weight,
			call: vec![],
		});
	}
}

pub struct ToPangoroMessageRelayCaller;
impl RelayMessageSender for ToPangoroMessageRelayCaller {
	fn encode_send_message(
		_pallet_index: u32,
		_lane_id: [u8; 4],
		_payload: Vec<u8>,
		_fee: u128,
	) -> Result<Vec<u8>, &'static str> {
		Ok(Vec::new())
	}
	fn send_message_by_root(
		_pallet_index: u32,
		_lane_id: [u8; 4],
		_payload: Vec<u8>,
		_fee: u128,
	) -> Result<PostDispatchInfo, DispatchErrorWithPostInfo<PostDispatchInfo>> {
		Ok(PostDispatchInfo {
			actual_weight: None,
			pays_fee: Pays::No,
		})
	}
	fn latest_token_message_id(_lane_id: [u8; 4]) -> TokenMessageId {
		[0u8; 16]
	}
	fn latest_received_token_message_id(_lane_id: [u8; 4]) -> TokenMessageId {
		[0u8; 16]
	}
}

pub struct TruncateToEthAddress;
impl ToEthAddress<AccountId32> for TruncateToEthAddress {
	fn into_ethereum_id(address: &AccountId32) -> H160 {
		let account20: &[u8] = &address.as_ref();
		H160::from_slice(&account20[..20])
	}
}

impl Config for Test {
	type Event = ();
	type PalletId = S2sRelayPalletId;
	type WeightInfo = ();

	type RingCurrency = Ring;
	type BridgedAccountIdConverter = AccountIdConverter;
	type BridgedChainId = PangoroChainId;
	type ToEthAddressT = TruncateToEthAddress;
	type OutboundPayload = MockMessagePayload;
	type PayloadCreator = PangoroPayLoadCreator;
	type InternalTransactHandler = Ethereum;
	type BackingChainName = PangoroName;
}

frame_support::construct_runtime! {
	pub enum Test where
		Block = Block,
		NodeBlock = Block,
		UncheckedExtrinsic = UncheckedExtrinsic,
	{
		System: frame_system::{Pallet, Call, Config, Storage, Event<T>},
		Ring: darwinia_balances::<Instance1>::{Pallet, Call, Storage, Config<T>, Event<T>},
		Kton: darwinia_balances::<Instance2>::{Pallet, Call, Storage, Config<T>, Event<T>},
		S2sIssuing: s2s_issuing::{Pallet, Call, Storage, Config, Event<T>},
		Ethereum: dvm_ethereum::{Pallet, Call, Storage, Config},
	}
}

pub fn new_test_ext() -> sp_io::TestExternalities {
	let mut t = frame_system::GenesisConfig::default()
		.build_storage::<Test>()
		.unwrap();
	let mapping_factory_address =
		H160::from_str("0000000000000000000000000000000000000002").unwrap();

	<s2s_issuing::GenesisConfig as GenesisBuild<Test>>::assimilate_storage(
		&s2s_issuing::GenesisConfig {
			mapping_factory_address,
		},
		&mut t,
	)
	.unwrap();
	t.into()
}
=======

use array_bytes::hex2bytes_unchecked;
use frame_support::assert_ok;

use array_bytes::hex_into_unchecked;
use dp_asset::token::TokenOption;
use mock::*;
use sp_runtime::AccountId32;
>>>>>>> dae8de4a

#[test]
fn burn_and_remote_unlock_success() {
	let (_, mut ext) = new_test_ext(1);
	ext.execute_with(|| {
		let original_token = H160::from_str("1000000000000000000000000000000000000001").unwrap();
		let token: Token = (1, TokenInfo::new(original_token, Some(U256::from(1)), None)).into();
		let burn_info = S2sRemoteUnlockInfo {
			spec_version: 0,
			weight: 100,
			token,
			recipient: [1; 32].to_vec(),
		};
		let submitter = HashedConverter::into_account_id(
			H160::from_str("1000000000000000000000000000000000000002").unwrap(),
		);
		<Test as s2s_issuing::Config>::PayloadCreator::payload(
			burn_info.spec_version,
			burn_info.weight,
			CallParams::UnlockFromRemote(submitter, burn_info),
		)
		.unwrap();
	});
}

#[test]
fn register_and_issue_from_remote_success() {
	let (pairs, mut ext) = new_test_ext(1);
	let alice = &pairs[0];
	ext.execute_with(|| {
		let t = UnsignedTransaction {
			nonce: U256::zero(),
			gas_price: U256::from(1),
			gas_limit: U256::from(0x100000),
			action: ethereum::TransactionAction::Create,
			value: U256::zero(),
			input: hex2bytes_unchecked(TEST_CONTRACT_BYTECODE),
		}
		.sign(&alice.private_key);
		assert_ok!(Ethereum::execute(
			alice.address,
			t.input,
			t.value,
			t.gas_limit,
			Some(t.gas_price),
			Some(t.nonce),
			t.action,
			None,
		));
		let mapping_token_factory_address: H160 =
			array_bytes::hex_into_unchecked("32dcab0ef3fb2de2fce1d2e0799d36239671f04a");
		assert_ok!(S2sIssuing::set_mapping_factory_address(
			Origin::root(),
			mapping_token_factory_address,
		));
		let remote_root_address = hex2bytes_unchecked(
			"0xaaa5b780fa60c639ad17212d92e8e6257cb468baa88e1f826e6fe8ae6b7b700c",
		);
		let remote_root_account: AccountId32 =
			AccountId32::decode(&mut &remote_root_address[..]).unwrap_or_default();
		let original_token_address = hex_into_unchecked("0000000000000000000000000000000000000002");
		let token_option = TokenOption {
			name: [10; 32].to_vec(),
			symbol: [20; 32].to_vec(),
			decimal: 18,
		};
		let token = Token::Native(TokenInfo::new(
			original_token_address,
			None,
			Some(token_option),
		));
		let backing_address =
			<Test as s2s_issuing::Config>::ToEthAddressT::into_ethereum_id(&remote_root_account);

		// before register, the mapping token address is Zero
		assert_eq!(
			S2sIssuing::mapped_token_address(backing_address, original_token_address).unwrap(),
			H160::from_str("0000000000000000000000000000000000000000").unwrap()
		);
		assert_ok!(S2sIssuing::register_from_remote(
			Origin::signed(remote_root_account.clone()),
			token
		));
		let mapping_token =
			S2sIssuing::mapped_token_address(backing_address, original_token_address).unwrap();
		// after register, the mapping token address is 0x0000000000000000000000000000000000000001
		assert_eq!(
			mapping_token,
			H160::from_str("0000000000000000000000000000000000000001").unwrap()
		);
		let issue_token = Token::Native(TokenInfo::new(
			original_token_address,
			Some(U256::from(10_000_000_000u128)),
			None,
		));
		let recipient = H160::from_str("1000000000000000000000000000000000000000").unwrap();
		assert_ok!(S2sIssuing::issue_from_remote(
			Origin::signed(remote_root_account.clone()),
			issue_token,
			recipient
		));
	});
}<|MERGE_RESOLUTION|>--- conflicted
+++ resolved
@@ -24,271 +24,6 @@
 };
 use darwinia_support::evm::IntoAccountId;
 use dp_asset::token::TokenInfo;
-<<<<<<< HEAD
-use dp_contract::mapping_token_factory::s2s::S2sRemoteUnlockInfo;
-use dp_s2s::CallParams;
-use dvm_ethereum::{
-	account_basic::{DvmAccountBasic, KtonRemainBalance, RingRemainBalance},
-	IntermediateStateRoot,
-};
-// --- paritytech ---
-use frame_support::{
-	traits::{GenesisBuild, MaxEncodedLen},
-	weights::PostDispatchInfo,
-	PalletId,
-};
-use frame_system::mocking::*;
-use sp_runtime::{
-	testing::Header,
-	traits::{BlakeTwo256, IdentityLookup},
-	AccountId32, DispatchErrorWithPostInfo, RuntimeDebug,
-};
-
-type Block = MockBlock<Test>;
-type UncheckedExtrinsic = MockUncheckedExtrinsic<Test>;
-type Balance = u64;
-
-darwinia_support::impl_test_account_data! {}
-
-frame_support::parameter_types! {
-	pub const ExistentialDeposit: u64 = 1;
-}
-impl darwinia_balances::Config<RingInstance> for Test {
-	type DustRemoval = ();
-	type ExistentialDeposit = ExistentialDeposit;
-	type AccountStore = System;
-	type OtherCurrencies = ();
-	type Balance = Balance;
-	type Event = ();
-	type MaxLocks = ();
-	type MaxReserves = ();
-	type ReserveIdentifier = [u8; 8];
-	type BalanceInfo = AccountData<Balance>;
-	type WeightInfo = ();
-}
-impl darwinia_balances::Config<KtonInstance> for Test {
-	type DustRemoval = ();
-	type ExistentialDeposit = ExistentialDeposit;
-	type AccountStore = System;
-	type OtherCurrencies = ();
-	type Balance = Balance;
-	type Event = ();
-	type MaxLocks = ();
-	type MaxReserves = ();
-	type ReserveIdentifier = [u8; 8];
-	type BalanceInfo = AccountData<Balance>;
-	type WeightInfo = ();
-}
-
-frame_support::parameter_types! {
-	pub const MinimumPeriod: u64 = 6000 / 2;
-}
-impl pallet_timestamp::Config for Test {
-	type Moment = u64;
-	type OnTimestampSet = ();
-	type MinimumPeriod = MinimumPeriod;
-	type WeightInfo = ();
-}
-
-impl frame_system::Config for Test {
-	type BaseCallFilter = ();
-	type BlockWeights = ();
-	type BlockLength = ();
-	type DbWeight = ();
-	type Origin = Origin;
-	type Index = u64;
-	type BlockNumber = u64;
-	type Hash = H256;
-	type Call = Call;
-	type Hashing = BlakeTwo256;
-	type AccountId = AccountId32;
-	type Lookup = IdentityLookup<Self::AccountId>;
-	type Header = Header;
-	type Event = ();
-	type BlockHashCount = ();
-	type Version = ();
-	type PalletInfo = PalletInfo;
-	type AccountData = AccountData<Balance>;
-	type OnNewAccount = ();
-	type OnKilledAccount = ();
-	type SystemWeightInfo = ();
-	type SS58Prefix = ();
-	type OnSetCode = ();
-}
-
-frame_support::parameter_types! {
-	pub const DvmPalletId: PalletId = PalletId(*b"dar/dvmp");
-}
-
-impl dvm_ethereum::Config for Test {
-	type Event = ();
-	type PalletId = DvmPalletId;
-	type StateRoot = IntermediateStateRoot;
-	type RingCurrency = Ring;
-	type KtonCurrency = Kton;
-}
-
-pub struct FixedGasPrice;
-impl FeeCalculator for FixedGasPrice {
-	fn min_gas_price() -> U256 {
-		1.into()
-	}
-}
-
-pub struct HashedConverter;
-impl IntoAccountId<AccountId32> for HashedConverter {
-	fn into_account_id(address: H160) -> AccountId32 {
-		let mut data = [0u8; 32];
-		data[0..20].copy_from_slice(&address[..]);
-		AccountId32::from(Into::<[u8; 32]>::into(data))
-	}
-}
-
-frame_support::parameter_types! {
-	pub const ChainId: u64 = 42;
-	pub const BlockGasLimit: U256 = U256::MAX;
-}
-impl darwinia_evm::Config for Test {
-	type FeeCalculator = FixedGasPrice;
-	type GasWeightMapping = ();
-	type CallOrigin = EnsureAddressTruncated<Self::AccountId>;
-	type IntoAccountId = HashedConverter;
-	type Event = ();
-	type Precompiles = ();
-	type FindAuthor = ();
-	type BlockHashMapping = SubstrateBlockHashMapping<Self>;
-	type ChainId = ChainId;
-	type BlockGasLimit = BlockGasLimit;
-	type Runner = darwinia_evm::runner::stack::Runner<Self>;
-	type RingAccountBasic = DvmAccountBasic<Self, Ring, RingRemainBalance>;
-	type KtonAccountBasic = DvmAccountBasic<Self, Kton, KtonRemainBalance>;
-}
-
-frame_support::parameter_types! {
-	pub const S2sRelayPalletId: PalletId = PalletId(*b"da/s2sre");
-	pub const PangoroChainId: bp_runtime::ChainId = *b"pcid";
-	pub RootAccountForPayments: Option<AccountId32> = Some([1;32].into());
-	pub PangoroName: Vec<u8> = (b"Pangoro").to_vec();
-}
-
-pub struct AccountIdConverter;
-impl Convert<H256, AccountId32> for AccountIdConverter {
-	fn convert(hash: H256) -> AccountId32 {
-		hash.to_fixed_bytes().into()
-	}
-}
-
-#[derive(Debug, Encode, Decode, Clone, PartialEq, Eq)]
-pub struct MockMessagePayload {
-	spec_version: u32,
-	weight: u64,
-	call: Vec<u8>,
-}
-
-impl Size for MockMessagePayload {
-	fn size_hint(&self) -> u32 {
-		self.call.len() as _
-	}
-}
-
-pub struct PangoroPayLoadCreator;
-impl PayloadCreate<AccountId32, MockMessagePayload> for PangoroPayLoadCreator {
-	fn payload(
-		spec_version: u32,
-		weight: u64,
-		_call_params: CallParams<AccountId<Test>>,
-	) -> Result<MockMessagePayload, ()> {
-		return Ok(MockMessagePayload {
-			spec_version,
-			weight,
-			call: vec![],
-		});
-	}
-}
-
-pub struct ToPangoroMessageRelayCaller;
-impl RelayMessageSender for ToPangoroMessageRelayCaller {
-	fn encode_send_message(
-		_pallet_index: u32,
-		_lane_id: [u8; 4],
-		_payload: Vec<u8>,
-		_fee: u128,
-	) -> Result<Vec<u8>, &'static str> {
-		Ok(Vec::new())
-	}
-	fn send_message_by_root(
-		_pallet_index: u32,
-		_lane_id: [u8; 4],
-		_payload: Vec<u8>,
-		_fee: u128,
-	) -> Result<PostDispatchInfo, DispatchErrorWithPostInfo<PostDispatchInfo>> {
-		Ok(PostDispatchInfo {
-			actual_weight: None,
-			pays_fee: Pays::No,
-		})
-	}
-	fn latest_token_message_id(_lane_id: [u8; 4]) -> TokenMessageId {
-		[0u8; 16]
-	}
-	fn latest_received_token_message_id(_lane_id: [u8; 4]) -> TokenMessageId {
-		[0u8; 16]
-	}
-}
-
-pub struct TruncateToEthAddress;
-impl ToEthAddress<AccountId32> for TruncateToEthAddress {
-	fn into_ethereum_id(address: &AccountId32) -> H160 {
-		let account20: &[u8] = &address.as_ref();
-		H160::from_slice(&account20[..20])
-	}
-}
-
-impl Config for Test {
-	type Event = ();
-	type PalletId = S2sRelayPalletId;
-	type WeightInfo = ();
-
-	type RingCurrency = Ring;
-	type BridgedAccountIdConverter = AccountIdConverter;
-	type BridgedChainId = PangoroChainId;
-	type ToEthAddressT = TruncateToEthAddress;
-	type OutboundPayload = MockMessagePayload;
-	type PayloadCreator = PangoroPayLoadCreator;
-	type InternalTransactHandler = Ethereum;
-	type BackingChainName = PangoroName;
-}
-
-frame_support::construct_runtime! {
-	pub enum Test where
-		Block = Block,
-		NodeBlock = Block,
-		UncheckedExtrinsic = UncheckedExtrinsic,
-	{
-		System: frame_system::{Pallet, Call, Config, Storage, Event<T>},
-		Ring: darwinia_balances::<Instance1>::{Pallet, Call, Storage, Config<T>, Event<T>},
-		Kton: darwinia_balances::<Instance2>::{Pallet, Call, Storage, Config<T>, Event<T>},
-		S2sIssuing: s2s_issuing::{Pallet, Call, Storage, Config, Event<T>},
-		Ethereum: dvm_ethereum::{Pallet, Call, Storage, Config},
-	}
-}
-
-pub fn new_test_ext() -> sp_io::TestExternalities {
-	let mut t = frame_system::GenesisConfig::default()
-		.build_storage::<Test>()
-		.unwrap();
-	let mapping_factory_address =
-		H160::from_str("0000000000000000000000000000000000000002").unwrap();
-
-	<s2s_issuing::GenesisConfig as GenesisBuild<Test>>::assimilate_storage(
-		&s2s_issuing::GenesisConfig {
-			mapping_factory_address,
-		},
-		&mut t,
-	)
-	.unwrap();
-	t.into()
-}
-=======
 
 use array_bytes::hex2bytes_unchecked;
 use frame_support::assert_ok;
@@ -297,7 +32,6 @@
 use dp_asset::token::TokenOption;
 use mock::*;
 use sp_runtime::AccountId32;
->>>>>>> dae8de4a
 
 #[test]
 fn burn_and_remote_unlock_success() {
