--- conflicted
+++ resolved
@@ -46,12 +46,7 @@
 rlp          = { version = "0.5" }
 # darwinia-network
 darwinia-balances = { path = "../../../balances" }
-<<<<<<< HEAD
-evm               = { features = ["with-codec"], git = "https://github.com/darwinia-network/evm", branch = "darwinia-v0.12.0" }
-pallet-timestamp  = { git = "https://github.com/darwinia-network/substrate", branch = "darwinia-v0.12.0" }
-=======
 pallet-timestamp  = { git = "https://github.com/darwinia-network/substrate", branch = "darwinia-v0.11.8" }
->>>>>>> bb8993cc
 
 [features]
 default = ["std"]
