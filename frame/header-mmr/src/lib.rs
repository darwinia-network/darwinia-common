--- conflicted
+++ resolved
@@ -45,25 +45,19 @@
 mod mock;
 mod tests;
 
-<<<<<<< HEAD
-// --- third-party ---
+#[cfg(feature = "std")]
+use serde::Serialize;
+
+// --- github ---
+use merkle_mountain_range::{MMRStore, MerkleProof, MMR};
+// --- substrate ---
 use codec::{Decode, Encode};
 use frame_support::{decl_error, decl_module, decl_storage, ensure};
-use merkle_mountain_range::{MMRStore, MerkleProof, MMR};
-#[cfg(feature = "std")]
-use serde::Serialize;
 use sp_runtime::{
 	generic::{DigestItem, OpaqueDigestItemId},
 	traits::{Hash, Header},
 	DispatchError, RuntimeDebug,
 };
-=======
-// --- github ---
-use merkle_mountain_range::{MMRStore, MerkleProof, MMR};
-// --- substrate ---
-use frame_support::{decl_error, decl_module, decl_storage, ensure};
-use sp_runtime::{generic::DigestItem, traits::Hash, DispatchError};
->>>>>>> 08a03e39
 use sp_std::{marker::PhantomData, prelude::*};
 
 pub const MRR_ROOT_LOG_ID: [u8; 4] = *b"MMRR";
