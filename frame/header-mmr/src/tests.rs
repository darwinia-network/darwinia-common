//! Tests for the module.

#![cfg(test)]

// --- substrate ---
use sp_runtime::{
	testing::{Digest, H256},
	traits::{Header, OnFinalize},
};
<<<<<<< HEAD

//#[cfg(feature = "std")]
//use serde::{Deserialize, Serialize};

// --- custom ---
=======
// --- darwinia ---
>>>>>>> 08a03e39
use crate::{mock::*, *};

#[test]
fn first_header_mmr() {
	new_test_ext().execute_with(|| {
		let parent_hash: H256 = Default::default();
		initialize_block(1, parent_hash);

		System::note_finished_extrinsics();
		HeaderMMR::on_finalize(1);

		let header = System::finalize();
		assert_eq!(
			header.digest,
			Digest {
				logs: vec![header_mmr_log(parent_hash)]
			}
		);
	});
}

#[test]
fn test_insert_header() {
	new_test_ext().execute_with(|| {
		initialize_block(1, Default::default());

		HeaderMMR::on_finalize(1);

		let mut headers = vec![];

		let mut header = System::finalize();
		headers.push(header.clone());

		for i in 2..30 {
			initialize_block(i, header.hash());

			HeaderMMR::on_finalize(i);
			header = System::finalize();
			headers.push(header.clone());
		}

		let h1 = 11 as u64;
		let h2 = 19 as u64;

		let prove_elem = headers[h1 as usize - 1].hash();

		let pos = 19;
		assert_eq!(pos, HeaderMMR::position_of(h1));
		assert_eq!(prove_elem, HeaderMMR::mmr_node_list(pos));

		let mmr_root = HeaderMMR::_find_mmr_root(headers[h2 as usize - 1].clone())
			.expect("Header mmr get failed");

		let store = ModuleMMRStore::<Test>::default();
		let mmr = MMR::<_, MMRMerge<Test>, _>::new(HeaderMMR::position_of(h2), store);

		assert_eq!(mmr.get_root().expect("Get Root Failed"), mmr_root);

		let proof = HeaderMMR::_gen_proof(h1, h2).expect("gen proof");

		let result = proof
			.verify(mmr_root, vec![(pos, prove_elem)])
			.expect("verify");
		assert!(result);
	});
}

#[test]
fn should_serialize_mmr_digest() {
	let digest = Digest {
		logs: vec![header_mmr_log(Default::default())],
	};

	assert_eq!(
		serde_json::to_string(&digest).unwrap(),
		// 0x90 is compact codec of the length 36, 0x4d4d5252 is prefix "MMRR"
		r#"{"logs":["0x00904d4d52520000000000000000000000000000000000000000000000000000000000000000"]}"#
	);
}

#[test]
fn non_system_mmr_digest_item_encoding() {
	let item = header_mmr_log(Default::default());
	let encoded = item.encode();
	assert_eq!(
		encoded,
		vec![
			0,    // type = DigestItemType::Other
			0x90, // vec length
			77, 77, 82, 82, // Prefix, *b"MMRR"
			0, 0, 0, 0, 0, 0, 0, 0, 0, 0, 0, 0, 0, 0, 0, 0, 0, 0, 0, 0, 0, 0, 0, 0, 0, 0, 0, 0, 0,
			0, 0, 0, // mmr root
		]
	);

	let decoded: DigestItem<H256> = Decode::decode(&mut &encoded[..]).unwrap();
	assert_eq!(item, decoded);
}<|MERGE_RESOLUTION|>--- conflicted
+++ resolved
@@ -7,15 +7,8 @@
 	testing::{Digest, H256},
 	traits::{Header, OnFinalize},
 };
-<<<<<<< HEAD
 
-//#[cfg(feature = "std")]
-//use serde::{Deserialize, Serialize};
-
-// --- custom ---
-=======
 // --- darwinia ---
->>>>>>> 08a03e39
 use crate::{mock::*, *};
 
 #[test]
