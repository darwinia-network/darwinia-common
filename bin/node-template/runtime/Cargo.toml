[package]
name = "node-template-runtime"
version = "0.6.1"
authors = ["Anonymous"]
edition = "2018"
license = "Unlicense"
homepage = "https://darwinia.network/"
repository = "https://github.com/darwinia-network/darwinia/"

[dependencies]
# crates
codec = { package = "parity-scale-codec", version = "1.3.0", default-features = false }
serde = { version = "1.0.106", optional = true }
static_assertions = { version = "1.1.0" }
# darwinia
darwinia-balances = { default-features = false, path = "../../../frame/balances" }
darwinia-balances-rpc-runtime-api = { default-features = false, path = "../../../frame/balances/rpc/runtime-api" }
darwinia-claims = { default-features = false, path = "../../../frame/claims" }
darwinia-elections-phragmen = { default-features = false, path = "../../../frame/elections-phragmen" }
darwinia-eth-backing = { default-features = false, path = "../../../frame/bridge/eth/backing" }
darwinia-eth-linear-relay = { default-features = false, path = "../../../frame/bridge/eth/linear-relay" }
darwinia-eth-relay = { default-features = false, path = "../../../frame/bridge/eth/relay" }
darwinia-eth-offchain = { default-features = false, path = "../../../frame/bridge/eth/offchain" }
darwinia-header-mmr = { default-features = false, path = "../../../frame/header-mmr" }
darwinia-relayer-game = { default-features = false, path = "../../../frame/bridge/relayer-game" }
# TODO: benchmark
# darwinia-session-benchmarking = { default-features = false, optional = true, path = "" }
<<<<<<< HEAD
=======
darwinia-header-mmr = { default-features = false, path = "../../../frame/header-mmr" }
darwinia-header-mmr-rpc-runtime-api = { default-features = false, path = "../../../frame/header-mmr/rpc/runtime-api" }
>>>>>>> 03f07693
darwinia-staking = { default-features = false, path = "../../../frame/staking" }
darwinia-staking-rpc-runtime-api = { default-features = false, path = "../../../frame/staking/rpc/runtime-api" }
darwinia-support = { default-features = false, path = "../../../frame/support" }
darwinia-treasury = { default-features = false, path = "../../../frame/treasury" }
eth-primitives = { default-features = false, path = "../../../primitives/eth-primitives" }
# substrate
frame-benchmarking = { default-features = false, optional = true, git = "https://github.com/darwinia-network/substrate.git", tag = "v2.0.0-rc.darwinia.1" }
frame-executive = { default-features = false, git = "https://github.com/darwinia-network/substrate.git", tag = "v2.0.0-rc.darwinia.1" }
frame-support = { default-features = false, git = "https://github.com/darwinia-network/substrate.git", tag = "v2.0.0-rc.darwinia.1" }
frame-system = { default-features = false, git = "https://github.com/darwinia-network/substrate.git", tag = "v2.0.0-rc.darwinia.1" }
frame-system-rpc-runtime-api = { default-features = false, git = "https://github.com/darwinia-network/substrate.git", tag = "v2.0.0-rc.darwinia.1" }
pallet-authority-discovery = { default-features = false, git = "https://github.com/darwinia-network/substrate.git", tag = "v2.0.0-rc.darwinia.1" }
pallet-authorship = { default-features = false, git = "https://github.com/darwinia-network/substrate.git", tag = "v2.0.0-rc.darwinia.1" }
pallet-babe = { default-features = false, git = "https://github.com/darwinia-network/substrate.git", tag = "v2.0.0-rc.darwinia.1" }
pallet-collective = { default-features = false, git = "https://github.com/darwinia-network/substrate.git", tag = "v2.0.0-rc.darwinia.1" }
pallet-finality-tracker = { default-features = false, git = "https://github.com/darwinia-network/substrate.git", tag = "v2.0.0-rc.darwinia.1" }
pallet-grandpa = { default-features = false, git = "https://github.com/darwinia-network/substrate.git", tag = "v2.0.0-rc.darwinia.1" }
pallet-im-online = { default-features = false, git = "https://github.com/darwinia-network/substrate.git", tag = "v2.0.0-rc.darwinia.1" }
pallet-offences = { default-features = false, git = "https://github.com/darwinia-network/substrate.git", tag = "v2.0.0-rc.darwinia.1" }
pallet-randomness-collective-flip = { default-features = false, git = "https://github.com/darwinia-network/substrate.git", tag = "v2.0.0-rc.darwinia.1" }
pallet-session = { default-features = false, git = "https://github.com/darwinia-network/substrate.git", tag = "v2.0.0-rc.darwinia.1" }
pallet-sudo = { default-features = false, git = "https://github.com/darwinia-network/substrate.git", tag = "v2.0.0-rc.darwinia.1" }
pallet-timestamp = { default-features = false, git = "https://github.com/darwinia-network/substrate.git", tag = "v2.0.0-rc.darwinia.1" }
pallet-transaction-payment = { default-features = false, git = "https://github.com/darwinia-network/substrate.git", tag = "v2.0.0-rc.darwinia.1" }
pallet-transaction-payment-rpc-runtime-api = { default-features = false, git = "https://github.com/darwinia-network/substrate.git", tag = "v2.0.0-rc.darwinia.1" }
sp-api = { default-features = false, git = "https://github.com/darwinia-network/substrate.git", tag = "v2.0.0-rc.darwinia.1" }
sp-application-crypto = { default-features = false, git = "https://github.com/darwinia-network/substrate.git", tag = "v2.0.0-rc.darwinia.1" }
sp-authority-discovery = { default-features = false, git = "https://github.com/darwinia-network/substrate.git", tag = "v2.0.0-rc.darwinia.1" }
sp-block-builder = { default-features = false, git = "https://github.com/darwinia-network/substrate.git", tag = "v2.0.0-rc.darwinia.1" }
sp-consensus-babe = { default-features = false, git = "https://github.com/darwinia-network/substrate.git", tag = "v2.0.0-rc.darwinia.1" }
sp-core = { default-features = false, git = "https://github.com/darwinia-network/substrate.git", tag = "v2.0.0-rc.darwinia.1" }
sp-inherents = { default-features = false, git = "https://github.com/darwinia-network/substrate.git", tag = "v2.0.0-rc.darwinia.1" }
sp-io = { default-features = false, git = "https://github.com/darwinia-network/substrate.git", tag = "v2.0.0-rc.darwinia.1" }
sp-offchain = { default-features = false, git = "https://github.com/darwinia-network/substrate.git", tag = "v2.0.0-rc.darwinia.1" }
sp-runtime = { default-features = false, git = "https://github.com/darwinia-network/substrate.git", tag = "v2.0.0-rc.darwinia.1" }
sp-session = { default-features = false, git = "https://github.com/darwinia-network/substrate.git", tag = "v2.0.0-rc.darwinia.1" }
sp-staking = { default-features = false, git = "https://github.com/darwinia-network/substrate.git", tag = "v2.0.0-rc.darwinia.1" }
sp-std = { default-features = false, git = "https://github.com/darwinia-network/substrate.git", tag = "v2.0.0-rc.darwinia.1" }
sp-transaction-pool = { default-features = false, git = "https://github.com/darwinia-network/substrate.git", tag = "v2.0.0-rc.darwinia.1" }
sp-version = { default-features = false, git = "https://github.com/darwinia-network/substrate.git", tag = "v2.0.0-rc.darwinia.1" }

[build-dependencies]
# substrate
wasm-builder-runner = { package = "substrate-wasm-builder-runner", git = "https://github.com/darwinia-network/substrate.git", tag = "v2.0.0-rc.darwinia.1" }

[features]
default = ["std"]
std = [
	# crates
	"codec/std",
	"serde",
	# darwinia
	"darwinia-balances/std",
	"darwinia-balances-rpc-runtime-api/std",
	"darwinia-claims/std",
	"darwinia-elections-phragmen/std",
	"darwinia-eth-backing/std",
	"darwinia-eth-linear-relay/std",
	"darwinia-eth-offchain/std",
	"darwinia-eth-relay/std",
	"darwinia-header-mmr/std",
<<<<<<< HEAD
	"darwinia-relayer-game/std",
=======
	"darwinia-header-mmr-rpc-runtime-api/std",
>>>>>>> 03f07693
	# TODO: benchmark
	# "darwinia-session-benchmarking/std",
	"darwinia-staking/std",
	"darwinia-staking-rpc-runtime-api/std",
	"darwinia-support/std",
	"darwinia-treasury/std",
	"eth-primitives/std",
	# substrate
	"frame-executive/std",
	"frame-support/std",
	"frame-system/std",
	"frame-system-rpc-runtime-api/std",
	"pallet-authority-discovery/std",
	"pallet-authorship/std",
	"pallet-babe/std",
	"pallet-collective/std",
	"pallet-finality-tracker/std",
	"pallet-grandpa/std",
	"pallet-im-online/std",
	"pallet-randomness-collective-flip/std",
	"pallet-offences/std",
	"pallet-session/std",
	"pallet-sudo/std",
	"pallet-timestamp/std",
	"pallet-transaction-payment/std",
	"pallet-transaction-payment-rpc-runtime-api/std",
	"sp-api/std",
	"sp-application-crypto/std",
	"sp-authority-discovery/std",
	"sp-block-builder/std",
	"sp-consensus-babe/std",
	"sp-core/std",
	"sp-inherents/std",
	"sp-io/std",
	"sp-offchain/std",
	"sp-runtime/std",
	"sp-session/std",
	"sp-staking/std",
	"sp-std/std",
	"sp-transaction-pool/std",
	"sp-version/std",
]
runtime-benchmarks = [
	# darwinia
	# "darwinia-balances/runtime-benchmarks",
	"darwinia-elections-phragmen/runtime-benchmarks",
	# TODO: benchmark
	# "pallet-session-benchmarking",
	"darwinia-staking/runtime-benchmarks",
	# "darwinia-tresury/runtime-benchmarks",
	# substrate
	"frame-benchmarking",
	"frame-support/runtime-benchmarks",
]<|MERGE_RESOLUTION|>--- conflicted
+++ resolved
@@ -22,14 +22,10 @@
 darwinia-eth-relay = { default-features = false, path = "../../../frame/bridge/eth/relay" }
 darwinia-eth-offchain = { default-features = false, path = "../../../frame/bridge/eth/offchain" }
 darwinia-header-mmr = { default-features = false, path = "../../../frame/header-mmr" }
+darwinia-header-mmr-rpc-runtime-api = { default-features = false, path = "../../../frame/header-mmr/rpc/runtime-api" }
 darwinia-relayer-game = { default-features = false, path = "../../../frame/bridge/relayer-game" }
 # TODO: benchmark
 # darwinia-session-benchmarking = { default-features = false, optional = true, path = "" }
-<<<<<<< HEAD
-=======
-darwinia-header-mmr = { default-features = false, path = "../../../frame/header-mmr" }
-darwinia-header-mmr-rpc-runtime-api = { default-features = false, path = "../../../frame/header-mmr/rpc/runtime-api" }
->>>>>>> 03f07693
 darwinia-staking = { default-features = false, path = "../../../frame/staking" }
 darwinia-staking-rpc-runtime-api = { default-features = false, path = "../../../frame/staking/rpc/runtime-api" }
 darwinia-support = { default-features = false, path = "../../../frame/support" }
@@ -91,11 +87,7 @@
 	"darwinia-eth-offchain/std",
 	"darwinia-eth-relay/std",
 	"darwinia-header-mmr/std",
-<<<<<<< HEAD
-	"darwinia-relayer-game/std",
-=======
 	"darwinia-header-mmr-rpc-runtime-api/std",
->>>>>>> 03f07693
 	# TODO: benchmark
 	# "darwinia-session-benchmarking/std",
 	"darwinia-staking/std",
