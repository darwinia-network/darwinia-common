--- conflicted
+++ resolved
@@ -180,6 +180,8 @@
 	frame_system::CheckEra<Runtime>,
 	frame_system::CheckNonce<Runtime>,
 	frame_system::CheckWeight<Runtime>,
+	pallet_transaction_payment::ChargeTransactionPayment<Runtime>,
+	darwinia_eth_relay::CheckEthRelayHeaderHash<Runtime>,
 	darwinia_staking::LockStakingStatus<Runtime>,
 );
 
@@ -300,6 +302,19 @@
 	type Moment = Moment;
 	type OnTimestampSet = Babe;
 	type MinimumPeriod = MinimumPeriod;
+}
+
+parameter_types! {
+	pub const TransactionBaseFee: Balance = 0;
+	pub const TransactionByteFee: Balance = 1;
+}
+impl pallet_transaction_payment::Trait for Runtime {
+	type Currency = Balances;
+	type OnTransactionPayment = ();
+	type TransactionBaseFee = TransactionBaseFee;
+	type TransactionByteFee = TransactionByteFee;
+	type WeightToFee = ConvertInto;
+	type FeeMultiplierUpdate = ();
 }
 
 parameter_types! {
@@ -423,20 +438,6 @@
 	type BalanceInfo = AccountData<Balance>;
 	type AccountStore = System;
 	type DustCollector = (Ring,);
-}
-
-parameter_types! {
-	pub const TransactionBaseFee: Balance = 0;
-	pub const TransactionByteFee: Balance = 1;
-}
-
-impl pallet_transaction_payment::Trait for Runtime {
-	type Currency = Balances;
-	type OnTransactionPayment = ();
-	type TransactionBaseFee = TransactionBaseFee;
-	type TransactionByteFee = TransactionByteFee;
-	type WeightToFee = ConvertInto;
-	type FeeMultiplierUpdate = ();
 }
 
 parameter_types! {
@@ -570,8 +571,79 @@
 	type Call = Call;
 }
 
-<<<<<<< HEAD
-=======
+type SubmitPFTransaction =
+	TransactionSubmitter<darwinia_eth_offchain::crypto::Public, Runtime, UncheckedExtrinsic>;
+parameter_types! {
+	pub const FetchInterval: BlockNumber = 3;
+}
+impl darwinia_eth_offchain::Trait for Runtime {
+	type Event = Event;
+	type Call = Call;
+	type SubmitSignedTransaction = SubmitPFTransaction;
+	type FetchInterval = FetchInterval;
+}
+
+impl darwinia_header_mmr::Trait for Runtime {}
+
+construct_runtime!(
+	pub enum Runtime
+	where
+		Block = Block,
+		NodeBlock = opaque::Block,
+		UncheckedExtrinsic = UncheckedExtrinsic
+	{
+		// --- substrate ---
+		// Basic stuff; balances is uncallable initially.
+		System: frame_system::{Module, Call, Storage, Config, Event<T>},
+		RandomnessCollectiveFlip: pallet_randomness_collective_flip::{Module, Call, Storage},
+
+		// Must be before session.
+		Babe: pallet_babe::{Module, Call, Storage, Config, Inherent(Timestamp)},
+
+		Timestamp: pallet_timestamp::{Module, Call, Storage, Inherent},
+		TransactionPayment: pallet_transaction_payment::{Module, Storage},
+
+		// Consensus support.
+		Authorship: pallet_authorship::{Module, Call, Storage, Inherent},
+		Offences: pallet_offences::{Module, Call, Storage, Event},
+		Historical: pallet_session_historical::{Module},
+		Session: pallet_session::{Module, Call, Storage, Config<T>, Event},
+		FinalityTracker: pallet_finality_tracker::{Module, Call, Storage, Inherent},
+		Grandpa: pallet_grandpa::{Module, Call, Storage, Config, Event},
+		ImOnline: pallet_im_online::{Module, Call, Storage, Config<T>, Event<T>, ValidateUnsigned},
+		AuthorityDiscovery: pallet_authority_discovery::{Module, Call, Config},
+
+		// Governance stuff; uncallable initially.
+		// Democracy: pallet_democracy::{Module, Call, Storage, Config, Event<T>},
+		Council: pallet_collective::<Instance1>::{Module, Call, Storage, Origin<T>, Config<T>, Event<T>},
+
+		Sudo: pallet_sudo::{Module, Call, Storage, Config<T>, Event<T>},
+
+		// --- darwinia ---
+		// Basic stuff; balances is uncallable initially.
+		Balances: darwinia_balances::<Instance0>::{Module, Call, Storage, Config<T>, Event<T>},
+		Kton: darwinia_balances::<Instance1>::{Module, Call, Storage, Config<T>, Event<T>},
+
+		// Consensus support.
+		Staking: darwinia_staking::{Module, Call, Storage, Config<T>, Event<T>, ValidateUnsigned},
+
+		// Governance stuff; uncallable initially.
+		ElectionsPhragmen: darwinia_elections_phragmen::{Module, Call, Storage, Event<T>},
+
+		// Claims. Usable initially.
+		Claims: darwinia_claims::{Module, Call, Storage, Config, Event<T>, ValidateUnsigned},
+
+		EthBacking: darwinia_eth_backing::{Module, Call, Storage, Config<T>, Event<T>},
+		EthRelay: darwinia_eth_relay::{Module, Call, Storage, Config<T>, Event<T>},
+		EthOffchain: darwinia_eth_offchain::{Module, Call, Event<T>},
+
+		HeaderMMR: darwinia_header_mmr::{Module, Call, Storage},
+
+		// Governance stuff; uncallable initially.
+		Treasury: darwinia_treasury::{Module, Call, Storage, Event<T>},
+	}
+);
+
 impl frame_system::offchain::CreateTransaction<Runtime, UncheckedExtrinsic> for Runtime {
 	type Public = <Signature as sp_runtime::traits::Verify>::Signer;
 	type Signature = Signature;
@@ -606,124 +678,6 @@
 			frame_system::CheckWeight::<Runtime>::new(),
 			pallet_transaction_payment::ChargeTransactionPayment::<Runtime>::from(tip),
 			Default::default(),
-		);
-		let raw_payload = SignedPayload::new(call, extra)
-			.map_err(|e| {
-				debug::warn!("Unable to create signed payload: {:?}", e);
-			})
-			.ok()?;
-		let signature = TSigner::sign(public, &raw_payload)?;
-		let (call, extra, _) = raw_payload.deconstruct();
-		Some((call, (account, signature, extra)))
-	}
-}
->>>>>>> b778a30e
-type SubmitPFTransaction =
-	TransactionSubmitter<darwinia_eth_offchain::crypto::Public, Runtime, UncheckedExtrinsic>;
-parameter_types! {
-	pub const FetchInterval: BlockNumber = 3;
-}
-impl darwinia_eth_offchain::Trait for Runtime {
-	type Event = Event;
-	type Call = Call;
-	type SubmitSignedTransaction = SubmitPFTransaction;
-	type FetchInterval = FetchInterval;
-}
-
-impl darwinia_header_mmr::Trait for Runtime {}
-
-construct_runtime!(
-	pub enum Runtime
-	where
-		Block = Block,
-		NodeBlock = opaque::Block,
-		UncheckedExtrinsic = UncheckedExtrinsic
-	{
-		// --- substrate ---
-		// Basic stuff; balances is uncallable initially.
-		System: frame_system::{Module, Call, Storage, Config, Event<T>},
-		RandomnessCollectiveFlip: pallet_randomness_collective_flip::{Module, Call, Storage},
-
-		// Must be before session.
-		Babe: pallet_babe::{Module, Call, Storage, Config, Inherent(Timestamp)},
-
-		Timestamp: pallet_timestamp::{Module, Call, Storage, Inherent},
-
-		TransactionPayment: pallet_transaction_payment::{Module, Storage},
-
-		// Consensus support.
-		Authorship: pallet_authorship::{Module, Call, Storage, Inherent},
-		Offences: pallet_offences::{Module, Call, Storage, Event},
-		Historical: pallet_session_historical::{Module},
-		Session: pallet_session::{Module, Call, Storage, Config<T>, Event},
-		FinalityTracker: pallet_finality_tracker::{Module, Call, Storage, Inherent},
-		Grandpa: pallet_grandpa::{Module, Call, Storage, Config, Event},
-		ImOnline: pallet_im_online::{Module, Call, Storage, Config<T>, Event<T>, ValidateUnsigned},
-		AuthorityDiscovery: pallet_authority_discovery::{Module, Call, Config},
-
-		// Governance stuff; uncallable initially.
-		// Democracy: pallet_democracy::{Module, Call, Storage, Config, Event<T>},
-		Council: pallet_collective::<Instance1>::{Module, Call, Storage, Origin<T>, Config<T>, Event<T>},
-
-		Sudo: pallet_sudo::{Module, Call, Storage, Config<T>, Event<T>},
-
-		// --- darwinia ---
-		// Basic stuff; balances is uncallable initially.
-		Balances: darwinia_balances::<Instance0>::{Module, Call, Storage, Config<T>, Event<T>},
-		Kton: darwinia_balances::<Instance1>::{Module, Call, Storage, Config<T>, Event<T>},
-
-		// Consensus support.
-		Staking: darwinia_staking::{Module, Call, Storage, Config<T>, Event<T>, ValidateUnsigned},
-
-		// Governance stuff; uncallable initially.
-		ElectionsPhragmen: darwinia_elections_phragmen::{Module, Call, Storage, Event<T>},
-
-		// Claims. Usable initially.
-		Claims: darwinia_claims::{Module, Call, Storage, Config, Event<T>, ValidateUnsigned},
-
-		EthBacking: darwinia_eth_backing::{Module, Call, Storage, Config<T>, Event<T>},
-		EthRelay: darwinia_eth_relay::{Module, Call, Storage, Config<T>, Event<T>},
-		EthOffchain: darwinia_eth_offchain::{Module, Call, Event<T>},
-
-		HeaderMMR: darwinia_header_mmr::{Module, Call, Storage},
-
-		// Governance stuff; uncallable initially.
-		Treasury: darwinia_treasury::{Module, Call, Storage, Event<T>},
-	}
-);
-
-<<<<<<< HEAD
-impl frame_system::offchain::CreateTransaction<Runtime, UncheckedExtrinsic> for Runtime {
-	type Public = <Signature as sp_runtime::traits::Verify>::Signer;
-	type Signature = Signature;
-
-	fn create_transaction<
-		TSigner: frame_system::offchain::Signer<Self::Public, Self::Signature>,
-	>(
-		call: Call,
-		public: Self::Public,
-		account: AccountId,
-		index: Nonce,
-	) -> Option<(
-		Call,
-		<UncheckedExtrinsic as sp_runtime::traits::Extrinsic>::SignaturePayload,
-	)> {
-		// take the biggest period possible.
-		let period = BlockHashCount::get()
-			.checked_next_power_of_two()
-			.map(|c| c / 2)
-			.unwrap_or(2) as u64;
-		let current_block = System::block_number()
-			.saturated_into::<u64>()
-			// The `System::block_number` is initialized with `n+1`,
-			// so the actual block number is `n`.
-			.saturating_sub(1);
-		let extra: SignedExtra = (
-			frame_system::CheckVersion::<Runtime>::new(),
-			frame_system::CheckGenesis::<Runtime>::new(),
-			frame_system::CheckEra::<Runtime>::from(generic::Era::mortal(period, current_block)),
-			frame_system::CheckNonce::<Runtime>::from(index),
-			frame_system::CheckWeight::<Runtime>::new(),
 			Default::default(),
 		);
 		let raw_payload = SignedPayload::new(call, extra)
@@ -736,42 +690,6 @@
 		Some((call, (account, signature, extra)))
 	}
 }
-=======
-/// The address format for describing accounts.
-pub type Address = AccountId;
-/// Block header type as expected by this runtime.
-pub type Header = generic::Header<BlockNumber, BlakeTwo256>;
-/// Block type as expected by this runtime.
-pub type Block = generic::Block<Header, UncheckedExtrinsic>;
-/// A Block signed with a Justification
-pub type SignedBlock = generic::SignedBlock<Block>;
-/// BlockId type as expected by this runtime.
-pub type BlockId = generic::BlockId<Block>;
-/// The SignedExtension to the basic transaction logic.
-pub type SignedExtra = (
-	frame_system::CheckVersion<Runtime>,
-	frame_system::CheckGenesis<Runtime>,
-	frame_system::CheckEra<Runtime>,
-	frame_system::CheckNonce<Runtime>,
-	frame_system::CheckWeight<Runtime>,
-	pallet_transaction_payment::ChargeTransactionPayment<Runtime>,
-	darwinia_eth_relay::CheckEthRelayHeaderHash<Runtime>,
-);
-/// Unchecked extrinsic type as expected by this runtime.
-pub type UncheckedExtrinsic = generic::UncheckedExtrinsic<Address, Call, Signature, SignedExtra>;
-/// The payload being signed in transactions.
-pub type SignedPayload = generic::SignedPayload<Call, SignedExtra>;
-/// Extrinsic type that has already been checked.
-pub type CheckedExtrinsic = generic::CheckedExtrinsic<AccountId, Nonce, Call>;
-/// Executive: handles dispatch to the various modules.
-pub type Executive = frame_executive::Executive<
-	Runtime,
-	Block,
-	frame_system::ChainContext<Runtime>,
-	Runtime,
-	AllModules,
->;
->>>>>>> b778a30e
 
 impl_runtime_apis! {
 	impl sp_api::Core<Block> for Runtime {
