[package]
authors    = ["Darwinia Network <hello@darwinia.network>"]
build      = "build.rs"
edition    = "2018"
homepage   = "https://darwinia.network/"
license    = "Unlicense"
name       = "pangolin-runtime"
readme     = "README.md"
repository = "https://github.com/darwinia-network/darwinia-common/"
version    = "2.0.0"

[dependencies]
# crates
<<<<<<< HEAD
codec             = { package = "parity-scale-codec", version = "2.0.0", default-features = false }
serde             = { version = "1.0.123", optional = true }
=======
codec             = { package = "parity-scale-codec", version = "1.3.7", default-features = false }
serde             = { version = "1.0.124", optional = true }
>>>>>>> 0c913ac7
smallvec          = { version = "1.6.1" }
static_assertions = { version = "1.1.0" }
# darwinia
darwinia-balances                   = { default-features = false, path = "../../../../frame/balances" }
darwinia-balances-rpc-runtime-api   = { default-features = false, path = "../../../../frame/balances/rpc/runtime-api" }
darwinia-claims                     = { default-features = false, path = "../../../../frame/claims" }
darwinia-crab-backing               = { default-features = false, path = "../../../../frame/bridge/crab/backing" }
darwinia-crab-issuing               = { default-features = false, path = "../../../../frame/bridge/crab/issuing" }
darwinia-democracy                  = { default-features = false, path = "../../../../frame/democracy" }
darwinia-elections-phragmen         = { default-features = false, path = "../../../../frame/elections-phragmen" }
darwinia-ethereum-backing           = { default-features = false, path = "../../../../frame/bridge/ethereum/backing" }
darwinia-ethereum-relay             = { default-features = false, path = "../../../../frame/bridge/ethereum/relay" }
darwinia-evm                        = { default-features = false, path = "../../../../frame/evm" }
darwinia-evm-precompile             = { default-features = false, path = "../../../../frame/evm/precompile" }
darwinia-header-mmr                 = { default-features = false, path = "../../../../frame/header-mmr" }
darwinia-header-mmr-rpc-runtime-api = { default-features = false, path = "../../../../frame/header-mmr/rpc/runtime-api" }
darwinia-relay-authorities          = { default-features = false, path = "../../../../frame/bridge/relay-authorities" }
darwinia-relay-primitives           = { default-features = false, path = "../../../../primitives/relay" }
darwinia-relayer-game               = { default-features = false, path = "../../../../frame/bridge/relayer-game" }
darwinia-staking                    = { default-features = false, path = "../../../../frame/staking" }
darwinia-staking-rpc-runtime-api    = { default-features = false, path = "../../../../frame/staking/rpc/runtime-api" }
darwinia-support                    = { default-features = false, path = "../../../../frame/support" }
darwinia-treasury                   = { default-features = false, path = "../../../../frame/treasury" }
darwinia-tron-backing               = { default-features = false, path = "../../../../frame/bridge/tron/backing" }
darwinia-vesting                    = { default-features = false, path = "../../../../frame/vesting" }
drml-primitives                     = { default-features = false, path = "../../primitives" }
dvm-ethereum                        = { default-features = false, path = "../../../../frame/dvm" }
dvm-rpc-runtime-api                 = { default-features = false, path = "../../../../frame/dvm/rpc/runtime-api" }
ethereum-primitives                 = { default-features = false, path = "../../../../primitives/ethereum-primitives" }
# substrate
<<<<<<< HEAD
frame-executive                            = { default-features = false, git = "https://github.com/darwinia-network/substrate.git", tag = "rococo-v1.0" }
frame-support                              = { default-features = false, git = "https://github.com/darwinia-network/substrate.git", tag = "rococo-v1.0" }
frame-system                               = { default-features = false, git = "https://github.com/darwinia-network/substrate.git", tag = "rococo-v1.0" }
frame-system-rpc-runtime-api               = { default-features = false, git = "https://github.com/darwinia-network/substrate.git", tag = "rococo-v1.0" }
pallet-authority-discovery                 = { default-features = false, git = "https://github.com/darwinia-network/substrate.git", tag = "rococo-v1.0" }
pallet-authorship                          = { default-features = false, git = "https://github.com/darwinia-network/substrate.git", tag = "rococo-v1.0" }
pallet-babe                                = { default-features = false, git = "https://github.com/darwinia-network/substrate.git", tag = "rococo-v1.0" }
pallet-collective                          = { default-features = false, git = "https://github.com/darwinia-network/substrate.git", tag = "rococo-v1.0" }
pallet-grandpa                             = { default-features = false, git = "https://github.com/darwinia-network/substrate.git", tag = "rococo-v1.0" }
pallet-im-online                           = { default-features = false, git = "https://github.com/darwinia-network/substrate.git", tag = "rococo-v1.0" }
pallet-membership                          = { default-features = false, git = "https://github.com/darwinia-network/substrate.git", tag = "rococo-v1.0" }
pallet-offences                            = { default-features = false, git = "https://github.com/darwinia-network/substrate.git", tag = "rococo-v1.0" }
pallet-proxy                               = { default-features = false, git = "https://github.com/darwinia-network/substrate.git", tag = "rococo-v1.0" }
pallet-randomness-collective-flip          = { default-features = false, git = "https://github.com/darwinia-network/substrate.git", tag = "rococo-v1.0" }
pallet-scheduler                           = { default-features = false, git = "https://github.com/darwinia-network/substrate.git", tag = "rococo-v1.0" }
pallet-session                             = { default-features = false, git = "https://github.com/darwinia-network/substrate.git", tag = "rococo-v1.0" }
pallet-sudo                                = { default-features = false, git = "https://github.com/darwinia-network/substrate.git", tag = "rococo-v1.0" }
pallet-timestamp                           = { default-features = false, git = "https://github.com/darwinia-network/substrate.git", tag = "rococo-v1.0" }
pallet-transaction-payment                 = { default-features = false, git = "https://github.com/darwinia-network/substrate.git", tag = "rococo-v1.0" }
pallet-transaction-payment-rpc-runtime-api = { default-features = false, git = "https://github.com/darwinia-network/substrate.git", tag = "rococo-v1.0" }
sp-api                                     = { default-features = false, git = "https://github.com/darwinia-network/substrate.git", tag = "rococo-v1.0" }
sp-application-crypto                      = { default-features = false, git = "https://github.com/darwinia-network/substrate.git", tag = "rococo-v1.0" }
sp-authority-discovery                     = { default-features = false, git = "https://github.com/darwinia-network/substrate.git", tag = "rococo-v1.0" }
sp-block-builder                           = { default-features = false, git = "https://github.com/darwinia-network/substrate.git", tag = "rococo-v1.0" }
sp-consensus-babe                          = { default-features = false, git = "https://github.com/darwinia-network/substrate.git", tag = "rococo-v1.0" }
sp-core                                    = { default-features = false, git = "https://github.com/darwinia-network/substrate.git", tag = "rococo-v1.0" }
sp-inherents                               = { default-features = false, git = "https://github.com/darwinia-network/substrate.git", tag = "rococo-v1.0" }
sp-io                                      = { default-features = false, git = "https://github.com/darwinia-network/substrate.git", tag = "rococo-v1.0" }
sp-offchain                                = { default-features = false, git = "https://github.com/darwinia-network/substrate.git", tag = "rococo-v1.0" }
sp-runtime                                 = { default-features = false, git = "https://github.com/darwinia-network/substrate.git", tag = "rococo-v1.0" }
sp-session                                 = { default-features = false, git = "https://github.com/darwinia-network/substrate.git", tag = "rococo-v1.0" }
sp-staking                                 = { default-features = false, git = "https://github.com/darwinia-network/substrate.git", tag = "rococo-v1.0" }
sp-std                                     = { default-features = false, git = "https://github.com/darwinia-network/substrate.git", tag = "rococo-v1.0" }
sp-transaction-pool                        = { default-features = false, git = "https://github.com/darwinia-network/substrate.git", tag = "rococo-v1.0" }
sp-version                                 = { default-features = false, git = "https://github.com/darwinia-network/substrate.git", tag = "rococo-v1.0" }
=======
frame-executive                            = { default-features = false, git = "https://github.com/darwinia-network/substrate.git", tag = "v2.2.1-darwinia" }
frame-support                              = { default-features = false, git = "https://github.com/darwinia-network/substrate.git", tag = "v2.2.1-darwinia" }
frame-system                               = { default-features = false, git = "https://github.com/darwinia-network/substrate.git", tag = "v2.2.1-darwinia" }
frame-system-rpc-runtime-api               = { default-features = false, git = "https://github.com/darwinia-network/substrate.git", tag = "v2.2.1-darwinia" }
pallet-authority-discovery                 = { default-features = false, git = "https://github.com/darwinia-network/substrate.git", tag = "v2.2.1-darwinia" }
pallet-authorship                          = { default-features = false, git = "https://github.com/darwinia-network/substrate.git", tag = "v2.2.1-darwinia" }
pallet-babe                                = { default-features = false, git = "https://github.com/darwinia-network/substrate.git", tag = "v2.2.1-darwinia" }
pallet-collective                          = { default-features = false, git = "https://github.com/darwinia-network/substrate.git", tag = "v2.2.1-darwinia" }
pallet-grandpa                             = { default-features = false, git = "https://github.com/darwinia-network/substrate.git", tag = "v2.2.1-darwinia" }
pallet-identity                            = { default-features = false, git = "https://github.com/darwinia-network/substrate.git", tag = "v2.2.1-darwinia" }
pallet-im-online                           = { default-features = false, git = "https://github.com/darwinia-network/substrate.git", tag = "v2.2.1-darwinia" }
pallet-membership                          = { default-features = false, git = "https://github.com/darwinia-network/substrate.git", tag = "v2.2.1-darwinia" }
pallet-multisig                            = { default-features = false, git = "https://github.com/darwinia-network/substrate.git", tag = "v2.2.1-darwinia" }
pallet-offences                            = { default-features = false, git = "https://github.com/darwinia-network/substrate.git", tag = "v2.2.1-darwinia" }
pallet-proxy                               = { default-features = false, git = "https://github.com/darwinia-network/substrate.git", tag = "v2.2.1-darwinia" }
pallet-randomness-collective-flip          = { default-features = false, git = "https://github.com/darwinia-network/substrate.git", tag = "v2.2.1-darwinia" }
pallet-recovery                            = { default-features = false, git = "https://github.com/darwinia-network/substrate.git", tag = "v2.2.1-darwinia" }
pallet-scheduler                           = { default-features = false, git = "https://github.com/darwinia-network/substrate.git", tag = "v2.2.1-darwinia" }
pallet-session                             = { default-features = false, git = "https://github.com/darwinia-network/substrate.git", tag = "v2.2.1-darwinia" }
pallet-society                             = { default-features = false, git = "https://github.com/darwinia-network/substrate.git", tag = "v2.2.1-darwinia" }
pallet-sudo                                = { default-features = false, git = "https://github.com/darwinia-network/substrate.git", tag = "v2.2.1-darwinia" }
pallet-timestamp                           = { default-features = false, git = "https://github.com/darwinia-network/substrate.git", tag = "v2.2.1-darwinia" }
pallet-transaction-payment                 = { default-features = false, git = "https://github.com/darwinia-network/substrate.git", tag = "v2.2.1-darwinia" }
pallet-transaction-payment-rpc-runtime-api = { default-features = false, git = "https://github.com/darwinia-network/substrate.git", tag = "v2.2.1-darwinia" }
pallet-utility                             = { default-features = false, git = "https://github.com/darwinia-network/substrate.git", tag = "v2.2.1-darwinia" }
sp-api                                     = { default-features = false, git = "https://github.com/darwinia-network/substrate.git", tag = "v2.2.1-darwinia" }
sp-application-crypto                      = { default-features = false, git = "https://github.com/darwinia-network/substrate.git", tag = "v2.2.1-darwinia" }
sp-authority-discovery                     = { default-features = false, git = "https://github.com/darwinia-network/substrate.git", tag = "v2.2.1-darwinia" }
sp-block-builder                           = { default-features = false, git = "https://github.com/darwinia-network/substrate.git", tag = "v2.2.1-darwinia" }
sp-consensus-babe                          = { default-features = false, git = "https://github.com/darwinia-network/substrate.git", tag = "v2.2.1-darwinia" }
sp-core                                    = { default-features = false, git = "https://github.com/darwinia-network/substrate.git", tag = "v2.2.1-darwinia" }
sp-inherents                               = { default-features = false, git = "https://github.com/darwinia-network/substrate.git", tag = "v2.2.1-darwinia" }
sp-io                                      = { default-features = false, git = "https://github.com/darwinia-network/substrate.git", tag = "v2.2.1-darwinia" }
sp-offchain                                = { default-features = false, git = "https://github.com/darwinia-network/substrate.git", tag = "v2.2.1-darwinia" }
sp-runtime                                 = { default-features = false, git = "https://github.com/darwinia-network/substrate.git", tag = "v2.2.1-darwinia" }
sp-session                                 = { default-features = false, git = "https://github.com/darwinia-network/substrate.git", tag = "v2.2.1-darwinia" }
sp-staking                                 = { default-features = false, git = "https://github.com/darwinia-network/substrate.git", tag = "v2.2.1-darwinia" }
sp-std                                     = { default-features = false, git = "https://github.com/darwinia-network/substrate.git", tag = "v2.2.1-darwinia" }
sp-transaction-pool                        = { default-features = false, git = "https://github.com/darwinia-network/substrate.git", tag = "v2.2.1-darwinia" }
sp-version                                 = { default-features = false, git = "https://github.com/darwinia-network/substrate.git", tag = "v2.2.1-darwinia" }
>>>>>>> 0c913ac7

[build-dependencies]
# substrate
substrate-wasm-builder = { git = "https://github.com/darwinia-network/substrate.git", tag = "rococo-v1.0" }

[features]
default = ["std"]
std     = [
	"codec/std",
	"serde",
	"darwinia-balances/std",
	"darwinia-balances-rpc-runtime-api/std",
	"darwinia-claims/std",
	"darwinia-crab-backing/std",
	"darwinia-crab-issuing/std",
	"darwinia-democracy/std",
	"darwinia-elections-phragmen/std",
	"darwinia-ethereum-backing/std",
	"darwinia-ethereum-relay/std",
	"darwinia-evm/std",
	"darwinia-evm-precompile/std",
	"darwinia-header-mmr/std",
	"darwinia-header-mmr-rpc-runtime-api/std",
	"darwinia-relay-authorities/std",
	"darwinia-relay-primitives/std",
	"darwinia-relayer-game/std",
	"darwinia-staking/std",
	"darwinia-staking-rpc-runtime-api/std",
	"darwinia-support/std",
	"darwinia-treasury/std",
	"darwinia-tron-backing/std",
	"darwinia-vesting/std",
	"drml-primitives/std",
	"dvm-ethereum/std",
	"dvm-rpc-runtime-api/std",
	"ethereum-primitives/std",
	"frame-executive/std",
	"frame-support/std",
	"frame-system/std",
	"frame-system-rpc-runtime-api/std",
	"pallet-authority-discovery/std",
	"pallet-authorship/std",
	"pallet-babe/std",
	"pallet-collective/std",
	"pallet-grandpa/std",
	"pallet-identity/std",
	"pallet-im-online/std",
	"pallet-membership/std",
	"pallet-multisig/std",
	"pallet-offences/std",
	"pallet-proxy/std",
	"pallet-randomness-collective-flip/std",
	"pallet-recovery/std",
	"pallet-scheduler/std",
	"pallet-session/std",
	"pallet-society/std",
	"pallet-sudo/std",
	"pallet-timestamp/std",
	"pallet-transaction-payment/std",
	"pallet-transaction-payment-rpc-runtime-api/std",
	"pallet-utility/std",
	"sp-api/std",
	"sp-application-crypto/std",
	"sp-authority-discovery/std",
	"sp-block-builder/std",
	"sp-consensus-babe/std",
	"sp-core/std",
	"sp-inherents/std",
	"sp-io/std",
	"sp-offchain/std",
	"sp-runtime/std",
	"sp-session/std",
	"sp-staking/std",
	"sp-std/std",
	"sp-transaction-pool/std",
	"sp-version/std",
]

with-tracing = ["frame-executive/with-tracing"]<|MERGE_RESOLUTION|>--- conflicted
+++ resolved
@@ -11,13 +11,8 @@
 
 [dependencies]
 # crates
-<<<<<<< HEAD
 codec             = { package = "parity-scale-codec", version = "2.0.0", default-features = false }
-serde             = { version = "1.0.123", optional = true }
-=======
-codec             = { package = "parity-scale-codec", version = "1.3.7", default-features = false }
 serde             = { version = "1.0.124", optional = true }
->>>>>>> 0c913ac7
 smallvec          = { version = "1.6.1" }
 static_assertions = { version = "1.1.0" }
 # darwinia
@@ -48,7 +43,6 @@
 dvm-rpc-runtime-api                 = { default-features = false, path = "../../../../frame/dvm/rpc/runtime-api" }
 ethereum-primitives                 = { default-features = false, path = "../../../../primitives/ethereum-primitives" }
 # substrate
-<<<<<<< HEAD
 frame-executive                            = { default-features = false, git = "https://github.com/darwinia-network/substrate.git", tag = "rococo-v1.0" }
 frame-support                              = { default-features = false, git = "https://github.com/darwinia-network/substrate.git", tag = "rococo-v1.0" }
 frame-system                               = { default-features = false, git = "https://github.com/darwinia-network/substrate.git", tag = "rococo-v1.0" }
@@ -58,17 +52,22 @@
 pallet-babe                                = { default-features = false, git = "https://github.com/darwinia-network/substrate.git", tag = "rococo-v1.0" }
 pallet-collective                          = { default-features = false, git = "https://github.com/darwinia-network/substrate.git", tag = "rococo-v1.0" }
 pallet-grandpa                             = { default-features = false, git = "https://github.com/darwinia-network/substrate.git", tag = "rococo-v1.0" }
+pallet-identity                            = { default-features = false, git = "https://github.com/darwinia-network/substrate.git", tag = "rococo-v1.0" }
 pallet-im-online                           = { default-features = false, git = "https://github.com/darwinia-network/substrate.git", tag = "rococo-v1.0" }
 pallet-membership                          = { default-features = false, git = "https://github.com/darwinia-network/substrate.git", tag = "rococo-v1.0" }
+pallet-multisig                            = { default-features = false, git = "https://github.com/darwinia-network/substrate.git", tag = "rococo-v1.0" }
 pallet-offences                            = { default-features = false, git = "https://github.com/darwinia-network/substrate.git", tag = "rococo-v1.0" }
 pallet-proxy                               = { default-features = false, git = "https://github.com/darwinia-network/substrate.git", tag = "rococo-v1.0" }
 pallet-randomness-collective-flip          = { default-features = false, git = "https://github.com/darwinia-network/substrate.git", tag = "rococo-v1.0" }
+pallet-recovery                            = { default-features = false, git = "https://github.com/darwinia-network/substrate.git", tag = "rococo-v1.0" }
 pallet-scheduler                           = { default-features = false, git = "https://github.com/darwinia-network/substrate.git", tag = "rococo-v1.0" }
 pallet-session                             = { default-features = false, git = "https://github.com/darwinia-network/substrate.git", tag = "rococo-v1.0" }
+pallet-society                             = { default-features = false, git = "https://github.com/darwinia-network/substrate.git", tag = "rococo-v1.0" }
 pallet-sudo                                = { default-features = false, git = "https://github.com/darwinia-network/substrate.git", tag = "rococo-v1.0" }
 pallet-timestamp                           = { default-features = false, git = "https://github.com/darwinia-network/substrate.git", tag = "rococo-v1.0" }
 pallet-transaction-payment                 = { default-features = false, git = "https://github.com/darwinia-network/substrate.git", tag = "rococo-v1.0" }
 pallet-transaction-payment-rpc-runtime-api = { default-features = false, git = "https://github.com/darwinia-network/substrate.git", tag = "rococo-v1.0" }
+pallet-utility                             = { default-features = false, git = "https://github.com/darwinia-network/substrate.git", tag = "rococo-v1.0" }
 sp-api                                     = { default-features = false, git = "https://github.com/darwinia-network/substrate.git", tag = "rococo-v1.0" }
 sp-application-crypto                      = { default-features = false, git = "https://github.com/darwinia-network/substrate.git", tag = "rococo-v1.0" }
 sp-authority-discovery                     = { default-features = false, git = "https://github.com/darwinia-network/substrate.git", tag = "rococo-v1.0" }
@@ -84,48 +83,6 @@
 sp-std                                     = { default-features = false, git = "https://github.com/darwinia-network/substrate.git", tag = "rococo-v1.0" }
 sp-transaction-pool                        = { default-features = false, git = "https://github.com/darwinia-network/substrate.git", tag = "rococo-v1.0" }
 sp-version                                 = { default-features = false, git = "https://github.com/darwinia-network/substrate.git", tag = "rococo-v1.0" }
-=======
-frame-executive                            = { default-features = false, git = "https://github.com/darwinia-network/substrate.git", tag = "v2.2.1-darwinia" }
-frame-support                              = { default-features = false, git = "https://github.com/darwinia-network/substrate.git", tag = "v2.2.1-darwinia" }
-frame-system                               = { default-features = false, git = "https://github.com/darwinia-network/substrate.git", tag = "v2.2.1-darwinia" }
-frame-system-rpc-runtime-api               = { default-features = false, git = "https://github.com/darwinia-network/substrate.git", tag = "v2.2.1-darwinia" }
-pallet-authority-discovery                 = { default-features = false, git = "https://github.com/darwinia-network/substrate.git", tag = "v2.2.1-darwinia" }
-pallet-authorship                          = { default-features = false, git = "https://github.com/darwinia-network/substrate.git", tag = "v2.2.1-darwinia" }
-pallet-babe                                = { default-features = false, git = "https://github.com/darwinia-network/substrate.git", tag = "v2.2.1-darwinia" }
-pallet-collective                          = { default-features = false, git = "https://github.com/darwinia-network/substrate.git", tag = "v2.2.1-darwinia" }
-pallet-grandpa                             = { default-features = false, git = "https://github.com/darwinia-network/substrate.git", tag = "v2.2.1-darwinia" }
-pallet-identity                            = { default-features = false, git = "https://github.com/darwinia-network/substrate.git", tag = "v2.2.1-darwinia" }
-pallet-im-online                           = { default-features = false, git = "https://github.com/darwinia-network/substrate.git", tag = "v2.2.1-darwinia" }
-pallet-membership                          = { default-features = false, git = "https://github.com/darwinia-network/substrate.git", tag = "v2.2.1-darwinia" }
-pallet-multisig                            = { default-features = false, git = "https://github.com/darwinia-network/substrate.git", tag = "v2.2.1-darwinia" }
-pallet-offences                            = { default-features = false, git = "https://github.com/darwinia-network/substrate.git", tag = "v2.2.1-darwinia" }
-pallet-proxy                               = { default-features = false, git = "https://github.com/darwinia-network/substrate.git", tag = "v2.2.1-darwinia" }
-pallet-randomness-collective-flip          = { default-features = false, git = "https://github.com/darwinia-network/substrate.git", tag = "v2.2.1-darwinia" }
-pallet-recovery                            = { default-features = false, git = "https://github.com/darwinia-network/substrate.git", tag = "v2.2.1-darwinia" }
-pallet-scheduler                           = { default-features = false, git = "https://github.com/darwinia-network/substrate.git", tag = "v2.2.1-darwinia" }
-pallet-session                             = { default-features = false, git = "https://github.com/darwinia-network/substrate.git", tag = "v2.2.1-darwinia" }
-pallet-society                             = { default-features = false, git = "https://github.com/darwinia-network/substrate.git", tag = "v2.2.1-darwinia" }
-pallet-sudo                                = { default-features = false, git = "https://github.com/darwinia-network/substrate.git", tag = "v2.2.1-darwinia" }
-pallet-timestamp                           = { default-features = false, git = "https://github.com/darwinia-network/substrate.git", tag = "v2.2.1-darwinia" }
-pallet-transaction-payment                 = { default-features = false, git = "https://github.com/darwinia-network/substrate.git", tag = "v2.2.1-darwinia" }
-pallet-transaction-payment-rpc-runtime-api = { default-features = false, git = "https://github.com/darwinia-network/substrate.git", tag = "v2.2.1-darwinia" }
-pallet-utility                             = { default-features = false, git = "https://github.com/darwinia-network/substrate.git", tag = "v2.2.1-darwinia" }
-sp-api                                     = { default-features = false, git = "https://github.com/darwinia-network/substrate.git", tag = "v2.2.1-darwinia" }
-sp-application-crypto                      = { default-features = false, git = "https://github.com/darwinia-network/substrate.git", tag = "v2.2.1-darwinia" }
-sp-authority-discovery                     = { default-features = false, git = "https://github.com/darwinia-network/substrate.git", tag = "v2.2.1-darwinia" }
-sp-block-builder                           = { default-features = false, git = "https://github.com/darwinia-network/substrate.git", tag = "v2.2.1-darwinia" }
-sp-consensus-babe                          = { default-features = false, git = "https://github.com/darwinia-network/substrate.git", tag = "v2.2.1-darwinia" }
-sp-core                                    = { default-features = false, git = "https://github.com/darwinia-network/substrate.git", tag = "v2.2.1-darwinia" }
-sp-inherents                               = { default-features = false, git = "https://github.com/darwinia-network/substrate.git", tag = "v2.2.1-darwinia" }
-sp-io                                      = { default-features = false, git = "https://github.com/darwinia-network/substrate.git", tag = "v2.2.1-darwinia" }
-sp-offchain                                = { default-features = false, git = "https://github.com/darwinia-network/substrate.git", tag = "v2.2.1-darwinia" }
-sp-runtime                                 = { default-features = false, git = "https://github.com/darwinia-network/substrate.git", tag = "v2.2.1-darwinia" }
-sp-session                                 = { default-features = false, git = "https://github.com/darwinia-network/substrate.git", tag = "v2.2.1-darwinia" }
-sp-staking                                 = { default-features = false, git = "https://github.com/darwinia-network/substrate.git", tag = "v2.2.1-darwinia" }
-sp-std                                     = { default-features = false, git = "https://github.com/darwinia-network/substrate.git", tag = "v2.2.1-darwinia" }
-sp-transaction-pool                        = { default-features = false, git = "https://github.com/darwinia-network/substrate.git", tag = "v2.2.1-darwinia" }
-sp-version                                 = { default-features = false, git = "https://github.com/darwinia-network/substrate.git", tag = "v2.2.1-darwinia" }
->>>>>>> 0c913ac7
 
 [build-dependencies]
 # substrate
