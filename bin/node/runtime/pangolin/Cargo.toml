--- conflicted
+++ resolved
@@ -45,63 +45,6 @@
 dvm-rpc-runtime-api                 = { default-features = false, path = "../../../../frame/dvm/rpc/runtime-api" }
 ethereum-primitives                 = { default-features = false, path = "../../../../primitives/ethereum-primitives" }
 # substrate
-<<<<<<< HEAD
-frame-executive                            = { default-features = false, git = "https://github.com/darwinia-network/substrate.git", tag = "darwinia-v0.10.0" }
-frame-support                              = { default-features = false, git = "https://github.com/darwinia-network/substrate.git", tag = "darwinia-v0.10.0" }
-frame-system                               = { default-features = false, git = "https://github.com/darwinia-network/substrate.git", tag = "darwinia-v0.10.0" }
-frame-system-rpc-runtime-api               = { default-features = false, git = "https://github.com/darwinia-network/substrate.git", tag = "darwinia-v0.10.0" }
-frame-try-runtime                          = { default-features = false, optional = true, git = "https://github.com/darwinia-network/substrate.git", tag = "darwinia-v0.10.0" }
-pallet-authority-discovery                 = { default-features = false, git = "https://github.com/darwinia-network/substrate.git", tag = "darwinia-v0.10.0" }
-pallet-authorship                          = { default-features = false, git = "https://github.com/darwinia-network/substrate.git", tag = "darwinia-v0.10.0" }
-pallet-babe                                = { default-features = false, git = "https://github.com/darwinia-network/substrate.git", tag = "darwinia-v0.10.0" }
-pallet-collective                          = { default-features = false, git = "https://github.com/darwinia-network/substrate.git", tag = "darwinia-v0.10.0" }
-pallet-election-provider-multi-phase       = { default-features = false, git = "https://github.com/darwinia-network/substrate.git", tag = "darwinia-v0.10.0" }
-pallet-grandpa                             = { default-features = false, git = "https://github.com/darwinia-network/substrate.git", tag = "darwinia-v0.10.0" }
-pallet-identity                            = { default-features = false, git = "https://github.com/darwinia-network/substrate.git", tag = "darwinia-v0.10.0" }
-pallet-im-online                           = { default-features = false, git = "https://github.com/darwinia-network/substrate.git", tag = "darwinia-v0.10.0" }
-pallet-membership                          = { default-features = false, git = "https://github.com/darwinia-network/substrate.git", tag = "darwinia-v0.10.0" }
-pallet-multisig                            = { default-features = false, git = "https://github.com/darwinia-network/substrate.git", tag = "darwinia-v0.10.0" }
-pallet-offences                            = { default-features = false, git = "https://github.com/darwinia-network/substrate.git", tag = "darwinia-v0.10.0" }
-pallet-proxy                               = { default-features = false, git = "https://github.com/darwinia-network/substrate.git", tag = "darwinia-v0.10.0" }
-pallet-randomness-collective-flip          = { default-features = false, git = "https://github.com/darwinia-network/substrate.git", tag = "darwinia-v0.10.0" }
-pallet-recovery                            = { default-features = false, git = "https://github.com/darwinia-network/substrate.git", tag = "darwinia-v0.10.0" }
-pallet-scheduler                           = { default-features = false, git = "https://github.com/darwinia-network/substrate.git", tag = "darwinia-v0.10.0" }
-pallet-session                             = { default-features = false, git = "https://github.com/darwinia-network/substrate.git", tag = "darwinia-v0.10.0" }
-pallet-society                             = { default-features = false, git = "https://github.com/darwinia-network/substrate.git", tag = "darwinia-v0.10.0" }
-pallet-sudo                                = { default-features = false, git = "https://github.com/darwinia-network/substrate.git", tag = "darwinia-v0.10.0" }
-pallet-timestamp                           = { default-features = false, git = "https://github.com/darwinia-network/substrate.git", tag = "darwinia-v0.10.0" }
-pallet-transaction-payment                 = { default-features = false, git = "https://github.com/darwinia-network/substrate.git", tag = "darwinia-v0.10.0" }
-pallet-transaction-payment-rpc-runtime-api = { default-features = false, git = "https://github.com/darwinia-network/substrate.git", tag = "darwinia-v0.10.0" }
-pallet-utility                             = { default-features = false, git = "https://github.com/darwinia-network/substrate.git", tag = "darwinia-v0.10.0" }
-sp-api                                     = { default-features = false, git = "https://github.com/darwinia-network/substrate.git", tag = "darwinia-v0.10.0" }
-sp-application-crypto                      = { default-features = false, git = "https://github.com/darwinia-network/substrate.git", tag = "darwinia-v0.10.0" }
-sp-authority-discovery                     = { default-features = false, git = "https://github.com/darwinia-network/substrate.git", tag = "darwinia-v0.10.0" }
-sp-block-builder                           = { default-features = false, git = "https://github.com/darwinia-network/substrate.git", tag = "darwinia-v0.10.0" }
-sp-consensus-babe                          = { default-features = false, git = "https://github.com/darwinia-network/substrate.git", tag = "darwinia-v0.10.0" }
-sp-core                                    = { default-features = false, git = "https://github.com/darwinia-network/substrate.git", tag = "darwinia-v0.10.0" }
-sp-inherents                               = { default-features = false, git = "https://github.com/darwinia-network/substrate.git", tag = "darwinia-v0.10.0" }
-sp-io                                      = { default-features = false, git = "https://github.com/darwinia-network/substrate.git", tag = "darwinia-v0.10.0" }
-sp-npos-elections                          = { default-features = false, git = "https://github.com/darwinia-network/substrate.git", tag = "darwinia-v0.10.0" }
-sp-offchain                                = { default-features = false, git = "https://github.com/darwinia-network/substrate.git", tag = "darwinia-v0.10.0" }
-sp-runtime                                 = { default-features = false, git = "https://github.com/darwinia-network/substrate.git", tag = "darwinia-v0.10.0" }
-sp-session                                 = { default-features = false, git = "https://github.com/darwinia-network/substrate.git", tag = "darwinia-v0.10.0" }
-sp-staking                                 = { default-features = false, git = "https://github.com/darwinia-network/substrate.git", tag = "darwinia-v0.10.0" }
-sp-std                                     = { default-features = false, git = "https://github.com/darwinia-network/substrate.git", tag = "darwinia-v0.10.0" }
-sp-transaction-pool                        = { default-features = false, git = "https://github.com/darwinia-network/substrate.git", tag = "darwinia-v0.10.0" }
-sp-version                                 = { default-features = false, git = "https://github.com/darwinia-network/substrate.git", tag = "darwinia-v0.10.0" }
-#s2s bridger
-bp-header-chain = { git = "https://github.com/darwinia-network/parity-bridges-common", branch = "darwinia-s2s", default-features = false }
-bp-messages = { git = "https://github.com/darwinia-network/parity-bridges-common", branch = "darwinia-s2s", default-features = false }
-bp-millau = { git = "https://github.com/darwinia-network/parity-bridges-common", branch = "darwinia-s2s", default-features = false }
-bp-runtime = { git = "https://github.com/darwinia-network/parity-bridges-common", branch = "darwinia-s2s", default-features = false }
-bridge-runtime-common = { git = "https://github.com/darwinia-network/parity-bridges-common", branch = "darwinia-s2s", default-features = false }
-pallet-bridge-dispatch = { git = "https://github.com/darwinia-network/parity-bridges-common", branch = "darwinia-s2s", default-features = false }
-pallet-bridge-grandpa = { git = "https://github.com/darwinia-network/parity-bridges-common", branch = "darwinia-s2s", default-features = false }
-pallet-bridge-messages = { git = "https://github.com/darwinia-network/parity-bridges-common", branch = "darwinia-s2s", default-features = false }
-pallet-shift-session-manager = { git = "https://github.com/darwinia-network/parity-bridges-common", branch = "darwinia-s2s", default-features = false }
-relay-substrate-client = { git = "https://github.com/darwinia-network/parity-bridges-common", branch = "darwinia-s2s" }
-
-=======
 frame-executive                            = { default-features = false, git = "https://github.com/darwinia-network/substrate.git", branch = "s2s" }
 frame-support                              = { default-features = false, git = "https://github.com/darwinia-network/substrate.git", branch = "s2s" }
 frame-system                               = { default-features = false, git = "https://github.com/darwinia-network/substrate.git", branch = "s2s" }
@@ -145,7 +88,6 @@
 sp-std                                     = { default-features = false, git = "https://github.com/darwinia-network/substrate.git", branch = "s2s" }
 sp-transaction-pool                        = { default-features = false, git = "https://github.com/darwinia-network/substrate.git", branch = "s2s" }
 sp-version                                 = { default-features = false, git = "https://github.com/darwinia-network/substrate.git", branch = "s2s" }
->>>>>>> 17e2cb49
 
 [build-dependencies]
 # substrate
