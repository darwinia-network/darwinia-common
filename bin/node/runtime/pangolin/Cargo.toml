[package]
authors    = ["Darwinia Network <hello@darwinia.network>"]
build      = "build.rs"
edition    = "2018"
homepage   = "https://darwinia.network/"
license    = "Unlicense"
name       = "pangolin-runtime"
readme     = "README.md"
repository = "https://github.com/darwinia-network/darwinia-common/"
version    = "2.5.0"

[dependencies]
# crates
codec             = { package = "parity-scale-codec", version = "2.1.1", default-features = false }
evm               = { version = "0.25.0", default-features = false, features = ["with-codec"] }
log               = { version = "0.4.14" }
serde             = { version = "1.0.126", optional = true }
smallvec          = { version = "1.6.1" }
static_assertions = { version = "1.1.0" }
# darwinia
darwinia-balances                   = { default-features = false, path = "../../../../frame/balances" }
darwinia-balances-rpc-runtime-api   = { default-features = false, path = "../../../../frame/balances/rpc/runtime-api" }
darwinia-bridge-bsc                 = { default-features = false, path = "../../../../frame/bridge/ethereum-bsc" }
darwinia-claims                     = { default-features = false, path = "../../../../frame/claims" }
darwinia-crab-backing               = { default-features = false, path = "../../../../frame/bridge/crab/backing" }
darwinia-crab-issuing               = { default-features = false, path = "../../../../frame/bridge/crab/issuing" }
darwinia-democracy                  = { default-features = false, path = "../../../../frame/democracy" }
darwinia-elections-phragmen         = { default-features = false, path = "../../../../frame/elections-phragmen" }
darwinia-ethereum-backing           = { default-features = false, path = "../../../../frame/bridge/ethereum/backing" }
darwinia-ethereum-issuing           = { default-features = false, path = "../../../../frame/bridge/ethereum/issuing" }
darwinia-ethereum-relay             = { default-features = false, path = "../../../../frame/bridge/ethereum/relay" }
darwinia-evm                        = { default-features = false, path = "../../../../frame/evm" }
darwinia-evm-precompile-issuing     = { default-features = false, path = "../../../../frame/evm/precompile/contracts/issuing" }
darwinia-evm-precompile-simple      = { default-features = false, path = "../../../../frame/evm/precompile/contracts/simple" }
darwinia-evm-precompile-transfer    = { default-features = false, path = "../../../../frame/evm/precompile/contracts/transfer" }
darwinia-header-mmr                 = { default-features = false, path = "../../../../frame/header-mmr" }
darwinia-header-mmr-rpc-runtime-api = { default-features = false, path = "../../../../frame/header-mmr/rpc/runtime-api" }
darwinia-relay-authorities          = { default-features = false, path = "../../../../frame/bridge/relay-authorities" }
darwinia-relay-primitives           = { default-features = false, path = "../../../../primitives/relay" }
darwinia-relayer-game               = { default-features = false, path = "../../../../frame/bridge/relayer-game" }
darwinia-staking                    = { default-features = false, path = "../../../../frame/staking" }
darwinia-staking-rpc-runtime-api    = { default-features = false, path = "../../../../frame/staking/rpc/runtime-api" }
darwinia-support                    = { default-features = false, path = "../../../../frame/support" }
darwinia-treasury                   = { default-features = false, path = "../../../../frame/treasury" }
darwinia-tron-backing               = { default-features = false, path = "../../../../frame/bridge/tron/backing" }
darwinia-vesting                    = { default-features = false, path = "../../../../frame/vesting" }
dp-evm                              = { default-features = false, path = "../../../../primitives/evm" }
drml-primitives                     = { default-features = false, path = "../../primitives" }
dvm-dynamic-fee                     = { default-features = false, path = "../../../../frame/dvm-dynamic-fee" }
dvm-ethereum                        = { default-features = false, path = "../../../../frame/dvm" }
dvm-rpc-runtime-api                 = { default-features = false, path = "../../../../frame/dvm/rpc/runtime-api" }
ethereum-primitives                 = { default-features = false, path = "../../../../primitives/ethereum-primitives" }
pangolin-bridge-primitives          = { default-features = false, path = "../../bridge-primitives/pangolin" }
pangolin-constants                  = { default-features = false, path = "src/constants" }
pangolin-runtime-system-params      = { default-features = false, path = "src/pallets/system/params" }
# substrate
<<<<<<< HEAD
bp-messages                                = { default-features = false, git = "https://github.com/darwinia-network/parity-bridges-common.git", tag = "darwinia-v0.11.2" }
bp-millau                                  = { default-features = false, git = "https://github.com/darwinia-network/parity-bridges-common.git", tag = "darwinia-v0.11.2" }
bp-runtime                                 = { default-features = false, git = "https://github.com/darwinia-network/parity-bridges-common.git", tag = "darwinia-v0.11.2" }
bridge-runtime-common                      = { default-features = false, git = "https://github.com/darwinia-network/parity-bridges-common.git", tag = "darwinia-v0.11.2" }
frame-benchmarking                         = { optional = true, default-features = false, git = "https://github.com/darwinia-network/substrate.git", tag = "darwinia-v0.11.2" }
frame-executive                            = { default-features = false, git = "https://github.com/darwinia-network/substrate.git", tag = "darwinia-v0.11.2" }
frame-support                              = { default-features = false, git = "https://github.com/darwinia-network/substrate.git", tag = "darwinia-v0.11.2" }
frame-system                               = { default-features = false, git = "https://github.com/darwinia-network/substrate.git", tag = "darwinia-v0.11.2" }
frame-system-benchmarking                  = { optional = true, default-features = false, git = "https://github.com/darwinia-network/substrate.git", tag = "darwinia-v0.11.2" }
frame-system-rpc-runtime-api               = { default-features = false, git = "https://github.com/darwinia-network/substrate.git", tag = "darwinia-v0.11.2" }
frame-try-runtime                          = { default-features = false, optional = true, git = "https://github.com/darwinia-network/substrate.git", tag = "darwinia-v0.11.2" }
pallet-authority-discovery                 = { default-features = false, git = "https://github.com/darwinia-network/substrate.git", tag = "darwinia-v0.11.2" }
pallet-authorship                          = { default-features = false, git = "https://github.com/darwinia-network/substrate.git", tag = "darwinia-v0.11.2" }
pallet-babe                                = { default-features = false, git = "https://github.com/darwinia-network/substrate.git", tag = "darwinia-v0.11.2" }
pallet-bridge-dispatch                     = { default-features = false, git = "https://github.com/darwinia-network/parity-bridges-common.git", tag = "darwinia-v0.11.2" }
pallet-bridge-grandpa                      = { default-features = false, git = "https://github.com/darwinia-network/parity-bridges-common.git", tag = "darwinia-v0.11.2" }
pallet-bridge-messages                     = { default-features = false, git = "https://github.com/darwinia-network/parity-bridges-common.git", tag = "darwinia-v0.11.2" }
pallet-collective                          = { default-features = false, git = "https://github.com/darwinia-network/substrate.git", tag = "darwinia-v0.11.2" }
pallet-election-provider-multi-phase       = { default-features = false, git = "https://github.com/darwinia-network/substrate.git", tag = "darwinia-v0.11.2" }
pallet-grandpa                             = { default-features = false, git = "https://github.com/darwinia-network/substrate.git", tag = "darwinia-v0.11.2" }
pallet-identity                            = { default-features = false, git = "https://github.com/darwinia-network/substrate.git", tag = "darwinia-v0.11.2" }
pallet-im-online                           = { default-features = false, git = "https://github.com/darwinia-network/substrate.git", tag = "darwinia-v0.11.2" }
pallet-membership                          = { default-features = false, git = "https://github.com/darwinia-network/substrate.git", tag = "darwinia-v0.11.2" }
pallet-multisig                            = { default-features = false, git = "https://github.com/darwinia-network/substrate.git", tag = "darwinia-v0.11.2" }
pallet-offences                            = { default-features = false, git = "https://github.com/darwinia-network/substrate.git", tag = "darwinia-v0.11.2" }
pallet-proxy                               = { default-features = false, git = "https://github.com/darwinia-network/substrate.git", tag = "darwinia-v0.11.2" }
pallet-randomness-collective-flip          = { default-features = false, git = "https://github.com/darwinia-network/substrate.git", tag = "darwinia-v0.11.2" }
pallet-recovery                            = { default-features = false, git = "https://github.com/darwinia-network/substrate.git", tag = "darwinia-v0.11.2" }
pallet-scheduler                           = { default-features = false, git = "https://github.com/darwinia-network/substrate.git", tag = "darwinia-v0.11.2" }
pallet-session                             = { default-features = false, git = "https://github.com/darwinia-network/substrate.git", tag = "darwinia-v0.11.2" }
pallet-society                             = { default-features = false, git = "https://github.com/darwinia-network/substrate.git", tag = "darwinia-v0.11.2" }
pallet-sudo                                = { default-features = false, git = "https://github.com/darwinia-network/substrate.git", tag = "darwinia-v0.11.2" }
pallet-timestamp                           = { default-features = false, git = "https://github.com/darwinia-network/substrate.git", tag = "darwinia-v0.11.2" }
pallet-transaction-payment                 = { default-features = false, git = "https://github.com/darwinia-network/substrate.git", tag = "darwinia-v0.11.2" }
pallet-transaction-payment-rpc-runtime-api = { default-features = false, git = "https://github.com/darwinia-network/substrate.git", tag = "darwinia-v0.11.2" }
pallet-utility                             = { default-features = false, git = "https://github.com/darwinia-network/substrate.git", tag = "darwinia-v0.11.2" }
sp-api                                     = { default-features = false, git = "https://github.com/darwinia-network/substrate.git", tag = "darwinia-v0.11.2" }
sp-application-crypto                      = { default-features = false, git = "https://github.com/darwinia-network/substrate.git", tag = "darwinia-v0.11.2" }
sp-authority-discovery                     = { default-features = false, git = "https://github.com/darwinia-network/substrate.git", tag = "darwinia-v0.11.2" }
sp-block-builder                           = { default-features = false, git = "https://github.com/darwinia-network/substrate.git", tag = "darwinia-v0.11.2" }
sp-consensus-babe                          = { default-features = false, git = "https://github.com/darwinia-network/substrate.git", tag = "darwinia-v0.11.2" }
sp-core                                    = { default-features = false, git = "https://github.com/darwinia-network/substrate.git", tag = "darwinia-v0.11.2" }
sp-inherents                               = { default-features = false, git = "https://github.com/darwinia-network/substrate.git", tag = "darwinia-v0.11.2" }
sp-io                                      = { default-features = false, git = "https://github.com/darwinia-network/substrate.git", tag = "darwinia-v0.11.2" }
sp-npos-elections                          = { default-features = false, git = "https://github.com/darwinia-network/substrate.git", tag = "darwinia-v0.11.2" }
sp-offchain                                = { default-features = false, git = "https://github.com/darwinia-network/substrate.git", tag = "darwinia-v0.11.2" }
sp-runtime                                 = { default-features = false, git = "https://github.com/darwinia-network/substrate.git", tag = "darwinia-v0.11.2" }
sp-session                                 = { default-features = false, git = "https://github.com/darwinia-network/substrate.git", tag = "darwinia-v0.11.2" }
sp-staking                                 = { default-features = false, git = "https://github.com/darwinia-network/substrate.git", tag = "darwinia-v0.11.2" }
sp-std                                     = { default-features = false, git = "https://github.com/darwinia-network/substrate.git", tag = "darwinia-v0.11.2" }
sp-transaction-pool                        = { default-features = false, git = "https://github.com/darwinia-network/substrate.git", tag = "darwinia-v0.11.2" }
sp-version                                 = { default-features = false, git = "https://github.com/darwinia-network/substrate.git", tag = "darwinia-v0.11.2" }
=======
bp-messages                                = { default-features = false, git = "https://github.com/darwinia-network/parity-bridges-common", branch = "main" }
millau-primitives                          = { default-features = false, git = "https://github.com/darwinia-network/darwinia-launch", branch = "s2s" }
bp-runtime                                 = { default-features = false, git = "https://github.com/darwinia-network/parity-bridges-common", branch = "main" }
bridge-runtime-common                      = { default-features = false, git = "https://github.com/darwinia-network/parity-bridges-common", branch = "main" }
frame-executive                            = { default-features = false, git = "https://github.com/darwinia-network/substrate", branch = "main" }
frame-support                              = { default-features = false, git = "https://github.com/darwinia-network/substrate", branch = "main" }
frame-system                               = { default-features = false, git = "https://github.com/darwinia-network/substrate", branch = "main" }
frame-system-rpc-runtime-api               = { default-features = false, git = "https://github.com/darwinia-network/substrate", branch = "main" }
frame-try-runtime                          = { default-features = false, optional = true, git = "https://github.com/darwinia-network/substrate", branch = "main" }
pallet-authority-discovery                 = { default-features = false, git = "https://github.com/darwinia-network/substrate", branch = "main" }
pallet-authorship                          = { default-features = false, git = "https://github.com/darwinia-network/substrate", branch = "main" }
pallet-babe                                = { default-features = false, git = "https://github.com/darwinia-network/substrate", branch = "main" }
pallet-bridge-dispatch                     = { default-features = false, git = "https://github.com/darwinia-network/parity-bridges-common", branch = "main" }
pallet-bridge-grandpa                      = { default-features = false, git = "https://github.com/darwinia-network/parity-bridges-common", branch = "main" }
pallet-bridge-messages                     = { default-features = false, git = "https://github.com/darwinia-network/parity-bridges-common", branch = "main" }
pallet-collective                          = { default-features = false, git = "https://github.com/darwinia-network/substrate", branch = "main" }
pallet-election-provider-multi-phase       = { default-features = false, git = "https://github.com/darwinia-network/substrate", branch = "main" }
pallet-grandpa                             = { default-features = false, git = "https://github.com/darwinia-network/substrate", branch = "main" }
pallet-identity                            = { default-features = false, git = "https://github.com/darwinia-network/substrate", branch = "main" }
pallet-im-online                           = { default-features = false, git = "https://github.com/darwinia-network/substrate", branch = "main" }
pallet-membership                          = { default-features = false, git = "https://github.com/darwinia-network/substrate", branch = "main" }
pallet-multisig                            = { default-features = false, git = "https://github.com/darwinia-network/substrate", branch = "main" }
pallet-offences                            = { default-features = false, git = "https://github.com/darwinia-network/substrate", branch = "main" }
pallet-proxy                               = { default-features = false, git = "https://github.com/darwinia-network/substrate", branch = "main" }
pallet-randomness-collective-flip          = { default-features = false, git = "https://github.com/darwinia-network/substrate", branch = "main" }
pallet-recovery                            = { default-features = false, git = "https://github.com/darwinia-network/substrate", branch = "main" }
pallet-scheduler                           = { default-features = false, git = "https://github.com/darwinia-network/substrate", branch = "main" }
pallet-session                             = { default-features = false, git = "https://github.com/darwinia-network/substrate", branch = "main" }
pallet-society                             = { default-features = false, git = "https://github.com/darwinia-network/substrate", branch = "main" }
pallet-sudo                                = { default-features = false, git = "https://github.com/darwinia-network/substrate", branch = "main" }
pallet-timestamp                           = { default-features = false, git = "https://github.com/darwinia-network/substrate", branch = "main" }
pallet-transaction-payment                 = { default-features = false, git = "https://github.com/darwinia-network/substrate", branch = "main" }
pallet-transaction-payment-rpc-runtime-api = { default-features = false, git = "https://github.com/darwinia-network/substrate", branch = "main" }
pallet-utility                             = { default-features = false, git = "https://github.com/darwinia-network/substrate", branch = "main" }
sp-api                                     = { default-features = false, git = "https://github.com/darwinia-network/substrate", branch = "main" }
sp-application-crypto                      = { default-features = false, git = "https://github.com/darwinia-network/substrate", branch = "main" }
sp-authority-discovery                     = { default-features = false, git = "https://github.com/darwinia-network/substrate", branch = "main" }
sp-block-builder                           = { default-features = false, git = "https://github.com/darwinia-network/substrate", branch = "main" }
sp-consensus-babe                          = { default-features = false, git = "https://github.com/darwinia-network/substrate", branch = "main" }
sp-core                                    = { default-features = false, git = "https://github.com/darwinia-network/substrate", branch = "main" }
sp-inherents                               = { default-features = false, git = "https://github.com/darwinia-network/substrate", branch = "main" }
sp-io                                      = { default-features = false, git = "https://github.com/darwinia-network/substrate", branch = "main" }
sp-npos-elections                          = { default-features = false, git = "https://github.com/darwinia-network/substrate", branch = "main" }
sp-offchain                                = { default-features = false, git = "https://github.com/darwinia-network/substrate", branch = "main" }
sp-runtime                                 = { default-features = false, git = "https://github.com/darwinia-network/substrate", branch = "main" }
sp-session                                 = { default-features = false, git = "https://github.com/darwinia-network/substrate", branch = "main" }
sp-staking                                 = { default-features = false, git = "https://github.com/darwinia-network/substrate", branch = "main" }
sp-std                                     = { default-features = false, git = "https://github.com/darwinia-network/substrate", branch = "main" }
sp-transaction-pool                        = { default-features = false, git = "https://github.com/darwinia-network/substrate", branch = "main" }
sp-version                                 = { default-features = false, git = "https://github.com/darwinia-network/substrate", branch = "main" }
>>>>>>> 5a254e54

[build-dependencies]
# substrate
substrate-wasm-builder = { git = "https://github.com/darwinia-network/substrate", branch = "main" }

[features]
default = ["std"]

std = [
	"codec/std",
	"evm/std",
	"serde",
	"darwinia-balances/std",
	"darwinia-balances-rpc-runtime-api/std",
	"darwinia-bridge-bsc/std",
	"darwinia-claims/std",
	"darwinia-crab-backing/std",
	"darwinia-crab-issuing/std",
	"darwinia-democracy/std",
	"darwinia-elections-phragmen/std",
	"darwinia-ethereum-backing/std",
	"darwinia-ethereum-issuing/std",
	"darwinia-ethereum-relay/std",
	"darwinia-evm/std",
	"darwinia-evm-precompile-issuing/std",
	"darwinia-evm-precompile-simple/std",
	"darwinia-evm-precompile-transfer/std",
	"darwinia-header-mmr/std",
	"darwinia-header-mmr-rpc-runtime-api/std",
	"darwinia-relay-authorities/std",
	"darwinia-relay-primitives/std",
	"darwinia-relayer-game/std",
	"darwinia-staking/std",
	"darwinia-staking-rpc-runtime-api/std",
	"darwinia-support/std",
	"darwinia-treasury/std",
	"darwinia-tron-backing/std",
	"darwinia-vesting/std",
	"drml-primitives/std",
	"dvm-ethereum/std",
	"dvm-dynamic-fee/std",
	"dvm-rpc-runtime-api/std",
	"ethereum-primitives/std",
	"pangolin-bridge-primitives/std",
	"pangolin-constants/std",
	"pangolin-runtime-system-params/std",
	"bp-messages/std",
	"millau-primitives/std",
	"bp-runtime/std",
	"bridge-runtime-common/std",
	"frame-benchmarking/std",
	"frame-executive/std",
	"frame-support/std",
	"frame-system/std",
	"frame-system-rpc-runtime-api/std",
	"frame-try-runtime/std",
	"pallet-authority-discovery/std",
	"pallet-authorship/std",
	"pallet-babe/std",
	"pallet-bridge-dispatch/std",
	"pallet-bridge-grandpa/std",
	"pallet-bridge-messages/std",
	"pallet-collective/std",
	"pallet-election-provider-multi-phase/std",
	"pallet-grandpa/std",
	"pallet-identity/std",
	"pallet-im-online/std",
	"pallet-membership/std",
	"pallet-multisig/std",
	"pallet-offences/std",
	"pallet-proxy/std",
	"pallet-randomness-collective-flip/std",
	"pallet-recovery/std",
	"pallet-scheduler/std",
	"pallet-session/std",
	"pallet-society/std",
	"pallet-sudo/std",
	"pallet-timestamp/std",
	"pallet-transaction-payment/std",
	"pallet-transaction-payment-rpc-runtime-api/std",
	"pallet-utility/std",
	"sp-api/std",
	"sp-application-crypto/std",
	"sp-authority-discovery/std",
	"sp-block-builder/std",
	"sp-consensus-babe/std",
	"sp-core/std",
	"sp-inherents/std",
	"sp-io/std",
	"sp-npos-elections/std",
	"sp-offchain/std",
	"sp-runtime/std",
	"sp-session/std",
	"sp-staking/std",
	"sp-std/std",
	"sp-transaction-pool/std",
	"sp-version/std",
]

with-tracing = ["frame-executive/with-tracing"]

try-runtime = [
	"frame-executive/try-runtime",
	"frame-try-runtime",
	"darwinia-balances/try-runtime",
	"darwinia-crab-issuing/try-runtime",
	"darwinia-elections-phragmen/try-runtime",
	"darwinia-ethereum-backing/try-runtime",
	"darwinia-header-mmr/try-runtime",
	"darwinia-staking/try-runtime",
	"dvm-ethereum/try-runtime",
]

runtime-benchmarks = [
	"frame-benchmarking",
	"frame-system-benchmarking",
	"frame-system/runtime-benchmarks",
	"frame-support/runtime-benchmarks",
	"pallet-collective/runtime-benchmarks",
	"pallet-society/runtime-benchmarks",
]<|MERGE_RESOLUTION|>--- conflicted
+++ resolved
@@ -54,60 +54,8 @@
 pangolin-constants                  = { default-features = false, path = "src/constants" }
 pangolin-runtime-system-params      = { default-features = false, path = "src/pallets/system/params" }
 # substrate
-<<<<<<< HEAD
-bp-messages                                = { default-features = false, git = "https://github.com/darwinia-network/parity-bridges-common.git", tag = "darwinia-v0.11.2" }
-bp-millau                                  = { default-features = false, git = "https://github.com/darwinia-network/parity-bridges-common.git", tag = "darwinia-v0.11.2" }
-bp-runtime                                 = { default-features = false, git = "https://github.com/darwinia-network/parity-bridges-common.git", tag = "darwinia-v0.11.2" }
-bridge-runtime-common                      = { default-features = false, git = "https://github.com/darwinia-network/parity-bridges-common.git", tag = "darwinia-v0.11.2" }
-frame-benchmarking                         = { optional = true, default-features = false, git = "https://github.com/darwinia-network/substrate.git", tag = "darwinia-v0.11.2" }
-frame-executive                            = { default-features = false, git = "https://github.com/darwinia-network/substrate.git", tag = "darwinia-v0.11.2" }
-frame-support                              = { default-features = false, git = "https://github.com/darwinia-network/substrate.git", tag = "darwinia-v0.11.2" }
-frame-system                               = { default-features = false, git = "https://github.com/darwinia-network/substrate.git", tag = "darwinia-v0.11.2" }
-frame-system-benchmarking                  = { optional = true, default-features = false, git = "https://github.com/darwinia-network/substrate.git", tag = "darwinia-v0.11.2" }
-frame-system-rpc-runtime-api               = { default-features = false, git = "https://github.com/darwinia-network/substrate.git", tag = "darwinia-v0.11.2" }
-frame-try-runtime                          = { default-features = false, optional = true, git = "https://github.com/darwinia-network/substrate.git", tag = "darwinia-v0.11.2" }
-pallet-authority-discovery                 = { default-features = false, git = "https://github.com/darwinia-network/substrate.git", tag = "darwinia-v0.11.2" }
-pallet-authorship                          = { default-features = false, git = "https://github.com/darwinia-network/substrate.git", tag = "darwinia-v0.11.2" }
-pallet-babe                                = { default-features = false, git = "https://github.com/darwinia-network/substrate.git", tag = "darwinia-v0.11.2" }
-pallet-bridge-dispatch                     = { default-features = false, git = "https://github.com/darwinia-network/parity-bridges-common.git", tag = "darwinia-v0.11.2" }
-pallet-bridge-grandpa                      = { default-features = false, git = "https://github.com/darwinia-network/parity-bridges-common.git", tag = "darwinia-v0.11.2" }
-pallet-bridge-messages                     = { default-features = false, git = "https://github.com/darwinia-network/parity-bridges-common.git", tag = "darwinia-v0.11.2" }
-pallet-collective                          = { default-features = false, git = "https://github.com/darwinia-network/substrate.git", tag = "darwinia-v0.11.2" }
-pallet-election-provider-multi-phase       = { default-features = false, git = "https://github.com/darwinia-network/substrate.git", tag = "darwinia-v0.11.2" }
-pallet-grandpa                             = { default-features = false, git = "https://github.com/darwinia-network/substrate.git", tag = "darwinia-v0.11.2" }
-pallet-identity                            = { default-features = false, git = "https://github.com/darwinia-network/substrate.git", tag = "darwinia-v0.11.2" }
-pallet-im-online                           = { default-features = false, git = "https://github.com/darwinia-network/substrate.git", tag = "darwinia-v0.11.2" }
-pallet-membership                          = { default-features = false, git = "https://github.com/darwinia-network/substrate.git", tag = "darwinia-v0.11.2" }
-pallet-multisig                            = { default-features = false, git = "https://github.com/darwinia-network/substrate.git", tag = "darwinia-v0.11.2" }
-pallet-offences                            = { default-features = false, git = "https://github.com/darwinia-network/substrate.git", tag = "darwinia-v0.11.2" }
-pallet-proxy                               = { default-features = false, git = "https://github.com/darwinia-network/substrate.git", tag = "darwinia-v0.11.2" }
-pallet-randomness-collective-flip          = { default-features = false, git = "https://github.com/darwinia-network/substrate.git", tag = "darwinia-v0.11.2" }
-pallet-recovery                            = { default-features = false, git = "https://github.com/darwinia-network/substrate.git", tag = "darwinia-v0.11.2" }
-pallet-scheduler                           = { default-features = false, git = "https://github.com/darwinia-network/substrate.git", tag = "darwinia-v0.11.2" }
-pallet-session                             = { default-features = false, git = "https://github.com/darwinia-network/substrate.git", tag = "darwinia-v0.11.2" }
-pallet-society                             = { default-features = false, git = "https://github.com/darwinia-network/substrate.git", tag = "darwinia-v0.11.2" }
-pallet-sudo                                = { default-features = false, git = "https://github.com/darwinia-network/substrate.git", tag = "darwinia-v0.11.2" }
-pallet-timestamp                           = { default-features = false, git = "https://github.com/darwinia-network/substrate.git", tag = "darwinia-v0.11.2" }
-pallet-transaction-payment                 = { default-features = false, git = "https://github.com/darwinia-network/substrate.git", tag = "darwinia-v0.11.2" }
-pallet-transaction-payment-rpc-runtime-api = { default-features = false, git = "https://github.com/darwinia-network/substrate.git", tag = "darwinia-v0.11.2" }
-pallet-utility                             = { default-features = false, git = "https://github.com/darwinia-network/substrate.git", tag = "darwinia-v0.11.2" }
-sp-api                                     = { default-features = false, git = "https://github.com/darwinia-network/substrate.git", tag = "darwinia-v0.11.2" }
-sp-application-crypto                      = { default-features = false, git = "https://github.com/darwinia-network/substrate.git", tag = "darwinia-v0.11.2" }
-sp-authority-discovery                     = { default-features = false, git = "https://github.com/darwinia-network/substrate.git", tag = "darwinia-v0.11.2" }
-sp-block-builder                           = { default-features = false, git = "https://github.com/darwinia-network/substrate.git", tag = "darwinia-v0.11.2" }
-sp-consensus-babe                          = { default-features = false, git = "https://github.com/darwinia-network/substrate.git", tag = "darwinia-v0.11.2" }
-sp-core                                    = { default-features = false, git = "https://github.com/darwinia-network/substrate.git", tag = "darwinia-v0.11.2" }
-sp-inherents                               = { default-features = false, git = "https://github.com/darwinia-network/substrate.git", tag = "darwinia-v0.11.2" }
-sp-io                                      = { default-features = false, git = "https://github.com/darwinia-network/substrate.git", tag = "darwinia-v0.11.2" }
-sp-npos-elections                          = { default-features = false, git = "https://github.com/darwinia-network/substrate.git", tag = "darwinia-v0.11.2" }
-sp-offchain                                = { default-features = false, git = "https://github.com/darwinia-network/substrate.git", tag = "darwinia-v0.11.2" }
-sp-runtime                                 = { default-features = false, git = "https://github.com/darwinia-network/substrate.git", tag = "darwinia-v0.11.2" }
-sp-session                                 = { default-features = false, git = "https://github.com/darwinia-network/substrate.git", tag = "darwinia-v0.11.2" }
-sp-staking                                 = { default-features = false, git = "https://github.com/darwinia-network/substrate.git", tag = "darwinia-v0.11.2" }
-sp-std                                     = { default-features = false, git = "https://github.com/darwinia-network/substrate.git", tag = "darwinia-v0.11.2" }
-sp-transaction-pool                        = { default-features = false, git = "https://github.com/darwinia-network/substrate.git", tag = "darwinia-v0.11.2" }
-sp-version                                 = { default-features = false, git = "https://github.com/darwinia-network/substrate.git", tag = "darwinia-v0.11.2" }
-=======
+frame-benchmarking                         = { optional = true, default-features = false, git = "https://github.com/darwinia-network/substrate.git", branch = "main" }
+frame-system-benchmarking                  = { optional = true, default-features = false, git = "https://github.com/darwinia-network/substrate.git", branch = "main" }
 bp-messages                                = { default-features = false, git = "https://github.com/darwinia-network/parity-bridges-common", branch = "main" }
 millau-primitives                          = { default-features = false, git = "https://github.com/darwinia-network/darwinia-launch", branch = "s2s" }
 bp-runtime                                 = { default-features = false, git = "https://github.com/darwinia-network/parity-bridges-common", branch = "main" }
@@ -158,7 +106,6 @@
 sp-std                                     = { default-features = false, git = "https://github.com/darwinia-network/substrate", branch = "main" }
 sp-transaction-pool                        = { default-features = false, git = "https://github.com/darwinia-network/substrate", branch = "main" }
 sp-version                                 = { default-features = false, git = "https://github.com/darwinia-network/substrate", branch = "main" }
->>>>>>> 5a254e54
 
 [build-dependencies]
 # substrate
