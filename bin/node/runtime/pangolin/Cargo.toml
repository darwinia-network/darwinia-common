[package]
authors    = ["Darwinia Network <hello@darwinia.network>"]
build      = "build.rs"
edition    = "2018"
homepage   = "https://darwinia.network/"
license    = "Unlicense"
name       = "pangolin-runtime"
readme     = "README.md"
repository = "https://github.com/darwinia-network/darwinia-common/"
version    = "2.5.0"

[dependencies]
# crates
array-bytes       = { version = "1.3.3" }
codec             = { package = "parity-scale-codec", version = "2.1.1", default-features = false }
evm               = { version = "0.25.0", default-features = false, features = ["with-codec"] }
log               = { version = "0.4.14" }
serde             = { version = "1.0.126", optional = true }
smallvec          = { version = "1.6.1" }
static_assertions = { version = "1.1.0" }
# darwinia
dp-asset          = { default-features = false, path = "../../../../primitives/asset" }
darwinia-balances                   = { default-features = false, path = "../../../../frame/balances" }
darwinia-balances-rpc-runtime-api   = { default-features = false, path = "../../../../frame/balances/rpc/runtime-api" }
darwinia-bridge-bsc                 = { default-features = false, path = "../../../../frame/bridge/ethereum-bsc" }
darwinia-claims                     = { default-features = false, path = "../../../../frame/claims" }
darwinia-crab-backing               = { default-features = false, path = "../../../../frame/bridge/crab/backing" }
darwinia-crab-issuing               = { default-features = false, path = "../../../../frame/bridge/crab/issuing" }
darwinia-democracy                  = { default-features = false, path = "../../../../frame/democracy" }
darwinia-elections-phragmen         = { default-features = false, path = "../../../../frame/elections-phragmen" }
darwinia-ethereum-backing           = { default-features = false, path = "../../../../frame/bridge/ethereum/backing" }
darwinia-ethereum-issuing           = { default-features = false, path = "../../../../frame/bridge/ethereum/issuing" }
darwinia-ethereum-relay             = { default-features = false, path = "../../../../frame/bridge/ethereum/relay" }
darwinia-evm                        = { default-features = false, path = "../../../../frame/evm" }
darwinia-evm-precompile-issuing     = { default-features = false, path = "../../../../frame/evm/precompile/contracts/issuing" }
darwinia-evm-precompile-simple      = { default-features = false, path = "../../../../frame/evm/precompile/contracts/simple" }
darwinia-evm-precompile-encoder     = { default-features = false, path = "../../../../frame/evm/precompile/contracts/encoder" }
darwinia-evm-precompile-dispatch    = { default-features = false, path = "../../../../frame/evm/precompile/contracts/dispatch" }
darwinia-evm-precompile-transfer    = { default-features = false, path = "../../../../frame/evm/precompile/contracts/transfer" }
darwinia-header-mmr                 = { default-features = false, path = "../../../../frame/header-mmr" }
darwinia-header-mmr-rpc-runtime-api = { default-features = false, path = "../../../../frame/header-mmr/rpc/runtime-api" }
darwinia-relay-authorities          = { default-features = false, path = "../../../../frame/bridge/relay-authorities" }
darwinia-relay-primitives           = { default-features = false, path = "../../../../primitives/relay" }
darwinia-relayer-game               = { default-features = false, path = "../../../../frame/bridge/relayer-game" }
darwinia-staking                    = { default-features = false, path = "../../../../frame/staking" }
darwinia-staking-rpc-runtime-api    = { default-features = false, path = "../../../../frame/staking/rpc/runtime-api" }
darwinia-support                    = { default-features = false, path = "../../../../frame/support" }
darwinia-s2s-issuing                = { default-features = false, path = "../../../../frame/bridge/s2s/issuing" }
darwinia-treasury                   = { default-features = false, path = "../../../../frame/treasury" }
darwinia-tron-backing               = { default-features = false, path = "../../../../frame/bridge/tron/backing" }
darwinia-vesting                    = { default-features = false, path = "../../../../frame/vesting" }
dp-evm                              = { default-features = false, path = "../../../../primitives/evm" }
drml-primitives                     = { default-features = false, path = "../../primitives" }
dvm-dynamic-fee                     = { default-features = false, path = "../../../../frame/dvm-dynamic-fee" }
dvm-ethereum                        = { default-features = false, path = "../../../../frame/dvm" }
dvm-rpc-runtime-api                 = { default-features = false, path = "../../../../frame/dvm/rpc/runtime-api" }
ethereum-primitives                 = { default-features = false, path = "../../../../primitives/ethereum-primitives" }
pangolin-bridge-primitives          = { default-features = false, path = "../../bridge-primitives/pangolin" }
pangolin-constants                  = { default-features = false, path = "src/constants" }
pangolin-runtime-system-params      = { default-features = false, path = "src/pallets/system/params" }
# substrate
bp-messages                                = { default-features = false, git = "https://github.com/darwinia-network/parity-bridges-common", branch = "s2s" }
bp-message-dispatch                        = { default-features = false, git = "https://github.com/darwinia-network/parity-bridges-common", branch = "s2s" }
bp-runtime                                 = { default-features = false, git = "https://github.com/darwinia-network/parity-bridges-common", branch = "s2s" }
bridge-runtime-common                      = { default-features = false, git = "https://github.com/darwinia-network/parity-bridges-common", branch = "s2s" }
frame-executive                            = { default-features = false, git = "https://github.com/darwinia-network/substrate", branch = "s2s" }
frame-support                              = { default-features = false, git = "https://github.com/darwinia-network/substrate", branch = "s2s" }
frame-system                               = { default-features = false, git = "https://github.com/darwinia-network/substrate", branch = "s2s" }
frame-system-rpc-runtime-api               = { default-features = false, git = "https://github.com/darwinia-network/substrate", branch = "s2s" }
frame-try-runtime                          = { default-features = false, optional = true, git = "https://github.com/darwinia-network/substrate", branch = "s2s" }
millau-primitives                          = { default-features = false, git = "https://github.com/darwinia-network/darwinia-launch", branch = "s2s" }
<<<<<<< HEAD
pallet-authority-discovery                 = { default-features = false, git = "https://github.com/darwinia-network/substrate", branch = "s2s" }
pallet-authorship                          = { default-features = false, git = "https://github.com/darwinia-network/substrate", branch = "s2s" }
pallet-babe                                = { default-features = false, git = "https://github.com/darwinia-network/substrate", branch = "s2s" }
pallet-bridge-dispatch                     = { default-features = false, git = "https://github.com/darwinia-network/parity-bridges-common", branch = "s2s" }
pallet-bridge-grandpa                      = { default-features = false, git = "https://github.com/darwinia-network/parity-bridges-common", branch = "s2s" }
pallet-bridge-messages                     = { default-features = false, git = "https://github.com/darwinia-network/parity-bridges-common", branch = "s2s" }
pallet-collective                          = { default-features = false, git = "https://github.com/darwinia-network/substrate", branch = "s2s" }
pallet-election-provider-multi-phase       = { default-features = false, git = "https://github.com/darwinia-network/substrate", branch = "s2s" }
pallet-grandpa                             = { default-features = false, git = "https://github.com/darwinia-network/substrate", branch = "s2s" }
pallet-identity                            = { default-features = false, git = "https://github.com/darwinia-network/substrate", branch = "s2s" }
pallet-im-online                           = { default-features = false, git = "https://github.com/darwinia-network/substrate", branch = "s2s" }
pallet-membership                          = { default-features = false, git = "https://github.com/darwinia-network/substrate", branch = "s2s" }
pallet-multisig                            = { default-features = false, git = "https://github.com/darwinia-network/substrate", branch = "s2s" }
pallet-offences                            = { default-features = false, git = "https://github.com/darwinia-network/substrate", branch = "s2s" }
pallet-proxy                               = { default-features = false, git = "https://github.com/darwinia-network/substrate", branch = "s2s" }
pallet-randomness-collective-flip          = { default-features = false, git = "https://github.com/darwinia-network/substrate", branch = "s2s" }
pallet-recovery                            = { default-features = false, git = "https://github.com/darwinia-network/substrate", branch = "s2s" }
pallet-scheduler                           = { default-features = false, git = "https://github.com/darwinia-network/substrate", branch = "s2s" }
pallet-session                             = { default-features = false, git = "https://github.com/darwinia-network/substrate", branch = "s2s" }
pallet-society                             = { default-features = false, git = "https://github.com/darwinia-network/substrate", branch = "s2s" }
pallet-sudo                                = { default-features = false, git = "https://github.com/darwinia-network/substrate", branch = "s2s" }
pallet-timestamp                           = { default-features = false, git = "https://github.com/darwinia-network/substrate", branch = "s2s" }
pallet-transaction-payment                 = { default-features = false, git = "https://github.com/darwinia-network/substrate", branch = "s2s" }
pallet-transaction-payment-rpc-runtime-api = { default-features = false, git = "https://github.com/darwinia-network/substrate", branch = "s2s" }
pallet-utility                             = { default-features = false, git = "https://github.com/darwinia-network/substrate", branch = "s2s" }
sp-api                                     = { default-features = false, git = "https://github.com/darwinia-network/substrate", branch = "s2s" }
sp-application-crypto                      = { default-features = false, git = "https://github.com/darwinia-network/substrate", branch = "s2s" }
sp-authority-discovery                     = { default-features = false, git = "https://github.com/darwinia-network/substrate", branch = "s2s" }
sp-block-builder                           = { default-features = false, git = "https://github.com/darwinia-network/substrate", branch = "s2s" }
sp-consensus-babe                          = { default-features = false, git = "https://github.com/darwinia-network/substrate", branch = "s2s" }
sp-core                                    = { default-features = false, git = "https://github.com/darwinia-network/substrate", branch = "s2s" }
sp-inherents                               = { default-features = false, git = "https://github.com/darwinia-network/substrate", branch = "s2s" }
sp-io                                      = { default-features = false, git = "https://github.com/darwinia-network/substrate", branch = "s2s" }
sp-npos-elections                          = { default-features = false, git = "https://github.com/darwinia-network/substrate", branch = "s2s" }
sp-offchain                                = { default-features = false, git = "https://github.com/darwinia-network/substrate", branch = "s2s" }
sp-runtime                                 = { default-features = false, git = "https://github.com/darwinia-network/substrate", branch = "s2s" }
sp-session                                 = { default-features = false, git = "https://github.com/darwinia-network/substrate", branch = "s2s" }
sp-staking                                 = { default-features = false, git = "https://github.com/darwinia-network/substrate", branch = "s2s" }
sp-std                                     = { default-features = false, git = "https://github.com/darwinia-network/substrate", branch = "s2s" }
sp-transaction-pool                        = { default-features = false, git = "https://github.com/darwinia-network/substrate", branch = "s2s" }
sp-version                                 = { default-features = false, git = "https://github.com/darwinia-network/substrate", branch = "s2s" }
=======
bp-runtime                                 = { default-features = false, git = "https://github.com/darwinia-network/parity-bridges-common", branch = "main" }
bridge-runtime-common                      = { default-features = false, git = "https://github.com/darwinia-network/parity-bridges-common", branch = "main" }
frame-benchmarking                         = { optional = true, default-features = false, git = "https://github.com/darwinia-network/substrate", branch = "main" }
frame-executive                            = { default-features = false, git = "https://github.com/darwinia-network/substrate", branch = "main" }
frame-support                              = { default-features = false, git = "https://github.com/darwinia-network/substrate", branch = "main" }
frame-system                               = { default-features = false, git = "https://github.com/darwinia-network/substrate", branch = "main" }
frame-system-benchmarking                  = { optional = true, default-features = false, git = "https://github.com/darwinia-network/substrate", branch = "main" }
frame-system-rpc-runtime-api               = { default-features = false, git = "https://github.com/darwinia-network/substrate", branch = "main" }
frame-try-runtime                          = { default-features = false, optional = true, git = "https://github.com/darwinia-network/substrate", branch = "main" }
pallet-authority-discovery                 = { default-features = false, git = "https://github.com/darwinia-network/substrate", branch = "main" }
pallet-authorship                          = { default-features = false, git = "https://github.com/darwinia-network/substrate", branch = "main" }
pallet-babe                                = { default-features = false, git = "https://github.com/darwinia-network/substrate", branch = "main" }
pallet-bridge-dispatch                     = { default-features = false, git = "https://github.com/darwinia-network/parity-bridges-common", branch = "main" }
pallet-bridge-grandpa                      = { default-features = false, git = "https://github.com/darwinia-network/parity-bridges-common", branch = "main" }
pallet-bridge-messages                     = { default-features = false, git = "https://github.com/darwinia-network/parity-bridges-common", branch = "main" }
pallet-collective                          = { default-features = false, git = "https://github.com/darwinia-network/substrate", branch = "main" }
pallet-election-provider-multi-phase       = { default-features = false, git = "https://github.com/darwinia-network/substrate", branch = "main" }
pallet-grandpa                             = { default-features = false, git = "https://github.com/darwinia-network/substrate", branch = "main" }
pallet-identity                            = { default-features = false, git = "https://github.com/darwinia-network/substrate", branch = "main" }
pallet-im-online                           = { default-features = false, git = "https://github.com/darwinia-network/substrate", branch = "main" }
pallet-membership                          = { default-features = false, git = "https://github.com/darwinia-network/substrate", branch = "main" }
pallet-multisig                            = { default-features = false, git = "https://github.com/darwinia-network/substrate", branch = "main" }
pallet-offences                            = { default-features = false, git = "https://github.com/darwinia-network/substrate", branch = "main" }
pallet-proxy                               = { default-features = false, git = "https://github.com/darwinia-network/substrate", branch = "main" }
pallet-randomness-collective-flip          = { default-features = false, git = "https://github.com/darwinia-network/substrate", branch = "main" }
pallet-recovery                            = { default-features = false, git = "https://github.com/darwinia-network/substrate", branch = "main" }
pallet-scheduler                           = { default-features = false, git = "https://github.com/darwinia-network/substrate", branch = "main" }
pallet-session                             = { default-features = false, git = "https://github.com/darwinia-network/substrate", branch = "main" }
pallet-society                             = { default-features = false, git = "https://github.com/darwinia-network/substrate", branch = "main" }
pallet-sudo                                = { default-features = false, git = "https://github.com/darwinia-network/substrate", branch = "main" }
pallet-timestamp                           = { default-features = false, git = "https://github.com/darwinia-network/substrate", branch = "main" }
pallet-transaction-payment                 = { default-features = false, git = "https://github.com/darwinia-network/substrate", branch = "main" }
pallet-transaction-payment-rpc-runtime-api = { default-features = false, git = "https://github.com/darwinia-network/substrate", branch = "main" }
pallet-utility                             = { default-features = false, git = "https://github.com/darwinia-network/substrate", branch = "main" }
sp-api                                     = { default-features = false, git = "https://github.com/darwinia-network/substrate", branch = "main" }
sp-application-crypto                      = { default-features = false, git = "https://github.com/darwinia-network/substrate", branch = "main" }
sp-authority-discovery                     = { default-features = false, git = "https://github.com/darwinia-network/substrate", branch = "main" }
sp-block-builder                           = { default-features = false, git = "https://github.com/darwinia-network/substrate", branch = "main" }
sp-consensus-babe                          = { default-features = false, git = "https://github.com/darwinia-network/substrate", branch = "main" }
sp-core                                    = { default-features = false, git = "https://github.com/darwinia-network/substrate", branch = "main" }
sp-inherents                               = { default-features = false, git = "https://github.com/darwinia-network/substrate", branch = "main" }
sp-io                                      = { default-features = false, git = "https://github.com/darwinia-network/substrate", branch = "main" }
sp-npos-elections                          = { default-features = false, git = "https://github.com/darwinia-network/substrate", branch = "main" }
sp-offchain                                = { default-features = false, git = "https://github.com/darwinia-network/substrate", branch = "main" }
sp-runtime                                 = { default-features = false, git = "https://github.com/darwinia-network/substrate", branch = "main" }
sp-session                                 = { default-features = false, git = "https://github.com/darwinia-network/substrate", branch = "main" }
sp-staking                                 = { default-features = false, git = "https://github.com/darwinia-network/substrate", branch = "main" }
sp-std                                     = { default-features = false, git = "https://github.com/darwinia-network/substrate", branch = "main" }
sp-transaction-pool                        = { default-features = false, git = "https://github.com/darwinia-network/substrate", branch = "main" }
sp-version                                 = { default-features = false, git = "https://github.com/darwinia-network/substrate", branch = "main" }
>>>>>>> 2df760fc

[build-dependencies]
# substrate
substrate-wasm-builder = { git = "https://github.com/darwinia-network/substrate", branch = "s2s" }

[features]
default = ["std"]

std = [
	"codec/std",
	"evm/std",
	"serde",
	"dp-asset/std",
	"darwinia-balances/std",
	"darwinia-balances-rpc-runtime-api/std",
	"darwinia-bridge-bsc/std",
	"darwinia-claims/std",
	"darwinia-crab-backing/std",
	"darwinia-crab-issuing/std",
	"darwinia-democracy/std",
	"darwinia-elections-phragmen/std",
	"darwinia-ethereum-backing/std",
	"darwinia-ethereum-issuing/std",
	"darwinia-ethereum-relay/std",
	"darwinia-evm/std",
	"darwinia-evm-precompile-issuing/std",
	"darwinia-evm-precompile-simple/std",
	"darwinia-evm-precompile-encoder/std",
	"darwinia-evm-precompile-dispatch/std",
	"darwinia-evm-precompile-transfer/std",
	"darwinia-header-mmr/std",
	"darwinia-header-mmr-rpc-runtime-api/std",
	"darwinia-relay-authorities/std",
	"darwinia-relay-primitives/std",
	"darwinia-relayer-game/std",
	"darwinia-staking/std",
	"darwinia-staking-rpc-runtime-api/std",
	"darwinia-support/std",
	"darwinia-s2s-issuing/std",
	"darwinia-treasury/std",
	"darwinia-tron-backing/std",
	"darwinia-vesting/std",
	"drml-primitives/std",
	"dvm-ethereum/std",
	"dvm-dynamic-fee/std",
	"dvm-rpc-runtime-api/std",
	"ethereum-primitives/std",
	"pangolin-bridge-primitives/std",
	"pangolin-constants/std",
	"pangolin-runtime-system-params/std",
	"bp-messages/std",
	"millau-primitives/std",
	"bp-runtime/std",
	"bridge-runtime-common/std",
	"frame-benchmarking/std",
	"frame-executive/std",
	"frame-support/std",
	"frame-system/std",
	"frame-system-rpc-runtime-api/std",
	"frame-try-runtime/std",
	"pallet-authority-discovery/std",
	"pallet-authorship/std",
	"pallet-babe/std",
	"pallet-bridge-dispatch/std",
	"pallet-bridge-grandpa/std",
	"pallet-bridge-messages/std",
	"pallet-collective/std",
	"pallet-election-provider-multi-phase/std",
	"pallet-grandpa/std",
	"pallet-identity/std",
	"pallet-im-online/std",
	"pallet-membership/std",
	"pallet-multisig/std",
	"pallet-offences/std",
	"pallet-proxy/std",
	"pallet-randomness-collective-flip/std",
	"pallet-recovery/std",
	"pallet-scheduler/std",
	"pallet-session/std",
	"pallet-society/std",
	"pallet-sudo/std",
	"pallet-timestamp/std",
	"pallet-transaction-payment/std",
	"pallet-transaction-payment-rpc-runtime-api/std",
	"pallet-utility/std",
	"sp-api/std",
	"sp-application-crypto/std",
	"sp-authority-discovery/std",
	"sp-block-builder/std",
	"sp-consensus-babe/std",
	"sp-core/std",
	"sp-inherents/std",
	"sp-io/std",
	"sp-npos-elections/std",
	"sp-offchain/std",
	"sp-runtime/std",
	"sp-session/std",
	"sp-staking/std",
	"sp-std/std",
	"sp-transaction-pool/std",
	"sp-version/std",
]

with-tracing = ["frame-executive/with-tracing"]

try-runtime = [
	"frame-executive/try-runtime",
	"frame-try-runtime",
	"darwinia-balances/try-runtime",
	"darwinia-crab-issuing/try-runtime",
	"darwinia-elections-phragmen/try-runtime",
	"darwinia-ethereum-backing/try-runtime",
	"darwinia-header-mmr/try-runtime",
	"darwinia-staking/try-runtime",
	"dvm-ethereum/try-runtime",
]

runtime-benchmarks = [
	"frame-benchmarking",
	"frame-system-benchmarking",
	"frame-system/runtime-benchmarks",
	"frame-support/runtime-benchmarks",
	"pallet-collective/runtime-benchmarks",
	"pallet-society/runtime-benchmarks",
]<|MERGE_RESOLUTION|>--- conflicted
+++ resolved
@@ -61,57 +61,7 @@
 # substrate
 bp-messages                                = { default-features = false, git = "https://github.com/darwinia-network/parity-bridges-common", branch = "s2s" }
 bp-message-dispatch                        = { default-features = false, git = "https://github.com/darwinia-network/parity-bridges-common", branch = "s2s" }
-bp-runtime                                 = { default-features = false, git = "https://github.com/darwinia-network/parity-bridges-common", branch = "s2s" }
-bridge-runtime-common                      = { default-features = false, git = "https://github.com/darwinia-network/parity-bridges-common", branch = "s2s" }
-frame-executive                            = { default-features = false, git = "https://github.com/darwinia-network/substrate", branch = "s2s" }
-frame-support                              = { default-features = false, git = "https://github.com/darwinia-network/substrate", branch = "s2s" }
-frame-system                               = { default-features = false, git = "https://github.com/darwinia-network/substrate", branch = "s2s" }
-frame-system-rpc-runtime-api               = { default-features = false, git = "https://github.com/darwinia-network/substrate", branch = "s2s" }
-frame-try-runtime                          = { default-features = false, optional = true, git = "https://github.com/darwinia-network/substrate", branch = "s2s" }
 millau-primitives                          = { default-features = false, git = "https://github.com/darwinia-network/darwinia-launch", branch = "s2s" }
-<<<<<<< HEAD
-pallet-authority-discovery                 = { default-features = false, git = "https://github.com/darwinia-network/substrate", branch = "s2s" }
-pallet-authorship                          = { default-features = false, git = "https://github.com/darwinia-network/substrate", branch = "s2s" }
-pallet-babe                                = { default-features = false, git = "https://github.com/darwinia-network/substrate", branch = "s2s" }
-pallet-bridge-dispatch                     = { default-features = false, git = "https://github.com/darwinia-network/parity-bridges-common", branch = "s2s" }
-pallet-bridge-grandpa                      = { default-features = false, git = "https://github.com/darwinia-network/parity-bridges-common", branch = "s2s" }
-pallet-bridge-messages                     = { default-features = false, git = "https://github.com/darwinia-network/parity-bridges-common", branch = "s2s" }
-pallet-collective                          = { default-features = false, git = "https://github.com/darwinia-network/substrate", branch = "s2s" }
-pallet-election-provider-multi-phase       = { default-features = false, git = "https://github.com/darwinia-network/substrate", branch = "s2s" }
-pallet-grandpa                             = { default-features = false, git = "https://github.com/darwinia-network/substrate", branch = "s2s" }
-pallet-identity                            = { default-features = false, git = "https://github.com/darwinia-network/substrate", branch = "s2s" }
-pallet-im-online                           = { default-features = false, git = "https://github.com/darwinia-network/substrate", branch = "s2s" }
-pallet-membership                          = { default-features = false, git = "https://github.com/darwinia-network/substrate", branch = "s2s" }
-pallet-multisig                            = { default-features = false, git = "https://github.com/darwinia-network/substrate", branch = "s2s" }
-pallet-offences                            = { default-features = false, git = "https://github.com/darwinia-network/substrate", branch = "s2s" }
-pallet-proxy                               = { default-features = false, git = "https://github.com/darwinia-network/substrate", branch = "s2s" }
-pallet-randomness-collective-flip          = { default-features = false, git = "https://github.com/darwinia-network/substrate", branch = "s2s" }
-pallet-recovery                            = { default-features = false, git = "https://github.com/darwinia-network/substrate", branch = "s2s" }
-pallet-scheduler                           = { default-features = false, git = "https://github.com/darwinia-network/substrate", branch = "s2s" }
-pallet-session                             = { default-features = false, git = "https://github.com/darwinia-network/substrate", branch = "s2s" }
-pallet-society                             = { default-features = false, git = "https://github.com/darwinia-network/substrate", branch = "s2s" }
-pallet-sudo                                = { default-features = false, git = "https://github.com/darwinia-network/substrate", branch = "s2s" }
-pallet-timestamp                           = { default-features = false, git = "https://github.com/darwinia-network/substrate", branch = "s2s" }
-pallet-transaction-payment                 = { default-features = false, git = "https://github.com/darwinia-network/substrate", branch = "s2s" }
-pallet-transaction-payment-rpc-runtime-api = { default-features = false, git = "https://github.com/darwinia-network/substrate", branch = "s2s" }
-pallet-utility                             = { default-features = false, git = "https://github.com/darwinia-network/substrate", branch = "s2s" }
-sp-api                                     = { default-features = false, git = "https://github.com/darwinia-network/substrate", branch = "s2s" }
-sp-application-crypto                      = { default-features = false, git = "https://github.com/darwinia-network/substrate", branch = "s2s" }
-sp-authority-discovery                     = { default-features = false, git = "https://github.com/darwinia-network/substrate", branch = "s2s" }
-sp-block-builder                           = { default-features = false, git = "https://github.com/darwinia-network/substrate", branch = "s2s" }
-sp-consensus-babe                          = { default-features = false, git = "https://github.com/darwinia-network/substrate", branch = "s2s" }
-sp-core                                    = { default-features = false, git = "https://github.com/darwinia-network/substrate", branch = "s2s" }
-sp-inherents                               = { default-features = false, git = "https://github.com/darwinia-network/substrate", branch = "s2s" }
-sp-io                                      = { default-features = false, git = "https://github.com/darwinia-network/substrate", branch = "s2s" }
-sp-npos-elections                          = { default-features = false, git = "https://github.com/darwinia-network/substrate", branch = "s2s" }
-sp-offchain                                = { default-features = false, git = "https://github.com/darwinia-network/substrate", branch = "s2s" }
-sp-runtime                                 = { default-features = false, git = "https://github.com/darwinia-network/substrate", branch = "s2s" }
-sp-session                                 = { default-features = false, git = "https://github.com/darwinia-network/substrate", branch = "s2s" }
-sp-staking                                 = { default-features = false, git = "https://github.com/darwinia-network/substrate", branch = "s2s" }
-sp-std                                     = { default-features = false, git = "https://github.com/darwinia-network/substrate", branch = "s2s" }
-sp-transaction-pool                        = { default-features = false, git = "https://github.com/darwinia-network/substrate", branch = "s2s" }
-sp-version                                 = { default-features = false, git = "https://github.com/darwinia-network/substrate", branch = "s2s" }
-=======
 bp-runtime                                 = { default-features = false, git = "https://github.com/darwinia-network/parity-bridges-common", branch = "main" }
 bridge-runtime-common                      = { default-features = false, git = "https://github.com/darwinia-network/parity-bridges-common", branch = "main" }
 frame-benchmarking                         = { optional = true, default-features = false, git = "https://github.com/darwinia-network/substrate", branch = "main" }
@@ -162,7 +112,6 @@
 sp-std                                     = { default-features = false, git = "https://github.com/darwinia-network/substrate", branch = "main" }
 sp-transaction-pool                        = { default-features = false, git = "https://github.com/darwinia-network/substrate", branch = "main" }
 sp-version                                 = { default-features = false, git = "https://github.com/darwinia-network/substrate", branch = "main" }
->>>>>>> 2df760fc
 
 [build-dependencies]
 # substrate
