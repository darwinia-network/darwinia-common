--- conflicted
+++ resolved
@@ -11,7 +11,6 @@
 
 [dependencies]
 # crates
-array-bytes       = { version = "1.1.0" }
 codec             = { package = "parity-scale-codec", version = "2.0.1", default-features = false }
 log               = { version = "0.4.14" }
 serde             = { version = "1.0.125", optional = true }
@@ -45,11 +44,7 @@
 dvm-ethereum                        = { default-features = false, path = "../../../../frame/dvm" }
 dvm-rpc-runtime-api                 = { default-features = false, path = "../../../../frame/dvm/rpc/runtime-api" }
 ethereum-primitives                 = { default-features = false, path = "../../../../primitives/ethereum-primitives" }
-<<<<<<< HEAD
 pangolin-runtime-params             = { default-features = false, path = "src/params" }
-=======
-pangolin-constants                  = { default-features = false, path = "src/constants" }
->>>>>>> 0db5efdb
 # substrate
 frame-executive                            = { default-features = false, git = "https://github.com/darwinia-network/substrate.git", branch = "s2s" }
 frame-support                              = { default-features = false, git = "https://github.com/darwinia-network/substrate.git", branch = "s2s" }
@@ -94,7 +89,6 @@
 sp-std                                     = { default-features = false, git = "https://github.com/darwinia-network/substrate.git", branch = "s2s" }
 sp-transaction-pool                        = { default-features = false, git = "https://github.com/darwinia-network/substrate.git", branch = "s2s" }
 sp-version                                 = { default-features = false, git = "https://github.com/darwinia-network/substrate.git", branch = "s2s" }
-<<<<<<< HEAD
 # s2s
 bp-header-chain              = { default-features = false, git = "https://github.com/darwinia-network/parity-bridges-common", branch = "s2s" }
 bp-message-dispatch          = { default-features = false, git = "https://github.com/darwinia-network/parity-bridges-common", branch = "s2s" }
@@ -106,8 +100,6 @@
 pallet-bridge-grandpa        = { default-features = false, git = "https://github.com/darwinia-network/parity-bridges-common", branch = "s2s" }
 pallet-bridge-messages       = { default-features = false, git = "https://github.com/darwinia-network/parity-bridges-common", branch = "s2s" }
 pallet-shift-session-manager = { default-features = false, git = "https://github.com/darwinia-network/parity-bridges-common", branch = "s2s" }
-=======
->>>>>>> 0db5efdb
 
 [build-dependencies]
 # substrate
@@ -146,11 +138,7 @@
 	"dvm-ethereum/std",
 	"dvm-rpc-runtime-api/std",
 	"ethereum-primitives/std",
-<<<<<<< HEAD
 	"pangolin-runtime-params/std",
-=======
-	"pangolin-constants/std",
->>>>>>> 0db5efdb
 	"frame-executive/std",
 	"frame-support/std",
 	"frame-system/std",
@@ -209,25 +197,14 @@
 
 with-tracing = ["frame-executive/with-tracing"]
 
-<<<<<<< HEAD
-# try-runtime = [
-# 	"frame-executive/try-runtime",
-# 	"frame-try-runtime",
-# 	"darwinia-balances/try-runtime",
-# 	"darwinia-crab-issuing/try-runtime",
-# 	"darwinia-staking/try-runtime",
-# 	"dvm-ethereum/try-runtime",
-# ]
-=======
-try-runtime = [
-	"frame-executive/try-runtime",
-	"frame-try-runtime",
-	"darwinia-balances/try-runtime",
-	"darwinia-crab-issuing/try-runtime",
-	"darwinia-elections-phragmen/try-runtime",
-	"darwinia-ethereum-backing/try-runtime",
-	"darwinia-header-mmr/try-runtime",
-	"darwinia-staking/try-runtime",
-	"dvm-ethereum/try-runtime",
-]
->>>>>>> 0db5efdb
+#try-runtime = [
+#	"frame-executive/try-runtime",
+#	"frame-try-runtime",
+#	"darwinia-balances/try-runtime",
+#	"darwinia-crab-issuing/try-runtime",
+#	"darwinia-elections-phragmen/try-runtime",
+#	"darwinia-ethereum-backing/try-runtime",
+#	"darwinia-header-mmr/try-runtime",
+#	"darwinia-staking/try-runtime",
+#	"dvm-ethereum/try-runtime",
+#]
