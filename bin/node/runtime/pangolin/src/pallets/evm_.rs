--- conflicted
+++ resolved
@@ -18,7 +18,6 @@
 use dvm_ethereum::account_basic::{DvmAccountBasic, KtonRemainBalance, RingRemainBalance};
 
 pub struct PangolinPrecompiles<R>(PhantomData<R>);
-<<<<<<< HEAD
 impl<R> PrecompileSet for PangolinPrecompiles<R>
 where
 	R: darwinia_s2s_issuing::Config + darwinia_evm::Config,
@@ -26,9 +25,6 @@
 	<R::Call as Dispatchable>::Origin: From<Option<R::AccountId>>,
 	R::Call: From<darwinia_s2s_issuing::Call<R>>,
 {
-=======
-impl<R: darwinia_evm::Config> PrecompileSet for PangolinPrecompiles<R> {
->>>>>>> fec10586
 	fn execute(
 		address: H160,
 		input: &[u8],
@@ -44,26 +40,10 @@
 			_ if address == addr(3) => Some(Ripemd160::execute(input, target_gas, context)),
 			_ if address == addr(4) => Some(Identity::execute(input, target_gas, context)),
 			// Darwinia precompiles
-<<<<<<< HEAD
-			_ if address == to_address(21) => {
-				Some(<WithDraw<R>>::execute(input, target_gas, context))
-			}
-			_ if address == to_address(22) => {
-				Some(<KtonPrecompile<R>>::execute(input, target_gas, context))
-			}
-			_ if address == to_address(23) => {
-				Some(<Issuing<R>>::execute(input, target_gas, context))
-			}
-			_ if address == to_address(24) => Some(<DispatchCallEncoder<R>>::execute(
-				input, target_gas, context,
-			)),
-			_ if address == to_address(25) => {
-				Some(<Dispatch<R>>::execute(input, target_gas, context))
-			}
-=======
 			_ if address == addr(21) => Some(<Transfer<R>>::execute(input, target_gas, context)),
 			_ if address == addr(23) => Some(<Issuing<R>>::execute(input, target_gas, context)),
->>>>>>> fec10586
+			_ if address == addr(24) => Some(<DispatchCallEncoder<R>>::execute(input, target_gas, context)),
+			_ if address == addr(25) => Some(<Dispatch<R>>::execute(input, target_gas, context)),
 			_ => None,
 		}
 	}
