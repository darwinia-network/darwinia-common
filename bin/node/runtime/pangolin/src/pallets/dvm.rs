--- conflicted
+++ resolved
@@ -1,28 +1,11 @@
 // --- darwinia ---
 use crate::*;
 use dvm_ethereum::{Config, IntermediateStateRoot};
-
-<<<<<<< HEAD
-pub struct EthereumFindAuthor<F>(sp_std::marker::PhantomData<F>);
-impl<F: FindAuthor<u32>> FindAuthor<H160> for EthereumFindAuthor<F> {
-	fn find_author<'a, I>(digests: I) -> Option<H160>
-	where
-		I: 'a + IntoIterator<Item = (ConsensusEngineId, &'a [u8])>,
-	{
-		if let Some(author_index) = F::find_author(digests) {
-			let authority_id = Babe::authorities()[author_index as usize].clone();
-			return Some(H160::from_slice(&authority_id.0.to_raw_vec()[4..24]));
-		}
-		None
-	}
-}
 
 frame_support::parameter_types! {
 	pub InternalTransactionGasLimit: U256 = U256::from(0x300000);
 }
 
-=======
->>>>>>> 2619efc5
 impl Config for Runtime {
 	type Event = Event;
 	type StateRoot = IntermediateStateRoot;
