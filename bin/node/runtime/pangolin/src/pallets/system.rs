--- conflicted
+++ resolved
@@ -25,9 +25,5 @@
 	type OnKilledAccount = ();
 	type SystemWeightInfo = SubstrateWeight<Runtime>;
 	type SS58Prefix = SS58Prefix;
-<<<<<<< HEAD
-}
-=======
 	type OnSetCode = ();
 }
->>>>>>> 17e2cb49
