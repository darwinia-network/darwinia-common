// This file is part of Darwinia.
//
// Copyright (C) 2018-2021 Darwinia Network
// SPDX-License-Identifier: GPL-3.0
//
// Darwinia is free software: you can redistribute it and/or modify
// it under the terms of the GNU General Public License as published by
// the Free Software Foundation, either version 3 of the License, or
// (at your option) any later version.
//
// Darwinia is distributed in the hope that it will be useful,
// but WITHOUT ANY WARRANTY; without even the implied warranty of
// MERCHANTABILITY or FITNESS FOR A PARTICULAR PURPOSE. See the
// GNU General Public License for more details.
//
// You should have received a copy of the GNU General Public License
// along with Darwinia. If not, see <https://www.gnu.org/licenses/>.

//! The Darwinia Node Template runtime. This can be compiled with `#[no_std]`, ready for Wasm.

#![cfg_attr(not(feature = "std"), no_std)]
// `construct_runtime!` does a lot of recursion and requires us to increase the limit to 256.
#![recursion_limit = "256"]

pub mod constants {
	// --- substrate ---
	use sp_staking::SessionIndex;
	// --- darwinia ---
	use crate::*;

	pub const NANO: Balance = 1;
	pub const MICRO: Balance = 1_000 * NANO;
	pub const MILLI: Balance = 1_000 * MICRO;
	pub const COIN: Balance = 1_000 * MILLI;

	pub const CAP: Balance = 10_000_000_000 * COIN;
	pub const TOTAL_POWER: Power = 1_000_000_000;

	// Time is measured by number of blocks.
	pub const MINUTES: BlockNumber = 60_000 / (MILLISECS_PER_BLOCK as BlockNumber);
	pub const HOURS: BlockNumber = 60 * MINUTES;
	pub const DAYS: BlockNumber = 24 * HOURS;

	pub const MILLISECS_PER_BLOCK: Moment = 6000;
	pub const SLOT_DURATION: Moment = MILLISECS_PER_BLOCK;
	pub const BLOCKS_PER_SESSION: BlockNumber = 3 * MINUTES;
	pub const SESSIONS_PER_ERA: SessionIndex = 6;

	// 1 in 4 blocks (on average, not counting collisions) will be primary babe blocks.
	pub const PRIMARY_PROBABILITY: (u64, u64) = (1, 4);

	pub const fn deposit(items: u32, bytes: u32) -> Balance {
		items as Balance * 20 * COIN + (bytes as Balance) * 100 * MICRO
	}
}
pub use constants::*;

pub mod pallets;
pub use pallets::*;

pub mod impls {
	//! Some configurable implementations as associated type for the substrate runtime.

	pub mod relay {
		// --- darwinia ---
		use crate::*;
		use darwinia_relay_primitives::relayer_game::*;
		use ethereum_primitives::EthereumBlockNumber;

		pub struct EthereumRelayerGameAdjustor;
		impl AdjustableRelayerGame for EthereumRelayerGameAdjustor {
			type Moment = BlockNumber;
			type Balance = Balance;
			type RelayHeaderId = EthereumBlockNumber;

			fn max_active_games() -> u8 {
				32
			}

			fn affirm_time(round: u32) -> Self::Moment {
				match round {
					// 1.5 mins
					0 => 15,
					// 0.5 mins
					_ => 5,
				}
			}

			fn complete_proofs_time(round: u32) -> Self::Moment {
				match round {
					// 1.5 mins
					0 => 15,
					// 0.5 mins
					_ => 5,
				}
			}

			fn update_sample_points(sample_points: &mut Vec<Vec<Self::RelayHeaderId>>) {
				sample_points.push(vec![sample_points.last().unwrap().last().unwrap() - 1]);
			}

			fn estimate_stake(round: u32, affirmations_count: u32) -> Self::Balance {
				match round {
					0 => match affirmations_count {
						0 => 1000 * COIN,
						_ => 1500 * COIN,
					},
					_ => 100 * COIN,
				}
			}
		}
	}

	// --- crates ---
	use smallvec::smallvec;
	// --- substrate ---
	use frame_support::{
		traits::{Currency, Imbalance, OnUnbalanced},
		weights::{WeightToFeeCoefficient, WeightToFeeCoefficients, WeightToFeePolynomial},
	};
	// --- darwinia ---
	use crate::*;

	darwinia_support::impl_account_data! {
		struct AccountData<Balance>
		for
			RingInstance,
			KtonInstance
		where
			Balance = Balance
		{
			// other data
		}
	}

	pub struct Author;
	impl OnUnbalanced<NegativeImbalance> for Author {
		fn on_nonzero_unbalanced(amount: NegativeImbalance) {
			Ring::resolve_creating(&Authorship::author(), amount);
		}
	}

	pub struct DealWithFees;
	impl OnUnbalanced<NegativeImbalance> for DealWithFees {
		fn on_unbalanceds<B>(mut fees_then_tips: impl Iterator<Item = NegativeImbalance>) {
			if let Some(fees) = fees_then_tips.next() {
				// for fees, 80% to treasury, 20% to author
				let mut split = fees.ration(80, 20);
				if let Some(tips) = fees_then_tips.next() {
					// for tips, if any, 80% to treasury, 20% to author (though this can be anything)
					tips.ration_merge_into(80, 20, &mut split);
				}
				Treasury::on_unbalanced(split.0);
				Author::on_unbalanced(split.1);
			}
		}
	}

	/// Handles converting a weight scalar to a fee value, based on the scale and granularity of the
	/// node's balance type.
	///
	/// This should typically create a mapping between the following ranges:
	///   - [0, MAXIMUM_BLOCK_WEIGHT]
	///   - [Balance::min, Balance::max]
	///
	/// Yet, it can be used for any other sort of change to weight-fee. Some examples being:
	///   - Setting it to `0` will essentially disable the weight fee.
	///   - Setting it to `1` will cause the literal `#[weight = x]` values to be charged.
	pub struct WeightToFee;
	impl WeightToFeePolynomial for WeightToFee {
		type Balance = Balance;
		fn polynomial() -> WeightToFeeCoefficients<Self::Balance> {
			// in Crab, extrinsic base weight (smallest non-zero weight) is mapped to 100 MILLI:
			let p = 100 * MILLI;
			let q = Balance::from(ExtrinsicBaseWeight::get());
			smallvec![WeightToFeeCoefficient {
				degree: 1,
				negative: false,
				coeff_frac: Perbill::from_rational(p % q, q),
				coeff_integer: p / q,
			}]
		}
	}
}

pub mod wasm {
	//! Make the WASM binary available.

	#[cfg(all(feature = "std", any(target_arch = "x86_64", target_arch = "x86")))]
	include!(concat!(env!("OUT_DIR"), "/wasm_binary.rs"));

	#[cfg(all(feature = "std", not(any(target_arch = "x86_64", target_arch = "x86"))))]
	pub const WASM_BINARY: &[u8] = include_bytes!("../../../../wasm/pangolin_runtime.compact.wasm");
	#[cfg(all(feature = "std", not(any(target_arch = "x86_64", target_arch = "x86"))))]
	pub const WASM_BINARY_BLOATY: &[u8] = include_bytes!("../../../../wasm/pangolin_runtime.wasm");

	/// Wasm binary unwrapped. If built with `BUILD_DUMMY_WASM_BINARY`, the function panics.
	#[cfg(feature = "std")]
	pub fn wasm_binary_unwrap() -> &'static [u8] {
		#[cfg(all(feature = "std", any(target_arch = "x86_64", target_arch = "x86")))]
		return WASM_BINARY.expect(
			"Development wasm binary is not available. This means the client is \
			built with `SKIP_WASM_BUILD` flag and it is only usable for \
			production chains. Please rebuild with the flag disabled.",
		);
		#[cfg(all(feature = "std", not(any(target_arch = "x86_64", target_arch = "x86"))))]
		return WASM_BINARY;
	}
}
pub use wasm::*;

<<<<<<< HEAD
pub mod system;
pub use system::*;

pub mod babe;
pub use babe::*;

pub mod timestamp;
pub use timestamp::*;

pub mod balances;
pub use balances::*;

pub mod transaction_payment;
pub use transaction_payment::*;

pub mod authorship;
pub use authorship::*;

pub mod election_provider_multi_phase;
pub use election_provider_multi_phase::*;

pub mod staking;
pub use staking::*;

pub mod offences;
pub use offences::*;

pub mod session_historical;
pub use session_historical::*;

pub mod session;
pub use session::*;

pub mod grandpa;
pub use grandpa::*;

pub mod im_online;
pub use im_online::*;

pub mod authority_discovery;
pub use authority_discovery::*;

pub mod header_mmr;
pub use header_mmr::*;

pub mod democracy;
pub use democracy::*;

pub mod collective;
pub use collective::*;

pub mod elections_phragmen;
pub use elections_phragmen::*;

pub mod membership;
pub use membership::*;

pub mod treasury;
pub use treasury::*;

pub mod sudo;
pub use sudo::*;

pub mod claims;
pub use claims::*;

pub mod vesting;
pub use vesting::*;

pub mod utility;
pub use utility::*;

pub mod identity;
pub use identity::*;

pub mod society;
pub use society::*;

pub mod recovery;
pub use recovery::*;

pub mod scheduler;
pub use scheduler::*;

pub mod proxy;
pub use proxy::*;

pub mod multisig;
pub use multisig::*;

pub mod crab_issuing;
pub use crab_issuing::*;

pub mod crab_backing;
pub use crab_backing::*;

pub mod ethereum_relay;
pub use ethereum_relay::*;

pub mod ethereum_backing;
pub use ethereum_backing::*;

pub mod ethereum_issuing;
pub use ethereum_issuing::*;

pub mod relayer_game;
pub use relayer_game::*;

pub mod relay_authorities;
pub use relay_authorities::*;

pub mod tron_backing;
pub use tron_backing::*;

pub mod evm;
pub use evm::*;

pub mod dvm;
pub use dvm::*;

// --- darwinia ---
pub use constants::*;
=======
>>>>>>> c353d150
pub use darwinia_staking::StakerStatus;

// --- crates ---
use codec::{Decode, Encode};
// --- substrate ---
use frame_support::{
	traits::{KeyOwnerProofSystem, Randomness},
	weights::constants::ExtrinsicBaseWeight,
};
use pallet_grandpa::{
	fg_primitives, AuthorityId as GrandpaId, AuthorityList as GrandpaAuthorityList,
};
use pallet_transaction_payment::FeeDetails;
use pallet_transaction_payment_rpc_runtime_api::RuntimeDispatchInfo as TransactionPaymentRuntimeDispatchInfo;
use sp_api::impl_runtime_apis;
use sp_authority_discovery::AuthorityId as AuthorityDiscoveryId;
use sp_consensus_babe::{AllowedSlots, BabeEpochConfiguration};
use sp_core::{crypto::KeyTypeId, OpaqueMetadata, H160, H256, U256};
use sp_runtime::{
	create_runtime_str, generic,
	traits::{Block as BlockT, NumberFor, SaturatedConversion, StaticLookup},
	transaction_validity::{TransactionSource, TransactionValidity},
	ApplyExtrinsicResult, MultiAddress, OpaqueExtrinsic, Perbill, RuntimeDebug,
};
use sp_std::prelude::*;
#[cfg(feature = "std")]
use sp_version::NativeVersion;
use sp_version::RuntimeVersion;
// --- darwinia ---
use darwinia_balances_rpc_runtime_api::RuntimeDispatchInfo as BalancesRuntimeDispatchInfo;
use darwinia_evm::{Account as EVMAccount, FeeCalculator, Runner};
use darwinia_header_mmr_rpc_runtime_api::RuntimeDispatchInfo as HeaderMMRRuntimeDispatchInfo;
use darwinia_staking_rpc_runtime_api::RuntimeDispatchInfo as StakingRuntimeDispatchInfo;
use drml_primitives::*;
use dvm_rpc_runtime_api::TransactionStatus;
use impls::*;

/// The address format for describing accounts.
pub type Address = MultiAddress<AccountId, ()>;
/// Block type as expected by this runtime.
pub type Block = generic::Block<Header, UncheckedExtrinsic>;
/// The SignedExtension to the basic transaction logic.
pub type SignedExtra = (
	frame_system::CheckSpecVersion<Runtime>,
	frame_system::CheckTxVersion<Runtime>,
	frame_system::CheckGenesis<Runtime>,
	frame_system::CheckEra<Runtime>,
	frame_system::CheckNonce<Runtime>,
	frame_system::CheckWeight<Runtime>,
	pallet_transaction_payment::ChargeTransactionPayment<Runtime>,
	darwinia_ethereum_relay::CheckEthereumRelayHeaderParcel<Runtime>,
);
/// Unchecked extrinsic type as expected by this runtime.
pub type UncheckedExtrinsic = generic::UncheckedExtrinsic<Address, Call, Signature, SignedExtra>;
/// Executive: handles dispatch to the various modules.
pub type Executive = frame_executive::Executive<
	Runtime,
	Block,
	frame_system::ChainContext<Runtime>,
	Runtime,
	AllPallets,
	CustomOnRuntimeUpgrade,
>;
/// The payload being signed in transactions.
pub type SignedPayload = generic::SignedPayload<Call, SignedExtra>;

type Ring = Balances;

/// This runtime version.
pub const VERSION: RuntimeVersion = RuntimeVersion {
	spec_name: create_runtime_str!("Pangolin"),
	impl_name: create_runtime_str!("Pangolin"),
	authoring_version: 1,
	// crate version ~2.1.0 := >=2.1.0, <2.2.0
	spec_version: 211,
	impl_version: 1,
	apis: RUNTIME_API_VERSIONS,
	transaction_version: 1,
};

/// The BABE epoch configuration at genesis.
pub const BABE_GENESIS_EPOCH_CONFIG: BabeEpochConfiguration = BabeEpochConfiguration {
	c: PRIMARY_PROBABILITY,
	allowed_slots: AllowedSlots::PrimaryAndSecondaryPlainSlots,
};

/// The version information used to identify this runtime when compiled natively.
#[cfg(feature = "std")]
pub fn native_version() -> NativeVersion {
	NativeVersion {
		runtime_version: VERSION,
		can_author_with: Default::default(),
	}
}

frame_support::construct_runtime! {
	pub enum Runtime
	where
		Block = Block,
		NodeBlock = OpaqueBlock,
		UncheckedExtrinsic = UncheckedExtrinsic
	{
		// Basic stuff; balances is uncallable initially.
		System: frame_system::{Pallet, Call, Storage, Config, Event<T>} = 0,
		RandomnessCollectiveFlip: pallet_randomness_collective_flip::{Pallet, Call, Storage} = 1,

		// Must be before session.
		Babe: pallet_babe::{Pallet, Call, Storage, Config, ValidateUnsigned} = 2,

		Timestamp: pallet_timestamp::{Pallet, Call, Storage, Inherent} = 3,
		Balances: darwinia_balances::<Instance0>::{Pallet, Call, Storage, Config<T>, Event<T>} = 4,
		Kton: darwinia_balances::<Instance1>::{Pallet, Call, Storage, Config<T>, Event<T>} = 5,
		TransactionPayment: pallet_transaction_payment::{Pallet, Storage} = 6,

		// Consensus support.
		Authorship: pallet_authorship::{Pallet, Call, Storage, Inherent} = 7,
		ElectionProviderMultiPhase: pallet_election_provider_multi_phase::{Pallet, Call, Storage, Event<T>, ValidateUnsigned} = 8,
		Staking: darwinia_staking::{Pallet, Call, Storage, Config<T>, Event<T>} = 9,
		Offences: pallet_offences::{Pallet, Call, Storage, Event} = 10,
		Historical: pallet_session_historical::{Pallet} = 11,
		Session: pallet_session::{Pallet, Call, Storage, Config<T>, Event} = 12,
		Grandpa: pallet_grandpa::{Pallet, Call, Storage, Config, Event, ValidateUnsigned} = 13,
		ImOnline: pallet_im_online::{Pallet, Call, Storage, Config<T>, Event<T>, ValidateUnsigned} = 14,
		AuthorityDiscovery: pallet_authority_discovery::{Pallet, Call, Config} = 15,
		HeaderMMR: darwinia_header_mmr::{Pallet, Call, Storage} = 16,

		// Governance stuff; uncallable initially.
		Democracy: darwinia_democracy::{Pallet, Call, Storage, Config, Event<T>} = 17,
		Council: pallet_collective::<Instance0>::{Pallet, Call, Storage, Origin<T>, Config<T>, Event<T>} = 18,
		TechnicalCommittee: pallet_collective::<Instance1>::{Pallet, Call, Storage, Origin<T>, Config<T>, Event<T>} = 19,
		ElectionsPhragmen: darwinia_elections_phragmen::{Pallet, Call, Storage, Config<T>, Event<T>} = 20,
		TechnicalMembership: pallet_membership::<Instance0>::{Pallet, Call, Storage, Config<T>, Event<T>} = 21,
		Treasury: darwinia_treasury::{Pallet, Call, Storage, Event<T>} = 22,

		Sudo: pallet_sudo::{Pallet, Call, Storage, Config<T>, Event<T>} = 23,

		// Claims. Usable initially.
		Claims: darwinia_claims::{Pallet, Call, Storage, Config, Event<T>, ValidateUnsigned} = 24,

		// Vesting. Usable initially, but removed once all vesting is finished.
		Vesting: darwinia_vesting::{Pallet, Call, Storage, Event<T>, Config<T>} = 25,

		// Utility module.
		Utility: pallet_utility::{Pallet, Call, Event} = 26,

		// Less simple identity module.
		Identity: pallet_identity::{Pallet, Call, Storage, Event<T>} = 27,

		// Society module.
		Society: pallet_society::{Pallet, Call, Storage, Event<T>} = 28,

		// Social recovery module.
		Recovery: pallet_recovery::{Pallet, Call, Storage, Event<T>} = 29,

		// System scheduler.
		Scheduler: pallet_scheduler::{Pallet, Call, Storage, Event<T>} = 30,

		// Proxy module. Late addition.
		Proxy: pallet_proxy::{Pallet, Call, Storage, Event<T>} = 31,

		// Multisig module. Late addition.
		Multisig: pallet_multisig::{Pallet, Call, Storage, Event<T>} = 32,

		DarwiniaCrabIssuing: darwinia_crab_issuing::{Pallet, Call, Storage, Config, Event<T>} = 33,
		DarwiniaCrabBacking: darwinia_crab_backing::{Pallet, Storage, Config<T>} = 34,

		EthereumRelay: darwinia_ethereum_relay::{Pallet, Call, Storage, Config<T>, Event<T>} = 35,
		EthereumBacking: darwinia_ethereum_backing::{Pallet, Call, Storage, Config<T>, Event<T>} = 36,
		EthereumRelayerGame: darwinia_relayer_game::<Instance0>::{Pallet, Storage} = 37,
		EthereumRelayAuthorities: darwinia_relay_authorities::<Instance0>::{Pallet, Call, Storage, Config<T>, Event<T>} = 38,

		TronBacking: darwinia_tron_backing::{Pallet, Storage, Config<T>} = 39,

		EVM: darwinia_evm::{Pallet, Call, Storage, Config, Event<T>} = 40,
		Ethereum: dvm_ethereum::{Pallet, Call, Storage, Config, Event, ValidateUnsigned} = 41,
		EthereumIssuing: darwinia_ethereum_issuing::{Pallet, Call, Storage, Config, Event<T>} = 42,
	}
}

impl<LocalCall> frame_system::offchain::CreateSignedTransaction<LocalCall> for Runtime
where
	Call: From<LocalCall>,
{
	fn create_transaction<C: frame_system::offchain::AppCrypto<Self::Public, Self::Signature>>(
		call: Call,
		public: <Signature as sp_runtime::traits::Verify>::Signer,
		account: AccountId,
		nonce: Nonce,
	) -> Option<(
		Call,
		<UncheckedExtrinsic as sp_runtime::traits::Extrinsic>::SignaturePayload,
	)> {
		// take the biggest period possible.
		let period = BlockHashCount::get()
			.checked_next_power_of_two()
			.map(|c| c / 2)
			.unwrap_or(2) as u64;
		let current_block = System::block_number()
			.saturated_into::<u64>()
			// The `System::block_number` is initialized with `n+1`,
			// so the actual block number is `n`.
			.saturating_sub(1);
		let tip = 0;
		let extra: SignedExtra = (
			frame_system::CheckSpecVersion::<Runtime>::new(),
			frame_system::CheckTxVersion::<Runtime>::new(),
			frame_system::CheckGenesis::<Runtime>::new(),
			frame_system::CheckEra::<Runtime>::from(generic::Era::mortal(period, current_block)),
			frame_system::CheckNonce::<Runtime>::from(nonce),
			frame_system::CheckWeight::<Runtime>::new(),
			pallet_transaction_payment::ChargeTransactionPayment::<Runtime>::from(tip),
			darwinia_ethereum_relay::CheckEthereumRelayHeaderParcel::<Runtime>::new(),
		);
		let raw_payload = SignedPayload::new(call, extra)
			.map_err(|e| {
				log::warn!("Unable to create signed payload: {:?}", e);
			})
			.ok()?;
		let signature = raw_payload.using_encoded(|payload| C::sign(payload, public))?;
		let (call, extra, _) = raw_payload.deconstruct();
		let address = <Runtime as frame_system::Config>::Lookup::unlookup(account);
		Some((call, (address, signature, extra)))
	}
}
impl frame_system::offchain::SigningTypes for Runtime {
	type Public = <Signature as sp_runtime::traits::Verify>::Signer;
	type Signature = Signature;
}
impl<C> frame_system::offchain::SendTransactionTypes<C> for Runtime
where
	Call: From<C>,
{
	type Extrinsic = UncheckedExtrinsic;
	type OverarchingCall = Call;
}

impl_runtime_apis! {
	impl sp_api::Core<Block> for Runtime {
		fn version() -> RuntimeVersion {
			VERSION
		}

		fn execute_block(block: Block) {
			Executive::execute_block(block);
		}

		fn initialize_block(header: &<Block as BlockT>::Header) {
			Executive::initialize_block(header)
		}
	}

	impl sp_api::Metadata<Block> for Runtime {
		fn metadata() -> OpaqueMetadata {
			Runtime::metadata().into()
		}
	}

	impl sp_block_builder::BlockBuilder<Block> for Runtime {
		fn apply_extrinsic(extrinsic: <Block as BlockT>::Extrinsic) -> ApplyExtrinsicResult {
			Executive::apply_extrinsic(extrinsic)
		}

		fn finalize_block() -> <Block as BlockT>::Header {
			Executive::finalize_block()
		}

		fn inherent_extrinsics(
			data: sp_inherents::InherentData
		) -> Vec<<Block as BlockT>::Extrinsic> {
			data.create_extrinsics()
		}

		fn check_inherents(
			block: Block,
			data: sp_inherents::InherentData,
		) -> sp_inherents::CheckInherentsResult {
			data.check_extrinsics(&block)
		}

		fn random_seed() -> <Block as BlockT>::Hash {
			pallet_babe::RandomnessFromOneEpochAgo::<Runtime>::random_seed().0
		}
	}

	impl sp_transaction_pool::runtime_api::TaggedTransactionQueue<Block> for Runtime {
		fn validate_transaction(
			source: TransactionSource,
			tx: <Block as BlockT>::Extrinsic,
		) -> TransactionValidity {
			Executive::validate_transaction(source, tx)
		}
	}

	impl sp_offchain::OffchainWorkerApi<Block> for Runtime {
		fn offchain_worker(header: &<Block as BlockT>::Header) {
			Executive::offchain_worker(header)
		}
	}

	impl fg_primitives::GrandpaApi<Block> for Runtime {
		fn grandpa_authorities() -> GrandpaAuthorityList {
			Grandpa::grandpa_authorities()
		}

		fn submit_report_equivocation_unsigned_extrinsic(
			equivocation_proof: fg_primitives::EquivocationProof<
				<Block as BlockT>::Hash,
				NumberFor<Block>,
			>,
			key_owner_proof: fg_primitives::OpaqueKeyOwnershipProof,
		) -> Option<()> {
			let key_owner_proof = key_owner_proof.decode()?;

			Grandpa::submit_unsigned_equivocation_report(
				equivocation_proof,
				key_owner_proof,
			)
		}

		fn generate_key_ownership_proof(
			_set_id: fg_primitives::SetId,
			authority_id: GrandpaId,
		) -> Option<fg_primitives::OpaqueKeyOwnershipProof> {
			Historical::prove((fg_primitives::KEY_TYPE, authority_id))
				.map(|p| p.encode())
				.map(fg_primitives::OpaqueKeyOwnershipProof::new)
		}
	}

	impl sp_consensus_babe::BabeApi<Block> for Runtime {
		fn configuration() -> sp_consensus_babe::BabeGenesisConfiguration {
			// The choice of `c` parameter (where `1 - c` represents the
			// probability of a slot being empty), is done in accordance to the
			// slot duration and expected target block time, for safely
			// resisting network delays of maximum two seconds.
			// <https://research.web3.foundation/en/latest/polkadot/BABE/Babe/#6-practical-results>
			sp_consensus_babe::BabeGenesisConfiguration {
				slot_duration: Babe::slot_duration(),
				epoch_length: EpochDuration::get(),
				c: BABE_GENESIS_EPOCH_CONFIG.c,
				genesis_authorities: Babe::authorities(),
				randomness: Babe::randomness(),
				allowed_slots: BABE_GENESIS_EPOCH_CONFIG.allowed_slots,
			}
		}

		fn current_epoch_start() -> sp_consensus_babe::Slot {
			Babe::current_epoch_start()
		}

		fn current_epoch() -> sp_consensus_babe::Epoch {
			Babe::current_epoch()
		}

		fn next_epoch() -> sp_consensus_babe::Epoch {
			Babe::next_epoch()
		}

		fn generate_key_ownership_proof(
			_slot: sp_consensus_babe::Slot,
			authority_id: sp_consensus_babe::AuthorityId,
		) -> Option<sp_consensus_babe::OpaqueKeyOwnershipProof> {
			Historical::prove((sp_consensus_babe::KEY_TYPE, authority_id))
				.map(|p| p.encode())
				.map(sp_consensus_babe::OpaqueKeyOwnershipProof::new)
		}

		fn submit_report_equivocation_unsigned_extrinsic(
			equivocation_proof: sp_consensus_babe::EquivocationProof<<Block as BlockT>::Header>,
			key_owner_proof: sp_consensus_babe::OpaqueKeyOwnershipProof,
		) -> Option<()> {
			let key_owner_proof = key_owner_proof.decode()?;

			Babe::submit_unsigned_equivocation_report(
				equivocation_proof,
				key_owner_proof,
			)
		}
	}

	impl sp_authority_discovery::AuthorityDiscoveryApi<Block> for Runtime {
		fn authorities() -> Vec<AuthorityDiscoveryId> {
			AuthorityDiscovery::authorities()
		}
	}

	impl sp_session::SessionKeys<Block> for Runtime {
		fn generate_session_keys(seed: Option<Vec<u8>>) -> Vec<u8> {
			SessionKeys::generate(seed)
		}

		fn decode_session_keys(
			encoded: Vec<u8>,
		) -> Option<Vec<(Vec<u8>, KeyTypeId)>> {
			SessionKeys::decode_into_raw_public_keys(&encoded)
		}
	}

	impl frame_system_rpc_runtime_api::AccountNonceApi<Block, AccountId, Nonce> for Runtime {
		fn account_nonce(account: AccountId) -> Nonce {
			System::account_nonce(account)
		}
	}

	impl pallet_transaction_payment_rpc_runtime_api::TransactionPaymentApi<
		Block,
		Balance,
	> for Runtime {
		fn query_info(uxt: <Block as BlockT>::Extrinsic, len: u32) -> TransactionPaymentRuntimeDispatchInfo<Balance> {
			TransactionPayment::query_info(uxt, len)
		}
		fn query_fee_details(uxt: <Block as BlockT>::Extrinsic, len: u32) -> FeeDetails<Balance> {
			TransactionPayment::query_fee_details(uxt, len)
		}
	}

	impl darwinia_balances_rpc_runtime_api::BalancesApi<Block, AccountId, Balance> for Runtime {
		fn usable_balance(instance: u8, account: AccountId) -> BalancesRuntimeDispatchInfo<Balance> {
			match instance {
				0 => Ring::usable_balance_rpc(account),
				1 => Kton::usable_balance_rpc(account),
				_ => Default::default()
			}
		}
	}

	impl darwinia_header_mmr_rpc_runtime_api::HeaderMMRApi<Block, Hash> for Runtime {
		fn gen_proof(
			block_number_of_member_leaf: u64,
			block_number_of_last_leaf: u64
		) -> HeaderMMRRuntimeDispatchInfo<Hash> {
			HeaderMMR::gen_proof_rpc(block_number_of_member_leaf, block_number_of_last_leaf )
		}
	}

	impl darwinia_staking_rpc_runtime_api::StakingApi<Block, AccountId, Power> for Runtime {
		fn power_of(account: AccountId) -> StakingRuntimeDispatchInfo<Power> {
			Staking::power_of_rpc(account)
		}
	}

	impl dvm_rpc_runtime_api::EthereumRuntimeRPCApi<Block> for Runtime {
		fn chain_id() -> u64 {
			<Runtime as darwinia_evm::Config>::ChainId::get()
		}

		fn gas_price() -> U256 {
			<Runtime as darwinia_evm::Config>::FeeCalculator::min_gas_price()
		}

		fn account_basic(address: H160) -> EVMAccount {
			use darwinia_evm::AccountBasic;

			<Runtime as darwinia_evm::Config>::RingAccountBasic::account_basic(&address)
		}

		fn account_code_at(address: H160) -> Vec<u8> {
			darwinia_evm::Module::<Runtime>::account_codes(address)
		}

		fn author() -> H160 {
			<dvm_ethereum::Module<Runtime>>::find_author()
		}

		fn storage_at(address: H160, index: U256) -> H256 {
			let mut tmp = [0u8; 32];
			index.to_big_endian(&mut tmp);
			darwinia_evm::Module::<Runtime>::account_storages(address, H256::from_slice(&tmp[..]))
		}

		fn call(
			from: H160,
			to: H160,
			data: Vec<u8>,
			value: U256,
			gas_limit: U256,
			gas_price: Option<U256>,
			nonce: Option<U256>,
			estimate: bool,
		) -> Result<darwinia_evm::CallInfo, sp_runtime::DispatchError> {
			let config = if estimate {
				let mut config = <Runtime as darwinia_evm::Config>::config().clone();
				config.estimate = true;
				Some(config)
			} else {
				None
			};

			<Runtime as darwinia_evm::Config>::Runner::call(
				from,
				to,
				data,
				value,
				gas_limit.low_u64(),
				gas_price,
				nonce,
				config.as_ref().unwrap_or(<Runtime as darwinia_evm::Config>::config()),
			).map_err(|err| err.into())
		}

		fn create(
			from: H160,
			data: Vec<u8>,
			value: U256,
			gas_limit: U256,
			gas_price: Option<U256>,
			nonce: Option<U256>,
			estimate: bool,
		) -> Result<darwinia_evm::CreateInfo, sp_runtime::DispatchError> {
			let config = if estimate {
				let mut config = <Runtime as darwinia_evm::Config>::config().clone();
				config.estimate = true;
				Some(config)
			} else {
				None
			};

			<Runtime as darwinia_evm::Config>::Runner::create(
				from,
				data,
				value,
				gas_limit.low_u64(),
				gas_price,
				nonce,
				config.as_ref().unwrap_or(<Runtime as darwinia_evm::Config>::config()),
			).map_err(|err| err.into())
		}


		fn current_transaction_statuses() -> Option<Vec<TransactionStatus>> {
			Ethereum::current_transaction_statuses()
		}

		fn current_block() -> Option<dvm_ethereum::Block> {
			Ethereum::current_block()
		}

		fn current_receipts() -> Option<Vec<dvm_ethereum::Receipt>> {
			Ethereum::current_receipts()
		}

		fn current_all() -> (
			Option<dvm_ethereum::Block>,
			Option<Vec<dvm_ethereum::Receipt>>,
			Option<Vec<TransactionStatus>>
		) {
			(
				Ethereum::current_block(),
				Ethereum::current_receipts(),
				Ethereum::current_transaction_statuses()
			)
		}
	}

	#[cfg(feature = "try-runtime")]
	impl frame_try_runtime::TryRuntime<Block> for Runtime {
		fn on_runtime_upgrade() -> Result<
			(frame_support::weights::Weight, frame_support::weights::Weight),
			sp_runtime::RuntimeString
		> {
			let weight = Executive::try_runtime_upgrade()?;
			Ok((weight, RuntimeBlockWeights::get().max_block))
		}
	}
}

pub struct TransactionConverter;
impl dvm_rpc_runtime_api::ConvertTransaction<UncheckedExtrinsic> for TransactionConverter {
	fn convert_transaction(&self, transaction: dvm_ethereum::Transaction) -> UncheckedExtrinsic {
		UncheckedExtrinsic::new_unsigned(
			<dvm_ethereum::Call<Runtime>>::transact(transaction).into(),
		)
	}
}
impl dvm_rpc_runtime_api::ConvertTransaction<OpaqueExtrinsic> for TransactionConverter {
	fn convert_transaction(&self, transaction: dvm_ethereum::Transaction) -> OpaqueExtrinsic {
		let extrinsic = UncheckedExtrinsic::new_unsigned(
			<dvm_ethereum::Call<Runtime>>::transact(transaction).into(),
		);
		let encoded = extrinsic.encode();

		OpaqueExtrinsic::decode(&mut &encoded[..]).expect("Encoded extrinsic is always valid")
	}
}

pub struct CustomOnRuntimeUpgrade;
impl frame_support::traits::OnRuntimeUpgrade for CustomOnRuntimeUpgrade {
	#[cfg(feature = "try-runtime")]
	fn pre_upgrade() -> Result<(), &'static str> {
		darwinia_crab_issuing::migration::try_runtime::pre_migrate::<Runtime>()?;
		darwinia_staking::migrations::v6::pre_migrate::<Runtime>()
	}

	fn on_runtime_upgrade() -> frame_support::weights::Weight {
		0
	}
}<|MERGE_RESOLUTION|>--- conflicted
+++ resolved
@@ -209,131 +209,6 @@
 }
 pub use wasm::*;
 
-<<<<<<< HEAD
-pub mod system;
-pub use system::*;
-
-pub mod babe;
-pub use babe::*;
-
-pub mod timestamp;
-pub use timestamp::*;
-
-pub mod balances;
-pub use balances::*;
-
-pub mod transaction_payment;
-pub use transaction_payment::*;
-
-pub mod authorship;
-pub use authorship::*;
-
-pub mod election_provider_multi_phase;
-pub use election_provider_multi_phase::*;
-
-pub mod staking;
-pub use staking::*;
-
-pub mod offences;
-pub use offences::*;
-
-pub mod session_historical;
-pub use session_historical::*;
-
-pub mod session;
-pub use session::*;
-
-pub mod grandpa;
-pub use grandpa::*;
-
-pub mod im_online;
-pub use im_online::*;
-
-pub mod authority_discovery;
-pub use authority_discovery::*;
-
-pub mod header_mmr;
-pub use header_mmr::*;
-
-pub mod democracy;
-pub use democracy::*;
-
-pub mod collective;
-pub use collective::*;
-
-pub mod elections_phragmen;
-pub use elections_phragmen::*;
-
-pub mod membership;
-pub use membership::*;
-
-pub mod treasury;
-pub use treasury::*;
-
-pub mod sudo;
-pub use sudo::*;
-
-pub mod claims;
-pub use claims::*;
-
-pub mod vesting;
-pub use vesting::*;
-
-pub mod utility;
-pub use utility::*;
-
-pub mod identity;
-pub use identity::*;
-
-pub mod society;
-pub use society::*;
-
-pub mod recovery;
-pub use recovery::*;
-
-pub mod scheduler;
-pub use scheduler::*;
-
-pub mod proxy;
-pub use proxy::*;
-
-pub mod multisig;
-pub use multisig::*;
-
-pub mod crab_issuing;
-pub use crab_issuing::*;
-
-pub mod crab_backing;
-pub use crab_backing::*;
-
-pub mod ethereum_relay;
-pub use ethereum_relay::*;
-
-pub mod ethereum_backing;
-pub use ethereum_backing::*;
-
-pub mod ethereum_issuing;
-pub use ethereum_issuing::*;
-
-pub mod relayer_game;
-pub use relayer_game::*;
-
-pub mod relay_authorities;
-pub use relay_authorities::*;
-
-pub mod tron_backing;
-pub use tron_backing::*;
-
-pub mod evm;
-pub use evm::*;
-
-pub mod dvm;
-pub use dvm::*;
-
-// --- darwinia ---
-pub use constants::*;
-=======
->>>>>>> c353d150
 pub use darwinia_staking::StakerStatus;
 
 // --- crates ---
