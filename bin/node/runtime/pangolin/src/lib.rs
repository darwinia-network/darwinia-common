// This file is part of Darwinia.
//
// Copyright (C) 2018-2021 Darwinia Network
// SPDX-License-Identifier: GPL-3.0
//
// Darwinia is free software: you can redistribute it and/or modify
// it under the terms of the GNU General Public License as published by
// the Free Software Foundation, either version 3 of the License, or
// (at your option) any later version.
//
// Darwinia is distributed in the hope that it will be useful,
// but WITHOUT ANY WARRANTY; without even the implied warranty of
// MERCHANTABILITY or FITNESS FOR A PARTICULAR PURPOSE. See the
// GNU General Public License for more details.
//
// You should have received a copy of the GNU General Public License
// along with Darwinia. If not, see <https://www.gnu.org/licenses/>.

//! The Darwinia Node Template runtime. This can be compiled with `#[no_std]`, ready for Wasm.

#![cfg_attr(not(feature = "std"), no_std)]
// `construct_runtime!` does a lot of recursion and requires us to increase the limit to 256.
#![recursion_limit = "256"]

pub mod constants {
	// --- darwinia ---
	use crate::*;

	pub const NANO: Balance = 1;
	pub const MICRO: Balance = 1_000 * NANO;
	pub const MILLI: Balance = 1_000 * MICRO;
	pub const COIN: Balance = 1_000 * MILLI;

	pub const CAP: Balance = 10_000_000_000 * COIN;
	pub const TOTAL_POWER: Power = 1_000_000_000;

	// Time is measured by number of blocks.
	pub const MINUTES: BlockNumber = 60_000 / (MILLISECS_PER_BLOCK as BlockNumber);
	pub const HOURS: BlockNumber = 60 * MINUTES;
	pub const DAYS: BlockNumber = 24 * HOURS;

	pub const MILLISECS_PER_BLOCK: Moment = 3000;
	pub const SLOT_DURATION: Moment = MILLISECS_PER_BLOCK;
	pub const BLOCKS_PER_SESSION: BlockNumber = MINUTES / 2;
	pub const SESSIONS_PER_ERA: SessionIndex = 6;

	// 1 in 4 blocks (on average, not counting collisions) will be primary babe blocks.
	pub const PRIMARY_PROBABILITY: (u64, u64) = (1, 4);

	pub const fn deposit(items: u32, bytes: u32) -> Balance {
		items as Balance * 20 * COIN + (bytes as Balance) * 100 * MICRO
	}
}

pub mod impls {
	//! Some configurable implementations as associated type for the substrate runtime.

	pub mod relay {
		// --- darwinia ---
		use crate::*;
		use darwinia_relay_primitives::relayer_game::*;
		use ethereum_primitives::EthereumBlockNumber;

		pub struct EthereumRelayerGameAdjustor;
		impl AdjustableRelayerGame for EthereumRelayerGameAdjustor {
			type Moment = BlockNumber;
			type Balance = Balance;
			type RelayHeaderId = EthereumBlockNumber;

			fn max_active_games() -> u8 {
				32
			}

			fn affirm_time(round: u32) -> Self::Moment {
				match round {
					// 1.5 mins
					0 => 30,
					// 0.5 mins
					_ => 6,
				}
			}

			fn complete_proofs_time(round: u32) -> Self::Moment {
				match round {
					// 1.5 mins
					0 => 30,
					// 0.5 mins
					_ => 6,
				}
			}

			fn update_sample_points(sample_points: &mut Vec<Vec<Self::RelayHeaderId>>) {
				sample_points.push(vec![sample_points.last().unwrap().last().unwrap() - 1]);
			}

			fn estimate_stake(round: u32, affirmations_count: u32) -> Self::Balance {
				match round {
					0 => match affirmations_count {
						0 => 1000 * COIN,
						_ => 1500 * COIN,
					},
					_ => 100 * COIN,
				}
			}
		}
	}

	// --- crates ---
	use smallvec::smallvec;
	// --- substrate ---
	use frame_support::{
		traits::{Currency, Imbalance, OnUnbalanced},
		weights::{WeightToFeeCoefficient, WeightToFeeCoefficients, WeightToFeePolynomial},
	};
	// --- darwinia ---
	use crate::*;

	darwinia_support::impl_account_data! {
		struct AccountData<Balance>
		for
			RingInstance,
			KtonInstance
		where
			Balance = Balance
		{
			// other data
		}
	}

	pub struct Author;
	impl OnUnbalanced<NegativeImbalance> for Author {
		fn on_nonzero_unbalanced(amount: NegativeImbalance) {
			Ring::resolve_creating(&Authorship::author(), amount);
		}
	}

	pub struct DealWithFees;
	impl OnUnbalanced<NegativeImbalance> for DealWithFees {
		fn on_unbalanceds<B>(mut fees_then_tips: impl Iterator<Item = NegativeImbalance>) {
			if let Some(fees) = fees_then_tips.next() {
				// for fees, 80% to treasury, 20% to author
				let mut split = fees.ration(80, 20);
				if let Some(tips) = fees_then_tips.next() {
					// for tips, if any, 80% to treasury, 20% to author (though this can be anything)
					tips.ration_merge_into(80, 20, &mut split);
				}
				Treasury::on_unbalanced(split.0);
				Author::on_unbalanced(split.1);
			}
		}
	}

	/// Handles converting a weight scalar to a fee value, based on the scale and granularity of the
	/// node's balance type.
	///
	/// This should typically create a mapping between the following ranges:
	///   - [0, MAXIMUM_BLOCK_WEIGHT]
	///   - [Balance::min, Balance::max]
	///
	/// Yet, it can be used for any other sort of change to weight-fee. Some examples being:
	///   - Setting it to `0` will essentially disable the weight fee.
	///   - Setting it to `1` will cause the literal `#[weight = x]` values to be charged.
	pub struct WeightToFee;
	impl WeightToFeePolynomial for WeightToFee {
		type Balance = Balance;
		fn polynomial() -> WeightToFeeCoefficients<Self::Balance> {
			// in Crab, extrinsic base weight (smallest non-zero weight) is mapped to 100 MILLI:
			let p = 100 * MILLI;
			let q = Balance::from(ExtrinsicBaseWeight::get());
			smallvec![WeightToFeeCoefficient {
				degree: 1,
				negative: false,
				coeff_frac: Perbill::from_rational_approximation(p % q, q),
				coeff_integer: p / q,
			}]
		}
	}
}

pub mod wasm {
	//! Make the WASM binary available.

	#[cfg(all(feature = "std", any(target_arch = "x86_64", target_arch = "x86")))]
	include!(concat!(env!("OUT_DIR"), "/wasm_binary.rs"));

	#[cfg(all(feature = "std", not(any(target_arch = "x86_64", target_arch = "x86"))))]
	pub const WASM_BINARY: &[u8] = include_bytes!("../../../../wasm/pangolin_runtime.compact.wasm");
	#[cfg(all(feature = "std", not(any(target_arch = "x86_64", target_arch = "x86"))))]
	pub const WASM_BINARY_BLOATY: &[u8] = include_bytes!("../../../../wasm/pangolin_runtime.wasm");

	/// Wasm binary unwrapped. If built with `BUILD_DUMMY_WASM_BINARY`, the function panics.
	#[cfg(feature = "std")]
	pub fn wasm_binary_unwrap() -> &'static [u8] {
		#[cfg(all(feature = "std", any(target_arch = "x86_64", target_arch = "x86")))]
		return WASM_BINARY.expect(
			"Development wasm binary is not available. This means the client is \
			built with `SKIP_WASM_BUILD` flag and it is only usable for \
			production chains. Please rebuild with the flag disabled.",
		);
		#[cfg(all(feature = "std", not(any(target_arch = "x86_64", target_arch = "x86"))))]
		return WASM_BINARY;
	}
}

pub mod system;
pub use system::*;

pub mod babe;
pub use babe::*;

pub mod timestamp;
pub use timestamp::*;

pub mod balances;
pub use balances::*;

pub mod transaction_payment;
pub use transaction_payment::*;

pub mod authorship;
pub use authorship::*;

pub mod staking;
pub use staking::*;

pub mod offences;
pub use offences::*;

pub mod session_historical;
pub use session_historical::*;

pub mod session;
pub use session::*;

pub mod grandpa;
pub use grandpa::*;

pub mod im_online;
pub use im_online::*;

pub mod authority_discovery;
pub use authority_discovery::*;

pub mod democracy;
pub use democracy::*;

pub mod collective;
pub use collective::*;

pub mod elections_phragmen;
pub use elections_phragmen::*;

pub mod membership;
pub use membership::*;

pub mod treasury;
pub use treasury::*;

pub mod sudo;
pub use sudo::*;

pub mod claims;
pub use claims::*;

pub mod vesting;
pub use vesting::*;

pub mod utility;
pub use utility::*;

pub mod identity;
pub use identity::*;

pub mod society;
pub use society::*;

pub mod recovery;
pub use recovery::*;

pub mod scheduler;
pub use scheduler::*;

pub mod proxy;
pub use proxy::*;

pub mod multisig;
pub use multisig::*;

pub mod header_mmr;
pub use header_mmr::*;

pub mod crab_issuing;
pub use crab_issuing::*;

pub mod crab_backing;
pub use crab_backing::*;

pub mod ethereum_relay;
pub use ethereum_relay::*;

pub mod ethereum_backing;
pub use ethereum_backing::*;

pub mod relayer_game;
pub use relayer_game::*;

pub mod relay_authorities;
pub use relay_authorities::*;

pub mod tron_backing;
pub use tron_backing::*;

pub mod evm;
pub use evm::*;

pub mod dvm;
pub use dvm::*;

// --- darwinia ---
pub use constants::*;
use darwinia_evm::{Account as EVMAccount, FeeCalculator};
pub use darwinia_staking::StakerStatus;
pub use drml_primitives::*;
pub use impls::*;
pub use wasm::*;

// --- crates ---
use codec::{Decode, Encode};
// --- substrate ---
use frame_support::{
	debug,
	traits::{KeyOwnerProofSystem, Randomness},
	weights::constants::ExtrinsicBaseWeight,
};
use pallet_grandpa::{
	fg_primitives, AuthorityId as GrandpaId, AuthorityList as GrandpaAuthorityList,
};
use pallet_transaction_payment::FeeDetails;
use pallet_transaction_payment_rpc_runtime_api::RuntimeDispatchInfo as TransactionPaymentRuntimeDispatchInfo;
use sp_api::impl_runtime_apis;
use sp_authority_discovery::AuthorityId as AuthorityDiscoveryId;
use sp_core::{crypto::KeyTypeId, OpaqueMetadata, H160, H256, U256};
use sp_runtime::{
	create_runtime_str, generic,
	traits::{Block as BlockT, NumberFor, SaturatedConversion, StaticLookup},
	transaction_validity::{TransactionSource, TransactionValidity},
	ApplyExtrinsicResult, MultiAddress, OpaqueExtrinsic, Perbill, RuntimeDebug,
};
use sp_staking::SessionIndex;
use sp_std::prelude::*;
#[cfg(feature = "std")]
use sp_version::NativeVersion;
use sp_version::RuntimeVersion;
// --- darwinia ---
use darwinia_balances_rpc_runtime_api::RuntimeDispatchInfo as BalancesRuntimeDispatchInfo;
use darwinia_evm::Runner;
use darwinia_header_mmr_rpc_runtime_api::RuntimeDispatchInfo as HeaderMMRRuntimeDispatchInfo;
use darwinia_staking_rpc_runtime_api::RuntimeDispatchInfo as StakingRuntimeDispatchInfo;
use dvm_rpc_runtime_api::TransactionStatus;

/// The address format for describing accounts.
type Address = MultiAddress<AccountId, ()>;
/// Block type as expected by this runtime.
type Block = generic::Block<Header, UncheckedExtrinsic>;
/// The SignedExtension to the basic transaction logic.
type SignedExtra = (
	frame_system::CheckSpecVersion<Runtime>,
	frame_system::CheckTxVersion<Runtime>,
	frame_system::CheckGenesis<Runtime>,
	frame_system::CheckEra<Runtime>,
	frame_system::CheckNonce<Runtime>,
	frame_system::CheckWeight<Runtime>,
	pallet_transaction_payment::ChargeTransactionPayment<Runtime>,
	darwinia_ethereum_relay::CheckEthereumRelayHeaderParcel<Runtime>,
);
/// Unchecked extrinsic type as expected by this runtime.
type UncheckedExtrinsic = generic::UncheckedExtrinsic<Address, Call, Signature, SignedExtra>;
/// Executive: handles dispatch to the various modules.
type Executive = frame_executive::Executive<
	Runtime,
	Block,
	frame_system::ChainContext<Runtime>,
	Runtime,
	AllModules,
	// CustomOnRuntimeUpgrade,
	PhragmenElectionDepositRuntimeUpgrade,
>;
/// The payload being signed in transactions.
type SignedPayload = generic::SignedPayload<Call, SignedExtra>;

type Ring = Balances;

/// This runtime version.
pub const VERSION: RuntimeVersion = RuntimeVersion {
	spec_name: create_runtime_str!("Pangolin"),
	impl_name: create_runtime_str!("Pangolin"),
	authoring_version: 1,
	spec_version: 20,
	impl_version: 1,
	apis: RUNTIME_API_VERSIONS,
	transaction_version: 1,
};

/// The version information used to identify this runtime when compiled natively.
#[cfg(feature = "std")]
pub fn native_version() -> NativeVersion {
	NativeVersion {
		runtime_version: VERSION,
		can_author_with: Default::default(),
	}
}

<<<<<<< HEAD
/// We assume that an on-initialize consumes 2.5% of the weight on average, hence a single extrinsic
/// will not be allowed to consume more than `AvailableBlockRatio - 2.5%`.
const AVERAGE_ON_INITIALIZE_RATIO: Perbill = Perbill::from_percent(25);
/// We allow `Normal` extrinsics to fill up the block up to 75%, the rest can be used
/// by  Operational  extrinsics.
const NORMAL_DISPATCH_RATIO: Perbill = Perbill::from_percent(75);
/// We allow for 2 seconds of compute with a 6 second average block time.
const MAXIMUM_BLOCK_WEIGHT: Weight = 2 * WEIGHT_PER_SECOND;
const_assert!(NORMAL_DISPATCH_RATIO.deconstruct() >= AVERAGE_ON_INITIALIZE_RATIO.deconstruct());
parameter_types! {
	pub const BlockHashCount: BlockNumber = 2400;
	pub const Version: RuntimeVersion = VERSION;
	pub RuntimeBlockLength: BlockLength =
		BlockLength::max_with_normal_ratio(5 * 1024 * 1024, NORMAL_DISPATCH_RATIO);
	pub RuntimeBlockWeights: BlockWeights = BlockWeights::builder()
		.base_block(BlockExecutionWeight::get())
		.for_class(DispatchClass::all(), |weights| {
			weights.base_extrinsic = ExtrinsicBaseWeight::get();
		})
		.for_class(DispatchClass::Normal, |weights| {
			weights.max_total = Some(NORMAL_DISPATCH_RATIO * MAXIMUM_BLOCK_WEIGHT);
		})
		.for_class(DispatchClass::Operational, |weights| {
			weights.max_total = Some(MAXIMUM_BLOCK_WEIGHT);
			// Operational transactions have some extra reserved space, so that they
			// are included even if block reached `MAXIMUM_BLOCK_WEIGHT`.
			weights.reserved = Some(
				MAXIMUM_BLOCK_WEIGHT - NORMAL_DISPATCH_RATIO * MAXIMUM_BLOCK_WEIGHT
			);
		})
		.avg_block_initialization(AVERAGE_ON_INITIALIZE_RATIO)
		.build_or_panic();
	pub const SS58Prefix: u8 = 42;
}
impl frame_system::Config for Runtime {
	type BaseCallFilter = ();
	type BlockWeights = RuntimeBlockWeights;
	type BlockLength = RuntimeBlockLength;
	type DbWeight = RocksDbWeight;
	type Origin = Origin;
	type Call = Call;
	type Index = Nonce;
	type BlockNumber = BlockNumber;
	type Hash = Hash;
	type Hashing = BlakeTwo256;
	type AccountId = AccountId;
	type Lookup = AccountIdLookup<AccountId, ()>;
	type Header = Header;
	type Event = Event;
	type BlockHashCount = BlockHashCount;
	type Version = Version;
	type PalletInfo = PalletInfo;
	type AccountData = AccountData<Balance>;
	type OnNewAccount = ();
	type OnKilledAccount = ();
	type SystemWeightInfo = frame_system::weights::SubstrateWeight<Runtime>;
	type SS58Prefix = SS58Prefix;
}

parameter_types! {
	pub MaximumSchedulerWeight: Weight = Perbill::from_percent(80) *
		RuntimeBlockWeights::get().max_block;
	pub const MaxScheduledPerBlock: u32 = 50;
}
impl pallet_scheduler::Config for Runtime {
	type Event = Event;
	type Origin = Origin;
	type PalletsOrigin = OriginCaller;
	type Call = Call;
	type MaximumWeight = MaximumSchedulerWeight;
	type ScheduleOrigin = EnsureRoot<AccountId>;
	type MaxScheduledPerBlock = MaxScheduledPerBlock;
	type WeightInfo = pallet_scheduler::weights::SubstrateWeight<Runtime>;
}

/// The type used to represent the kinds of proxying allowed.
#[derive(Copy, Clone, Eq, PartialEq, Ord, PartialOrd, Encode, Decode, RuntimeDebug)]
pub enum ProxyType {
	Any,
	NonTransfer,
	Governance,
	Staking,
	EthereumBridge,
}
impl Default for ProxyType {
	fn default() -> Self {
		Self::Any
	}
}
impl InstanceFilter<Call> for ProxyType {
	fn filter(&self, c: &Call) -> bool {
		match self {
			ProxyType::Any => true,
			ProxyType::NonTransfer => matches!(
				c,
				Call::System(..) |
				Call::Babe(..) |
				Call::Timestamp(..) |
				// Specifically omitting the entire Balances pallet
				Call::Authorship(..) |
				Call::Staking(..) |
				Call::Offences(..) |
				Call::Session(..) |
				Call::Grandpa(..) |
				Call::ImOnline(..) |
				Call::AuthorityDiscovery(..) |
				Call::Democracy(..) |
				Call::Council(..) |
				Call::TechnicalCommittee(..) |
				Call::ElectionsPhragmen(..) |
				Call::TechnicalMembership(..) |
				Call::Treasury(..) |
				Call::Claims(..) |
				Call::Scheduler(..) |
				Call::Proxy(..) |
				// Specifically omitting the entire Sudo pallet
				// Specifically omitting the entire CrabIssuing pallet
				// Specifically omitting the entire CrabBacking pallet
				Call::EthereumRelay(..) // Specifically omitting the entire EthereumBacking pallet
				                        // Specifically omitting the entire TronBacking pallet
				                        // Specifically omitting the entire CrabIssuing pallet
				                        // Specifically omitting the entire EthereumRelayAuthorities pallet
			),
			ProxyType::Governance => matches!(
				c,
				Call::Democracy(..)
					| Call::Council(..) | Call::TechnicalCommittee(..)
					| Call::ElectionsPhragmen(..)
					| Call::Treasury(..)
			),
			ProxyType::Staking => matches!(c, Call::Staking(..)),
			ProxyType::EthereumBridge => matches!(
				c,
				Call::EthereumBacking(..)
					| Call::EthereumRelay(..)
					| Call::EthereumRelayAuthorities(..)
			),
		}
	}
	fn is_superset(&self, o: &Self) -> bool {
		match (self, o) {
			(x, y) if x == y => true,
			(ProxyType::Any, _) => true,
			(_, ProxyType::Any) => false,
			(ProxyType::NonTransfer, _) => true,
			_ => false,
		}
	}
}
parameter_types! {
	// One storage item; key size 32, value size 8; .
	pub const ProxyDepositBase: Balance = deposit(1, 8);
	// Additional storage item size of 33 bytes.
	pub const ProxyDepositFactor: Balance = deposit(0, 33);
	pub const MaxProxies: u16 = 32;
	pub const AnnouncementDepositBase: Balance = deposit(1, 8);
	pub const AnnouncementDepositFactor: Balance = deposit(0, 66);
	pub const MaxPending: u16 = 32;
}
impl pallet_proxy::Config for Runtime {
	type Event = Event;
	type Call = Call;
	type Currency = Balances;
	type ProxyType = ProxyType;
	type ProxyDepositBase = ProxyDepositBase;
	type ProxyDepositFactor = ProxyDepositFactor;
	type MaxProxies = MaxProxies;
	type MaxPending = MaxPending;
	type CallHasher = BlakeTwo256;
	type AnnouncementDepositBase = AnnouncementDepositBase;
	type AnnouncementDepositFactor = AnnouncementDepositFactor;
	type WeightInfo = pallet_proxy::weights::SubstrateWeight<Runtime>;
}

parameter_types! {
	pub const EpochDuration: u64 = BLOCKS_PER_SESSION as _;
	pub const ExpectedBlockTime: Moment = MILLISECS_PER_BLOCK;
	pub const ReportLongevity: u64 =
		BondingDurationInEra::get() as u64 * SessionsPerEra::get() as u64 * EpochDuration::get();
}
impl pallet_babe::Config for Runtime {
	type EpochDuration = EpochDuration;
	type ExpectedBlockTime = ExpectedBlockTime;
	type EpochChangeTrigger = pallet_babe::ExternalTrigger;
	type KeyOwnerProofSystem = Historical;
	type KeyOwnerProof = <Self::KeyOwnerProofSystem as KeyOwnerProofSystem<(
		KeyTypeId,
		pallet_babe::AuthorityId,
	)>>::Proof;
	type KeyOwnerIdentification = <Self::KeyOwnerProofSystem as KeyOwnerProofSystem<(
		KeyTypeId,
		pallet_babe::AuthorityId,
	)>>::IdentificationTuple;
	type HandleEquivocation =
		pallet_babe::EquivocationHandler<Self::KeyOwnerIdentification, Offences, ReportLongevity>;
	type WeightInfo = ();
}

parameter_types! {
	pub const MinimumPeriod: Moment = SLOT_DURATION / 2;
}
impl pallet_timestamp::Config for Runtime {
	type Moment = Moment;
	type OnTimestampSet = Babe;
	type MinimumPeriod = MinimumPeriod;
	type WeightInfo = pallet_timestamp::weights::SubstrateWeight<Runtime>;
}

type RingInstance = darwinia_balances::Instance0;
parameter_types! {
	pub const ExistentialDeposit: Balance = 1 * COIN;
	pub const MaxLocks: u32 = 50;
}
impl darwinia_balances::Config<RingInstance> for Runtime {
	type Balance = Balance;
	type DustRemoval = ();
	type Event = Event;
	type ExistentialDeposit = ExistentialDeposit;
	type BalanceInfo = AccountData<Balance>;
	type AccountStore = System;
	type MaxLocks = MaxLocks;
	type OtherCurrencies = (Kton,);
	type WeightInfo = darwinia_balances::weights::SubstrateWeight<Runtime>;
}
type KtonInstance = darwinia_balances::Instance1;
impl darwinia_balances::Config<KtonInstance> for Runtime {
	type Balance = Balance;
	type DustRemoval = ();
	type Event = Event;
	type ExistentialDeposit = ExistentialDeposit;
	type BalanceInfo = AccountData<Balance>;
	type AccountStore = System;
	type MaxLocks = MaxLocks;
	type OtherCurrencies = (Ring,);
	type WeightInfo = darwinia_balances::weights::SubstrateWeight<Runtime>;
}

/// Parameterized slow adjusting fee updated based on
/// https://w3f-research.readthedocs.io/en/latest/polkadot/Token%20Economics.html#-2.-slow-adjusting-mechanism
pub type SlowAdjustingFeeUpdate<R> =
	TargetedFeeAdjustment<R, TargetBlockFullness, AdjustmentVariable, MinimumMultiplier>;
parameter_types! {
	pub const TransactionByteFee: Balance = 10 * MICRO;
	/// The portion of the `AvailableBlockRatio` that we adjust the fees with. Blocks filled less
	/// than this will decrease the weight and more will increase.
	pub const TargetBlockFullness: Perquintill = Perquintill::from_percent(25);
	/// The adjustment variable of the runtime. Higher values will cause `TargetBlockFullness` to
	/// change the fees more rapidly.
	pub AdjustmentVariable: Multiplier = Multiplier::saturating_from_rational(3, 100_000);
	/// Minimum amount of the multiplier. This value cannot be too low. A test case should ensure
	/// that combined with `AdjustmentVariable`, we can recover from the minimum.
	/// See `multiplier_can_grow_from_zero`.
	pub MinimumMultiplier: Multiplier = Multiplier::saturating_from_rational(1, 1_000_000_000u128);
}
impl pallet_transaction_payment::Config for Runtime {
	type OnChargeTransaction = CurrencyAdapter<Ring, DealWithFees>;
	type TransactionByteFee = TransactionByteFee;
	type WeightToFee = WeightToFee;
	type FeeMultiplierUpdate = SlowAdjustingFeeUpdate<Self>;
}

parameter_types! {
	pub const UncleGenerations: BlockNumber = 5;
}
impl pallet_authorship::Config for Runtime {
	type FindAuthor = pallet_session::FindAccountFromAuthorIndex<Self, Babe>;
	type UncleGenerations = UncleGenerations;
	type FilterUncle = ();
	type EventHandler = (Staking, ImOnline);
}

parameter_types! {
	pub const StakingModuleId: ModuleId = ModuleId(*b"da/staki");
	pub const SessionsPerEra: SessionIndex = SESSIONS_PER_ERA;
	pub const BondingDurationInEra: EraIndex = 14 * DAYS
		/ (SESSIONS_PER_ERA as BlockNumber * BLOCKS_PER_SESSION);
	pub const BondingDurationInBlockNumber: BlockNumber = 14 * DAYS;
	pub const SlashDeferDuration: EraIndex = 14 * DAYS
		/ (SESSIONS_PER_ERA as BlockNumber * BLOCKS_PER_SESSION) - 1;
	// quarter of the last session will be for election.
	pub const ElectionLookahead: BlockNumber = BLOCKS_PER_SESSION / 4;
	pub const MaxIterations: u32 = 5;
	pub MinSolutionScoreBump: Perbill = Perbill::from_rational_approximation(5u32, 10_000);
	pub const MaxNominatorRewardedPerValidator: u32 = 128;
	pub const StakingUnsignedPriority: TransactionPriority = TransactionPriority::max_value() / 2;
	pub OffchainSolutionWeightLimit: Weight = RuntimeBlockWeights::get()
		.get(DispatchClass::Normal)
		.max_extrinsic.expect("Normal extrinsics have a weight limit configured; qed")
		.saturating_sub(BlockExecutionWeight::get());
	pub const Cap: Balance = CAP;
	pub const TotalPower: Power = TOTAL_POWER;
}
impl darwinia_staking::Config for Runtime {
	type Event = Event;
	type ModuleId = StakingModuleId;
	type UnixTime = Timestamp;
	type SessionsPerEra = SessionsPerEra;
	type BondingDurationInEra = BondingDurationInEra;
	type BondingDurationInBlockNumber = BondingDurationInBlockNumber;
	type SlashDeferDuration = SlashDeferDuration;
	/// A super-majority of the council can cancel the slash.
	type SlashCancelOrigin = EnsureRootOrHalfCouncil;
	type SessionInterface = Self;
	type NextNewSession = Session;
	type ElectionLookahead = ElectionLookahead;
	type Call = Call;
	type MaxIterations = MaxIterations;
	type MinSolutionScoreBump = MinSolutionScoreBump;
	type MaxNominatorRewardedPerValidator = MaxNominatorRewardedPerValidator;
	type UnsignedPriority = StakingUnsignedPriority;
	// The unsigned solution weight targeted by the OCW. We set it to the maximum possible value of
	// a single extrinsic.
	type OffchainSolutionWeightLimit = OffchainSolutionWeightLimit;
	type RingCurrency = Ring;
	type RingRewardRemainder = Treasury;
	// send the slashed funds to the treasury.
	type RingSlash = Treasury;
	// rewards are minted from the void
	type RingReward = ();
	type KtonCurrency = Kton;
	// send the slashed funds to the treasury.
	type KtonSlash = Treasury;
	// rewards are minted from the void
	type KtonReward = ();
	type Cap = Cap;
	type TotalPower = TotalPower;
	type WeightInfo = darwinia_staking::weights::SubstrateWeight<Runtime>;
}

parameter_types! {
	pub OffencesWeightSoftLimit: Weight = Perbill::from_percent(60) *
		RuntimeBlockWeights::get().max_block;
}
impl pallet_offences::Config for Runtime {
	type Event = Event;
	type IdentificationTuple = pallet_session::historical::IdentificationTuple<Self>;
	type OnOffenceHandler = Staking;
	type WeightSoftLimit = OffencesWeightSoftLimit;
}

impl pallet_session::historical::Config for Runtime {
	type FullIdentification = darwinia_staking::Exposure<AccountId, Balance, Balance>;
	type FullIdentificationOf = darwinia_staking::ExposureOf<Runtime>;
}

impl_opaque_keys! {
	pub struct SessionKeys {
		pub babe: Babe,
		pub grandpa: Grandpa,
		pub im_online: ImOnline,
		pub authority_discovery: AuthorityDiscovery,
	}
}
parameter_types! {
	pub const DisabledValidatorsThreshold: Perbill = Perbill::from_percent(17);
}
impl pallet_session::Config for Runtime {
	type Event = Event;
	type ValidatorId = AccountId;
	type ValidatorIdOf = darwinia_staking::StashOf<Self>;
	type ShouldEndSession = Babe;
	type NextSessionRotation = Babe;
	type SessionManager = pallet_session::historical::NoteHistoricalRoot<Self, Staking>;
	type SessionHandler = <SessionKeys as OpaqueKeys>::KeyTypeIdProviders;
	type Keys = SessionKeys;
	type DisabledValidatorsThreshold = DisabledValidatorsThreshold;
	type WeightInfo = pallet_session::weights::SubstrateWeight<Runtime>;
}

impl pallet_grandpa::Config for Runtime {
	type Event = Event;
	type Call = Call;
	type KeyOwnerProof =
		<Self::KeyOwnerProofSystem as KeyOwnerProofSystem<(KeyTypeId, GrandpaId)>>::Proof;
	type KeyOwnerIdentification = <Self::KeyOwnerProofSystem as KeyOwnerProofSystem<(
		KeyTypeId,
		GrandpaId,
	)>>::IdentificationTuple;
	type KeyOwnerProofSystem = Historical;
	type HandleEquivocation = pallet_grandpa::EquivocationHandler<
		Self::KeyOwnerIdentification,
		Offences,
		ReportLongevity,
	>;
	type WeightInfo = ();
}

parameter_types! {
	pub const SessionDuration: BlockNumber = BLOCKS_PER_SESSION as _;
	pub const ImOnlineUnsignedPriority: TransactionPriority = TransactionPriority::max_value();
}
impl pallet_im_online::Config for Runtime {
	type AuthorityId = ImOnlineId;
	type Event = Event;
	type SessionDuration = SessionDuration;
	type ReportUnresponsiveness = Offences;
	type UnsignedPriority = ImOnlineUnsignedPriority;
	type WeightInfo = pallet_im_online::weights::SubstrateWeight<Runtime>;
}

impl pallet_authority_discovery::Config for Runtime {}

type EnsureRootOrHalfCouncil = EnsureOneOf<
	AccountId,
	EnsureRoot<AccountId>,
	pallet_collective::EnsureProportionAtLeast<_1, _2, AccountId, CouncilCollective>,
>;
parameter_types! {
	pub const LaunchPeriod: BlockNumber = 7 * DAYS;
	pub const VotingPeriod: BlockNumber = 7 * DAYS;
	pub const FastTrackVotingPeriod: BlockNumber = 3 * HOURS;
	pub const MinimumDeposit: Balance = 1 * MILLI;
	pub const EnactmentPeriod: BlockNumber = 8 * DAYS;
	pub const CooloffPeriod: BlockNumber = 7 * DAYS;
	pub const PreimageByteDeposit: Balance = 10 * NANO;
	pub const InstantAllowed: bool = true;
	pub const MaxVotes: u32 = 100;
	pub const MaxProposals: u32 = 100;
}
impl darwinia_democracy::Config for Runtime {
	type Proposal = Call;
	type Event = Event;
	type Currency = Ring;
	type EnactmentPeriod = EnactmentPeriod;
	type LaunchPeriod = LaunchPeriod;
	type VotingPeriod = VotingPeriod;
	type MinimumDeposit = MinimumDeposit;
	/// A straight majority of the council can decide what their next motion is.
	type ExternalOrigin = EnsureRootOrHalfCouncil;
	/// A majority can have the next scheduled referendum be a straight majority-carries vote.
	type ExternalMajorityOrigin = EnsureRootOrHalfCouncil;
	/// A unanimous council can have the next scheduled referendum be a straight default-carries
	/// (NTB) vote.
	type ExternalDefaultOrigin =
		pallet_collective::EnsureProportionAtLeast<_1, _1, AccountId, CouncilCollective>;
	/// Two thirds of the technical committee can have an ExternalMajority/ExternalDefault vote
	/// be tabled immediately and with a shorter voting/enactment period.
	type FastTrackOrigin =
		pallet_collective::EnsureProportionAtLeast<_2, _3, AccountId, TechnicalCollective>;
	type InstantOrigin =
		pallet_collective::EnsureProportionAtLeast<_1, _1, AccountId, TechnicalCollective>;
	type InstantAllowed = InstantAllowed;
	type FastTrackVotingPeriod = FastTrackVotingPeriod;
	// To cancel a proposal which has been passed, 2/3 of the council must agree to it.
	type CancellationOrigin =
		pallet_collective::EnsureProportionAtLeast<_2, _3, AccountId, CouncilCollective>;
	// To cancel a proposal before it has been passed, the technical committee must be unanimous or
	// Root must agree.
	type CancelProposalOrigin = EnsureOneOf<
		AccountId,
		EnsureRoot<AccountId>,
		pallet_collective::EnsureProportionAtLeast<_1, _1, AccountId, TechnicalCollective>,
	>;
	type BlacklistOrigin = EnsureRoot<AccountId>;
	// Any single technical committee member may veto a coming council proposal, however they can
	// only do it once and it lasts only for the cooloff period.
	type VetoOrigin = pallet_collective::EnsureMember<AccountId, TechnicalCollective>;
	type CooloffPeriod = CooloffPeriod;
	type PreimageByteDeposit = PreimageByteDeposit;
	type Slash = Treasury;
	type Scheduler = Scheduler;
	type PalletsOrigin = OriginCaller;
	type MaxVotes = MaxVotes;
	type OperationalPreimageOrigin = pallet_collective::EnsureMember<AccountId, CouncilCollective>;
	type MaxProposals = MaxProposals;
	type WeightInfo = darwinia_democracy::weights::SubstrateWeight<Runtime>;
}

parameter_types! {
	pub const CouncilMotionDuration: BlockNumber = 3 * DAYS;
	pub const CouncilMaxProposals: u32 = 100;
	pub const CouncilMaxMembers: u32 = 100;
	pub const TechnicalMotionDuration: BlockNumber = 3 * DAYS;
	pub const TechnicalMaxProposals: u32 = 100;
	pub const TechnicalMaxMembers: u32 = 100;
}
// Make sure that there are no more than `MaxMembers` members elected via elections-phragmen.
const_assert!(DesiredMembers::get() <= CouncilMaxMembers::get());
type CouncilCollective = pallet_collective::Instance0;
impl pallet_collective::Config<CouncilCollective> for Runtime {
	type Origin = Origin;
	type Proposal = Call;
	type Event = Event;
	type MotionDuration = CouncilMotionDuration;
	type MaxProposals = CouncilMaxProposals;
	type MaxMembers = CouncilMaxMembers;
	type DefaultVote = pallet_collective::PrimeDefaultVote;
	type WeightInfo = pallet_collective::weights::SubstrateWeight<Runtime>;
}
type TechnicalCollective = pallet_collective::Instance1;
impl pallet_collective::Config<TechnicalCollective> for Runtime {
	type Origin = Origin;
	type Proposal = Call;
	type Event = Event;
	type MotionDuration = TechnicalMotionDuration;
	type MaxProposals = TechnicalMaxProposals;
	type MaxMembers = TechnicalMaxMembers;
	type DefaultVote = pallet_collective::PrimeDefaultVote;
	type WeightInfo = pallet_collective::weights::SubstrateWeight<Runtime>;
}

parameter_types! {
	pub const ElectionsPhragmenModuleId: LockIdentifier = *b"da/phrel";
	pub const CandidacyBond: Balance = 1 * COIN;
	// 1 storage item created, key size is 32 bytes, value size is 16+16.
	pub const VotingBondBase: Balance = deposit(1, 64);
	// additional data per vote is 32 bytes (account id).
	pub const VotingBondFactor: Balance = deposit(0, 32);
	pub const DesiredMembers: u32 = 13;
	pub const DesiredRunnersUp: u32 = 7;
	/// Daily council elections.
	pub const TermDuration: BlockNumber = 24 * HOURS;
}
impl darwinia_elections_phragmen::Config for Runtime {
	type Event = Event;
	type ModuleId = ElectionsPhragmenModuleId;
	type Currency = Ring;
	type ChangeMembers = Council;
	// NOTE: this implies that council's genesis members cannot be set directly and must come from
	// this module.
	type InitializeMembers = Council;
	type CurrencyToVote = U128CurrencyToVote;
	type CandidacyBond = CandidacyBond;
	type VotingBondBase = VotingBondBase;
	type VotingBondFactor = VotingBondFactor;
	type LoserCandidate = Treasury;
	type KickedMember = Treasury;
	type DesiredMembers = DesiredMembers;
	type DesiredRunnersUp = DesiredRunnersUp;
	type TermDuration = TermDuration;
	type WeightInfo = darwinia_elections_phragmen::weights::SubstrateWeight<Runtime>;
}

pub struct MembershipChangedGroup;
impl ChangeMembers<AccountId> for MembershipChangedGroup {
	fn change_members_sorted(
		incoming: &[AccountId],
		outgoing: &[AccountId],
		sorted_new: &[AccountId],
	) {
		TechnicalCommittee::change_members_sorted(incoming, outgoing, sorted_new);
		EthereumRelay::change_members_sorted(incoming, outgoing, sorted_new);
	}
}
type EnsureRootOrMoreThanHalfCouncil = EnsureOneOf<
	AccountId,
	EnsureRoot<AccountId>,
	pallet_collective::EnsureProportionMoreThan<_1, _2, AccountId, CouncilCollective>,
>;
impl pallet_membership::Config<pallet_membership::Instance0> for Runtime {
	type Event = Event;
	type AddOrigin = EnsureRootOrMoreThanHalfCouncil;
	type RemoveOrigin = EnsureRootOrMoreThanHalfCouncil;
	type SwapOrigin = EnsureRootOrMoreThanHalfCouncil;
	type ResetOrigin = EnsureRootOrMoreThanHalfCouncil;
	type PrimeOrigin = EnsureRootOrMoreThanHalfCouncil;
	type MembershipInitialized = TechnicalCommittee;
	type MembershipChanged = MembershipChangedGroup;
}

type ApproveOrigin = EnsureOneOf<
	AccountId,
	EnsureRoot<AccountId>,
	pallet_collective::EnsureProportionAtLeast<_3, _5, AccountId, CouncilCollective>,
>;
parameter_types! {
	pub const TreasuryModuleId: ModuleId = ModuleId(*b"da/trsry");
	pub const ProposalBond: Permill = Permill::from_percent(5);
	pub const RingProposalBondMinimum: Balance = 20 * COIN;
	pub const KtonProposalBondMinimum: Balance = 20 * COIN;
	pub const SpendPeriod: BlockNumber = 6 * DAYS;
	pub const Burn: Permill = Permill::from_percent(0);
	pub const TipCountdown: BlockNumber = 1 * DAYS;
	pub const TipFindersFee: Percent = Percent::from_percent(20);
	pub const TipReportDepositBase: Balance = 1 * COIN;
	pub const DataDepositPerByte: Balance = 1 * MILLI;
	pub const BountyDepositBase: Balance = 1 * COIN;
	pub const BountyDepositPayoutDelay: BlockNumber = 4 * DAYS;
	pub const BountyUpdatePeriod: BlockNumber = 90 * DAYS;
	pub const MaximumReasonLength: u32 = 16384;
	pub const BountyCuratorDeposit: Permill = Permill::from_percent(50);
	pub const BountyValueMinimum: Balance = 2 * COIN;
}
impl darwinia_treasury::Config for Runtime {
	type ModuleId = TreasuryModuleId;
	type RingCurrency = Ring;
	type KtonCurrency = Kton;
	type ApproveOrigin = ApproveOrigin;
	type RejectOrigin = EnsureRootOrMoreThanHalfCouncil;
	type Tippers = ElectionsPhragmen;
	type TipCountdown = TipCountdown;
	type TipFindersFee = TipFindersFee;
	type TipReportDepositBase = TipReportDepositBase;
	type DataDepositPerByte = DataDepositPerByte;
	type Event = Event;
	type OnSlashRing = Treasury;
	type OnSlashKton = Treasury;
	type ProposalBond = ProposalBond;
	type RingProposalBondMinimum = RingProposalBondMinimum;
	type KtonProposalBondMinimum = KtonProposalBondMinimum;
	type SpendPeriod = SpendPeriod;
	type Burn = Burn;
	type BountyDepositBase = BountyDepositBase;
	type BountyDepositPayoutDelay = BountyDepositPayoutDelay;
	type BountyUpdatePeriod = BountyUpdatePeriod;
	type MaximumReasonLength = MaximumReasonLength;
	type BountyCuratorDeposit = BountyCuratorDeposit;
	type BountyValueMinimum = BountyValueMinimum;
	type RingBurnDestination = ();
	type KtonBurnDestination = ();
	type WeightInfo = darwinia_treasury::weights::SubstrateWeight<Runtime>;
}

parameter_types! {
	pub const ClaimsModuleId: ModuleId = ModuleId(*b"da/claim");
	pub Prefix: &'static [u8] = b"Pay RINGs to the template account:";
}
impl darwinia_claims::Config for Runtime {
	type Event = Event;
	type ModuleId = ClaimsModuleId;
	type Prefix = Prefix;
	type RingCurrency = Ring;
	type MoveClaimOrigin = EnsureRootOrMoreThanHalfCouncil;
}

parameter_types! {
	pub const MinVestedTransfer: Balance = 100 * MILLI;
}
impl darwinia_vesting::Config for Runtime {
	type Event = Event;
	type Currency = Ring;
	type BlockNumberToBalance = ConvertInto;
	type MinVestedTransfer = MinVestedTransfer;
	type WeightInfo = ();
}

impl pallet_sudo::Config for Runtime {
	type Event = Event;
	type Call = Call;
}

parameter_types! {
	pub const CrabIssuingModuleId: ModuleId = ModuleId(*b"da/crais");
}
impl darwinia_crab_issuing::Config for Runtime {
	type Event = Event;
	type ModuleId = CrabIssuingModuleId;
	type RingCurrency = Ring;
	type WeightInfo = ();
}

parameter_types! {
	pub const CrabBackingModuleId: ModuleId = ModuleId(*b"da/crabk");
}
impl darwinia_crab_backing::Config for Runtime {
	type ModuleId = CrabBackingModuleId;
	type RingCurrency = Ring;
	type WeightInfo = ();
}

parameter_types! {
	pub const EthereumBackingModuleId: ModuleId = ModuleId(*b"da/ethbk");
	pub const EthereumBackingFeeModuleId: ModuleId = ModuleId(*b"da/ethfe");
	pub const RingLockLimit: Balance = 10_000_000 * COIN;
	pub const KtonLockLimit: Balance = 1000 * COIN;
	pub const AdvancedFee: Balance = 50 * COIN;
	pub const SyncReward: Balance = 1000 * COIN;
}
impl darwinia_ethereum_backing::Config for Runtime {
	type ModuleId = EthereumBackingModuleId;
	type FeeModuleId = EthereumBackingFeeModuleId;
	type Event = Event;
	type RedeemAccountId = AccountId;
	type EthereumRelay = EthereumRelay;
	type OnDepositRedeem = Staking;
	type RingCurrency = Ring;
	type KtonCurrency = Kton;
	type RingLockLimit = RingLockLimit;
	type KtonLockLimit = KtonLockLimit;
	type AdvancedFee = AdvancedFee;
	type SyncReward = SyncReward;
	type EcdsaAuthorities = EthereumRelayAuthorities;
	type WeightInfo = ();
}

type EnsureRootOrHalfTechnicalComittee = EnsureOneOf<
	AccountId,
	EnsureRoot<AccountId>,
	pallet_collective::EnsureProportionMoreThan<_1, _2, AccountId, TechnicalCollective>,
>;
parameter_types! {
	pub const EthereumRelayModuleId: ModuleId = ModuleId(*b"da/ethrl");
	pub const EthereumNetwork: ethereum_primitives::EthereumNetworkType = ethereum_primitives::EthereumNetworkType::Ropsten;
	pub const ConfirmPeriod: BlockNumber = 200;
	pub const ApproveThreshold: Perbill = Perbill::from_percent(60);
	pub const RejectThreshold: Perbill = Perbill::from_percent(1);
}
impl darwinia_ethereum_relay::Config for Runtime {
	type ModuleId = EthereumRelayModuleId;
	type Event = Event;
	type EthereumNetwork = EthereumNetwork;
	type Call = Call;
	type Currency = Ring;
	type RelayerGame = EthereumRelayerGame;
	type ApproveOrigin = ApproveOrigin;
	type RejectOrigin = EnsureRootOrHalfTechnicalComittee;
	type ConfirmPeriod = ConfirmPeriod;
	type TechnicalMembership = TechnicalMembership;
	type ApproveThreshold = ApproveThreshold;
	type RejectThreshold = RejectThreshold;
	type WeightInfo = ();
}

type EthereumRelayerGameInstance = darwinia_relayer_game::Instance0;
parameter_types! {
	pub const EthereumRelayerGameLockId: LockIdentifier = *b"ethrgame";
}
impl darwinia_relayer_game::Config<EthereumRelayerGameInstance> for Runtime {
	type RingCurrency = Ring;
	type LockId = EthereumRelayerGameLockId;
	type RingSlash = Treasury;
	type RelayerGameAdjustor = relay::EthereumRelayerGameAdjustor;
	type RelayableChain = EthereumRelay;
	type WeightInfo = ();
}

parameter_types! {
	pub const TronBackingModuleId: ModuleId = ModuleId(*b"da/trobk");
}
impl darwinia_tron_backing::Config for Runtime {
	type ModuleId = TronBackingModuleId;
	type RingCurrency = Ring;
	type KtonCurrency = Kton;
	type WeightInfo = ();
}

impl darwinia_header_mmr::Config for Runtime {}

/// Fixed gas price of `1`.
pub struct FixedGasPrice;
impl FeeCalculator for FixedGasPrice {
	fn min_gas_price() -> U256 {
		// Gas price is always one token per gas.
		1.into()
	}
}

parameter_types! {
	pub const ChainId: u64 = 43;
}
impl darwinia_evm::Config for Runtime {
	type FeeCalculator = FixedGasPrice;
	type GasWeightMapping = ();
	type CallOrigin = EnsureAddressTruncated;
	type WithdrawOrigin = EnsureAddressTruncated;
	type AddressMapping = ConcatAddressMapping;
	type RingCurrency = Ring;
	type KtonCurrency = Kton;
	type Event = Event;
	type Precompiles = darwinia_evm_precompile::DarwiniaPrecompiles<Self>;
	type ChainId = ChainId;
	type AccountBasicMapping = DVMAccountBasicMapping<Self>;
	type Runner = darwinia_evm::runner::stack::Runner<Self>;
}

type EthereumRelayAuthoritiesInstance = darwinia_relay_authorities::Instance0;
parameter_types! {
	pub const EthereumRelayAuthoritiesLockId: LockIdentifier = *b"ethrauth";
	pub const EthereumRelayAuthoritiesTermDuration: BlockNumber = 30 * DAYS;
	pub const MaxCandidates: usize = 7;
	pub const OpCodes: (OpCode, OpCode) = (
		[71, 159, 189, 249],
		[180, 188, 244, 151]
	);
	pub const SignThreshold: Perbill = Perbill::from_percent(60);
	pub const SubmitDuration: BlockNumber = 100;
}
impl darwinia_relay_authorities::Config<EthereumRelayAuthoritiesInstance> for Runtime {
	type Event = Event;
	type RingCurrency = Ring;
	type LockId = EthereumRelayAuthoritiesLockId;
	type TermDuration = EthereumRelayAuthoritiesTermDuration;
	type MaxCandidates = MaxCandidates;
	type AddOrigin = ApproveOrigin;
	type RemoveOrigin = ApproveOrigin;
	type ResetOrigin = ApproveOrigin;
	type DarwiniaMMR = HeaderMMR;
	type Sign = EthereumBacking;
	type OpCodes = OpCodes;
	type SignThreshold = SignThreshold;
	type SubmitDuration = SubmitDuration;
	type WeightInfo = ();
}

pub struct EthereumFindAuthor<F>(sp_std::marker::PhantomData<F>);
impl<F: FindAuthor<u32>> FindAuthor<H160> for EthereumFindAuthor<F> {
	fn find_author<'a, I>(digests: I) -> Option<H160>
	where
		I: 'a + IntoIterator<Item = (ConsensusEngineId, &'a [u8])>,
	{
		if let Some(author_index) = F::find_author(digests) {
			let authority_id = Babe::authorities()[author_index as usize].clone();
			return Some(H160::from_slice(&authority_id.0.to_raw_vec()[4..24]));
		}
		None
	}
}

parameter_types! {
	pub BlockGasLimit: U256 = U256::from(u32::max_value());
}
impl dvm_ethereum::Config for Runtime {
	type Event = Event;
	type FindAuthor = EthereumFindAuthor<Babe>;
	type StateRoot = dvm_ethereum::IntermediateStateRoot;
	type BlockGasLimit = BlockGasLimit;
	type AddressMapping = ConcatAddressMapping;
	type RingCurrency = Ring;
}

construct_runtime! {
=======
frame_support::construct_runtime! {
>>>>>>> 0c913ac7
	pub enum Runtime
	where
		Block = Block,
		NodeBlock = OpaqueBlock,
		UncheckedExtrinsic = UncheckedExtrinsic
	{
		// Basic stuff; balances is uncallable initially.
		System: frame_system::{Module, Call, Storage, Config, Event<T>} = 0,
		RandomnessCollectiveFlip: pallet_randomness_collective_flip::{Module, Call, Storage} = 1,

		// Must be before session.
		Babe: pallet_babe::{Module, Call, Storage, Config, ValidateUnsigned} = 2,

		Timestamp: pallet_timestamp::{Module, Call, Storage, Inherent} = 3,
		Balances: darwinia_balances::<Instance0>::{Module, Call, Storage, Config<T>, Event<T>} = 4,
		Kton: darwinia_balances::<Instance1>::{Module, Call, Storage, Config<T>, Event<T>} = 5,
		TransactionPayment: pallet_transaction_payment::{Module, Storage} = 6,

		// Consensus support.
		Authorship: pallet_authorship::{Module, Call, Storage, Inherent} = 7,
		Staking: darwinia_staking::{Module, Call, Storage, Config<T>, Event<T>, ValidateUnsigned} = 8,
		Offences: pallet_offences::{Module, Call, Storage, Event} = 9,
		Historical: pallet_session_historical::{Module} = 10,
		Session: pallet_session::{Module, Call, Storage, Config<T>, Event} = 11,
		Grandpa: pallet_grandpa::{Module, Call, Storage, Config, Event, ValidateUnsigned} = 12,
		ImOnline: pallet_im_online::{Module, Call, Storage, Config<T>, Event<T>, ValidateUnsigned} = 13,
		AuthorityDiscovery: pallet_authority_discovery::{Module, Call, Config} = 14,

		// Governance stuff; uncallable initially.
		Democracy: darwinia_democracy::{Module, Call, Storage, Config, Event<T>} = 15,
		Council: pallet_collective::<Instance0>::{Module, Call, Storage, Origin<T>, Config<T>, Event<T>} = 16,
		TechnicalCommittee: pallet_collective::<Instance1>::{Module, Call, Storage, Origin<T>, Config<T>, Event<T>} = 17,
		ElectionsPhragmen: darwinia_elections_phragmen::{Module, Call, Storage, Config<T>, Event<T>} = 18,
		TechnicalMembership: pallet_membership::<Instance0>::{Module, Call, Storage, Config<T>, Event<T>} = 19,
		Treasury: darwinia_treasury::{Module, Call, Storage, Event<T>} = 20,

		Sudo: pallet_sudo::{Module, Call, Storage, Config<T>, Event<T>} = 21,

		// Claims. Usable initially.
		Claims: darwinia_claims::{Module, Call, Storage, Config, Event<T>, ValidateUnsigned} = 22,

		// Vesting. Usable initially, but removed once all vesting is finished.
		Vesting: darwinia_vesting::{Module, Call, Storage, Event<T>, Config<T>} = 23,

		// Utility module.
		Utility: pallet_utility::{Module, Call, Event} = 24,

		// Less simple identity module.
		Identity: pallet_identity::{Module, Call, Storage, Event<T>} = 25,

		// Society module.
		Society: pallet_society::{Module, Call, Storage, Event<T>} = 26,

		// Social recovery module.
		Recovery: pallet_recovery::{Module, Call, Storage, Event<T>} = 27,

		// System scheduler.
		Scheduler: pallet_scheduler::{Module, Call, Storage, Event<T>} = 28,

		// Proxy module. Late addition.
		Proxy: pallet_proxy::{Module, Call, Storage, Event<T>} = 29,

		// Multisig module. Late addition.
		Multisig: pallet_multisig::{Module, Call, Storage, Event<T>} = 30,

		HeaderMMR: darwinia_header_mmr::{Module, Call, Storage} = 31,

		CrabIssuing: darwinia_crab_issuing::{Module, Call, Storage, Config, Event<T>} = 32,
		CrabBacking: darwinia_crab_backing::{Module, Storage, Config<T>} = 33,

		EthereumRelay: darwinia_ethereum_relay::{Module, Call, Storage, Config<T>, Event<T>} = 34,
		EthereumBacking: darwinia_ethereum_backing::{Module, Call, Storage, Config<T>, Event<T>} = 35,
		EthereumRelayerGame: darwinia_relayer_game::<Instance0>::{Module, Storage} = 36,
		EthereumRelayAuthorities: darwinia_relay_authorities::<Instance0>::{Module, Call, Storage, Config<T>, Event<T>} = 37,

		TronBacking: darwinia_tron_backing::{Module, Storage, Config<T>} = 38,

		EVM: darwinia_evm::{Module, Call, Storage, Config, Event<T>} = 39,
		Ethereum: dvm_ethereum::{Module, Call, Storage, Config, Event, ValidateUnsigned} = 40,
	}
}

impl<LocalCall> frame_system::offchain::CreateSignedTransaction<LocalCall> for Runtime
where
	Call: From<LocalCall>,
{
	fn create_transaction<C: frame_system::offchain::AppCrypto<Self::Public, Self::Signature>>(
		call: Call,
		public: <Signature as sp_runtime::traits::Verify>::Signer,
		account: AccountId,
		nonce: Nonce,
	) -> Option<(
		Call,
		<UncheckedExtrinsic as sp_runtime::traits::Extrinsic>::SignaturePayload,
	)> {
		// take the biggest period possible.
		let period = BlockHashCount::get()
			.checked_next_power_of_two()
			.map(|c| c / 2)
			.unwrap_or(2) as u64;
		let current_block = System::block_number()
			.saturated_into::<u64>()
			// The `System::block_number` is initialized with `n+1`,
			// so the actual block number is `n`.
			.saturating_sub(1);
		let tip = 0;
		let extra: SignedExtra = (
			frame_system::CheckSpecVersion::<Runtime>::new(),
			frame_system::CheckTxVersion::<Runtime>::new(),
			frame_system::CheckGenesis::<Runtime>::new(),
			frame_system::CheckEra::<Runtime>::from(generic::Era::mortal(period, current_block)),
			frame_system::CheckNonce::<Runtime>::from(nonce),
			frame_system::CheckWeight::<Runtime>::new(),
			pallet_transaction_payment::ChargeTransactionPayment::<Runtime>::from(tip),
			darwinia_ethereum_relay::CheckEthereumRelayHeaderParcel::<Runtime>::new(),
		);
		let raw_payload = SignedPayload::new(call, extra)
			.map_err(|e| {
				debug::warn!("Unable to create signed payload: {:?}", e);
			})
			.ok()?;
		let signature = raw_payload.using_encoded(|payload| C::sign(payload, public))?;
		let (call, extra, _) = raw_payload.deconstruct();
		let address = <Runtime as frame_system::Config>::Lookup::unlookup(account);
		Some((call, (address, signature, extra)))
	}
}
impl frame_system::offchain::SigningTypes for Runtime {
	type Public = <Signature as sp_runtime::traits::Verify>::Signer;
	type Signature = Signature;
}
impl<C> frame_system::offchain::SendTransactionTypes<C> for Runtime
where
	Call: From<C>,
{
	type Extrinsic = UncheckedExtrinsic;
	type OverarchingCall = Call;
}

impl_runtime_apis! {
	impl sp_api::Core<Block> for Runtime {
		fn version() -> RuntimeVersion {
			VERSION
		}

		fn execute_block(block: Block) {
			Executive::execute_block(block)
		}

		fn initialize_block(header: &<Block as BlockT>::Header) {
			Executive::initialize_block(header)
		}
	}

	impl sp_api::Metadata<Block> for Runtime {
		fn metadata() -> OpaqueMetadata {
			Runtime::metadata().into()
		}
	}

	impl sp_block_builder::BlockBuilder<Block> for Runtime {
		fn apply_extrinsic(extrinsic: <Block as BlockT>::Extrinsic) -> ApplyExtrinsicResult {
			Executive::apply_extrinsic(extrinsic)
		}

		fn finalize_block() -> <Block as BlockT>::Header {
			Executive::finalize_block()
		}

		fn inherent_extrinsics(
			data: sp_inherents::InherentData
		) -> Vec<<Block as BlockT>::Extrinsic> {
			data.create_extrinsics()
		}

		fn check_inherents(
			block: Block,
			data: sp_inherents::InherentData,
		) -> sp_inherents::CheckInherentsResult {
			data.check_extrinsics(&block)
		}

		fn random_seed() -> <Block as BlockT>::Hash {
			RandomnessCollectiveFlip::random_seed()
		}
	}

	impl sp_transaction_pool::runtime_api::TaggedTransactionQueue<Block> for Runtime {
		fn validate_transaction(
			source: TransactionSource,
			tx: <Block as BlockT>::Extrinsic,
		) -> TransactionValidity {
			Executive::validate_transaction(source, tx)
		}
	}

	impl sp_offchain::OffchainWorkerApi<Block> for Runtime {
		fn offchain_worker(header: &<Block as BlockT>::Header) {
			Executive::offchain_worker(header)
		}
	}

	impl fg_primitives::GrandpaApi<Block> for Runtime {
		fn grandpa_authorities() -> GrandpaAuthorityList {
			Grandpa::grandpa_authorities()
		}

		fn submit_report_equivocation_unsigned_extrinsic(
			equivocation_proof: fg_primitives::EquivocationProof<
				<Block as BlockT>::Hash,
				NumberFor<Block>,
			>,
			key_owner_proof: fg_primitives::OpaqueKeyOwnershipProof,
		) -> Option<()> {
			let key_owner_proof = key_owner_proof.decode()?;

			Grandpa::submit_unsigned_equivocation_report(
				equivocation_proof,
				key_owner_proof,
			)
		}

		fn generate_key_ownership_proof(
			_set_id: fg_primitives::SetId,
			authority_id: GrandpaId,
		) -> Option<fg_primitives::OpaqueKeyOwnershipProof> {
			Historical::prove((fg_primitives::KEY_TYPE, authority_id))
				.map(|p| p.encode())
				.map(fg_primitives::OpaqueKeyOwnershipProof::new)
		}
	}

	impl sp_consensus_babe::BabeApi<Block> for Runtime {
		fn configuration() -> sp_consensus_babe::BabeGenesisConfiguration {
			// The choice of `c` parameter (where `1 - c` represents the
			// probability of a slot being empty), is done in accordance to the
			// slot duration and expected target block time, for safely
			// resisting network delays of maximum two seconds.
			// <https://research.web3.foundation/en/latest/polkadot/BABE/Babe/#6-practical-results>
			sp_consensus_babe::BabeGenesisConfiguration {
				slot_duration: Babe::slot_duration(),
				epoch_length: EpochDuration::get(),
				c: PRIMARY_PROBABILITY,
				genesis_authorities: Babe::authorities(),
				randomness: Babe::randomness(),
				allowed_slots: sp_consensus_babe::AllowedSlots::PrimaryAndSecondaryPlainSlots,
			}
		}

		fn current_epoch_start() -> sp_consensus_babe::Slot {
			Babe::current_epoch_start()
		}

		fn current_epoch() -> sp_consensus_babe::Epoch {
			Babe::current_epoch()
		}

		fn next_epoch() -> sp_consensus_babe::Epoch {
			Babe::next_epoch()
		}

		fn generate_key_ownership_proof(
			_slot: sp_consensus_babe::Slot,
			authority_id: sp_consensus_babe::AuthorityId,
		) -> Option<sp_consensus_babe::OpaqueKeyOwnershipProof> {
			Historical::prove((sp_consensus_babe::KEY_TYPE, authority_id))
				.map(|p| p.encode())
				.map(sp_consensus_babe::OpaqueKeyOwnershipProof::new)
		}

		fn submit_report_equivocation_unsigned_extrinsic(
			equivocation_proof: sp_consensus_babe::EquivocationProof<<Block as BlockT>::Header>,
			key_owner_proof: sp_consensus_babe::OpaqueKeyOwnershipProof,
		) -> Option<()> {
			let key_owner_proof = key_owner_proof.decode()?;

			Babe::submit_unsigned_equivocation_report(
				equivocation_proof,
				key_owner_proof,
			)
		}
	}

	impl sp_authority_discovery::AuthorityDiscoveryApi<Block> for Runtime {
		fn authorities() -> Vec<AuthorityDiscoveryId> {
			AuthorityDiscovery::authorities()
		}
	}

	impl sp_session::SessionKeys<Block> for Runtime {
		fn generate_session_keys(seed: Option<Vec<u8>>) -> Vec<u8> {
			SessionKeys::generate(seed)
		}

		fn decode_session_keys(
			encoded: Vec<u8>,
		) -> Option<Vec<(Vec<u8>, KeyTypeId)>> {
			SessionKeys::decode_into_raw_public_keys(&encoded)
		}
	}

	impl frame_system_rpc_runtime_api::AccountNonceApi<Block, AccountId, Nonce> for Runtime {
		fn account_nonce(account: AccountId) -> Nonce {
			System::account_nonce(account)
		}
	}

	impl pallet_transaction_payment_rpc_runtime_api::TransactionPaymentApi<
		Block,
		Balance,
	> for Runtime {
		fn query_info(uxt: <Block as BlockT>::Extrinsic, len: u32) -> TransactionPaymentRuntimeDispatchInfo<Balance> {
			TransactionPayment::query_info(uxt, len)
		}
		fn query_fee_details(uxt: <Block as BlockT>::Extrinsic, len: u32) -> FeeDetails<Balance> {
			TransactionPayment::query_fee_details(uxt, len)
		}
	}

	impl darwinia_balances_rpc_runtime_api::BalancesApi<Block, AccountId, Balance> for Runtime {
		fn usable_balance(instance: u8, account: AccountId) -> BalancesRuntimeDispatchInfo<Balance> {
			match instance {
				0 => Ring::usable_balance_rpc(account),
				1 => Kton::usable_balance_rpc(account),
				_ => Default::default()
			}
		}
	}

	impl darwinia_header_mmr_rpc_runtime_api::HeaderMMRApi<Block, Hash> for Runtime {
		fn gen_proof(
			block_number_of_member_leaf: u64,
			block_number_of_last_leaf: u64
		) -> HeaderMMRRuntimeDispatchInfo<Hash> {
			HeaderMMR::gen_proof_rpc(block_number_of_member_leaf, block_number_of_last_leaf )
		}
	}

	impl darwinia_staking_rpc_runtime_api::StakingApi<Block, AccountId, Power> for Runtime {
		fn power_of(account: AccountId) -> StakingRuntimeDispatchInfo<Power> {
			Staking::power_of_rpc(account)
		}
	}

	impl dvm_rpc_runtime_api::EthereumRuntimeRPCApi<Block> for Runtime {
		fn chain_id() -> u64 {
			<Runtime as darwinia_evm::Config>::ChainId::get()
		}

		fn gas_price() -> U256 {
			<Runtime as darwinia_evm::Config>::FeeCalculator::min_gas_price()
		}

		fn account_basic(address: H160) -> EVMAccount {
			// --- darwinia ---
			use darwinia_evm::AccountBasicMapping;

			<Runtime as darwinia_evm::Config>::AccountBasicMapping::account_basic(&address)
		}

		fn account_code_at(address: H160) -> Vec<u8> {
			darwinia_evm::Module::<Runtime>::account_codes(address)
		}

		fn author() -> H160 {
			<dvm_ethereum::Module<Runtime>>::find_author()
		}

		fn storage_at(address: H160, index: U256) -> H256 {
			let mut tmp = [0u8; 32];
			index.to_big_endian(&mut tmp);
			darwinia_evm::Module::<Runtime>::account_storages(address, H256::from_slice(&tmp[..]))
		}

		fn call(
			from: H160,
			to: H160,
			data: Vec<u8>,
			value: U256,
			gas_limit: U256,
			gas_price: Option<U256>,
			nonce: Option<U256>,
			estimate: bool,
		) -> Result<darwinia_evm::CallInfo, sp_runtime::DispatchError> {
			let config = if estimate {
				let mut config = <Runtime as darwinia_evm::Config>::config().clone();
				config.estimate = true;
				Some(config)
			} else {
				None
			};

			<Runtime as darwinia_evm::Config>::Runner::call(
				from,
				to,
				data,
				value,
				gas_limit.low_u64(),
				gas_price,
				nonce,
				config.as_ref().unwrap_or(<Runtime as darwinia_evm::Config>::config()),
			).map_err(|err| err.into())
		}

		fn create(
			from: H160,
			data: Vec<u8>,
			value: U256,
			gas_limit: U256,
			gas_price: Option<U256>,
			nonce: Option<U256>,
			estimate: bool,
		) -> Result<darwinia_evm::CreateInfo, sp_runtime::DispatchError> {
			let config = if estimate {
				let mut config = <Runtime as darwinia_evm::Config>::config().clone();
				config.estimate = true;
				Some(config)
			} else {
				None
			};

			<Runtime as darwinia_evm::Config>::Runner::create(
				from,
				data,
				value,
				gas_limit.low_u64(),
				gas_price,
				nonce,
				config.as_ref().unwrap_or(<Runtime as darwinia_evm::Config>::config()),
			).map_err(|err| err.into())
		}


		fn current_transaction_statuses() -> Option<Vec<TransactionStatus>> {
			Ethereum::current_transaction_statuses()
		}

		fn current_block() -> Option<dvm_ethereum::Block> {
			Ethereum::current_block()
		}

		fn current_receipts() -> Option<Vec<dvm_ethereum::Receipt>> {
			Ethereum::current_receipts()
		}

		fn current_all() -> (
			Option<dvm_ethereum::Block>,
			Option<Vec<dvm_ethereum::Receipt>>,
			Option<Vec<TransactionStatus>>
		) {
			(
				Ethereum::current_block(),
				Ethereum::current_receipts(),
				Ethereum::current_transaction_statuses()
			)
		}
	}
}

pub struct TransactionConverter;
impl dvm_rpc_runtime_api::ConvertTransaction<UncheckedExtrinsic> for TransactionConverter {
	fn convert_transaction(&self, transaction: dvm_ethereum::Transaction) -> UncheckedExtrinsic {
		UncheckedExtrinsic::new_unsigned(
			<dvm_ethereum::Call<Runtime>>::transact(transaction).into(),
		)
	}
}
impl dvm_rpc_runtime_api::ConvertTransaction<OpaqueExtrinsic> for TransactionConverter {
	fn convert_transaction(&self, transaction: dvm_ethereum::Transaction) -> OpaqueExtrinsic {
		let extrinsic = UncheckedExtrinsic::new_unsigned(
			<dvm_ethereum::Call<Runtime>>::transact(transaction).into(),
		);
		let encoded = extrinsic.encode();

		OpaqueExtrinsic::decode(&mut &encoded[..]).expect("Encoded extrinsic is always valid")
	}
}

// pub struct CustomOnRuntimeUpgrade;
// impl frame_support::traits::OnRuntimeUpgrade for CustomOnRuntimeUpgrade {
// 	fn on_runtime_upgrade() -> frame_support::weights::Weight {
// 		// --- substrate ---
// 		use frame_support::migration::*;

// 		MAXIMUM_BLOCK_WEIGHT
// 	}
// }

pub struct PhragmenElectionDepositRuntimeUpgrade;
impl darwinia_elections_phragmen::migrations_2_0_0::ToV2 for PhragmenElectionDepositRuntimeUpgrade {
	type AccountId = AccountId;
	type Balance = Balance;
	type Module = ElectionsPhragmen;
}
impl frame_support::traits::OnRuntimeUpgrade for PhragmenElectionDepositRuntimeUpgrade {
	fn on_runtime_upgrade() -> frame_support::weights::Weight {
		darwinia_elections_phragmen::migrations_2_0_0::apply::<Self>(5 * MILLI, COIN)
	}
}<|MERGE_RESOLUTION|>--- conflicted
+++ resolved
@@ -410,831 +410,7 @@
 	}
 }
 
-<<<<<<< HEAD
-/// We assume that an on-initialize consumes 2.5% of the weight on average, hence a single extrinsic
-/// will not be allowed to consume more than `AvailableBlockRatio - 2.5%`.
-const AVERAGE_ON_INITIALIZE_RATIO: Perbill = Perbill::from_percent(25);
-/// We allow `Normal` extrinsics to fill up the block up to 75%, the rest can be used
-/// by  Operational  extrinsics.
-const NORMAL_DISPATCH_RATIO: Perbill = Perbill::from_percent(75);
-/// We allow for 2 seconds of compute with a 6 second average block time.
-const MAXIMUM_BLOCK_WEIGHT: Weight = 2 * WEIGHT_PER_SECOND;
-const_assert!(NORMAL_DISPATCH_RATIO.deconstruct() >= AVERAGE_ON_INITIALIZE_RATIO.deconstruct());
-parameter_types! {
-	pub const BlockHashCount: BlockNumber = 2400;
-	pub const Version: RuntimeVersion = VERSION;
-	pub RuntimeBlockLength: BlockLength =
-		BlockLength::max_with_normal_ratio(5 * 1024 * 1024, NORMAL_DISPATCH_RATIO);
-	pub RuntimeBlockWeights: BlockWeights = BlockWeights::builder()
-		.base_block(BlockExecutionWeight::get())
-		.for_class(DispatchClass::all(), |weights| {
-			weights.base_extrinsic = ExtrinsicBaseWeight::get();
-		})
-		.for_class(DispatchClass::Normal, |weights| {
-			weights.max_total = Some(NORMAL_DISPATCH_RATIO * MAXIMUM_BLOCK_WEIGHT);
-		})
-		.for_class(DispatchClass::Operational, |weights| {
-			weights.max_total = Some(MAXIMUM_BLOCK_WEIGHT);
-			// Operational transactions have some extra reserved space, so that they
-			// are included even if block reached `MAXIMUM_BLOCK_WEIGHT`.
-			weights.reserved = Some(
-				MAXIMUM_BLOCK_WEIGHT - NORMAL_DISPATCH_RATIO * MAXIMUM_BLOCK_WEIGHT
-			);
-		})
-		.avg_block_initialization(AVERAGE_ON_INITIALIZE_RATIO)
-		.build_or_panic();
-	pub const SS58Prefix: u8 = 42;
-}
-impl frame_system::Config for Runtime {
-	type BaseCallFilter = ();
-	type BlockWeights = RuntimeBlockWeights;
-	type BlockLength = RuntimeBlockLength;
-	type DbWeight = RocksDbWeight;
-	type Origin = Origin;
-	type Call = Call;
-	type Index = Nonce;
-	type BlockNumber = BlockNumber;
-	type Hash = Hash;
-	type Hashing = BlakeTwo256;
-	type AccountId = AccountId;
-	type Lookup = AccountIdLookup<AccountId, ()>;
-	type Header = Header;
-	type Event = Event;
-	type BlockHashCount = BlockHashCount;
-	type Version = Version;
-	type PalletInfo = PalletInfo;
-	type AccountData = AccountData<Balance>;
-	type OnNewAccount = ();
-	type OnKilledAccount = ();
-	type SystemWeightInfo = frame_system::weights::SubstrateWeight<Runtime>;
-	type SS58Prefix = SS58Prefix;
-}
-
-parameter_types! {
-	pub MaximumSchedulerWeight: Weight = Perbill::from_percent(80) *
-		RuntimeBlockWeights::get().max_block;
-	pub const MaxScheduledPerBlock: u32 = 50;
-}
-impl pallet_scheduler::Config for Runtime {
-	type Event = Event;
-	type Origin = Origin;
-	type PalletsOrigin = OriginCaller;
-	type Call = Call;
-	type MaximumWeight = MaximumSchedulerWeight;
-	type ScheduleOrigin = EnsureRoot<AccountId>;
-	type MaxScheduledPerBlock = MaxScheduledPerBlock;
-	type WeightInfo = pallet_scheduler::weights::SubstrateWeight<Runtime>;
-}
-
-/// The type used to represent the kinds of proxying allowed.
-#[derive(Copy, Clone, Eq, PartialEq, Ord, PartialOrd, Encode, Decode, RuntimeDebug)]
-pub enum ProxyType {
-	Any,
-	NonTransfer,
-	Governance,
-	Staking,
-	EthereumBridge,
-}
-impl Default for ProxyType {
-	fn default() -> Self {
-		Self::Any
-	}
-}
-impl InstanceFilter<Call> for ProxyType {
-	fn filter(&self, c: &Call) -> bool {
-		match self {
-			ProxyType::Any => true,
-			ProxyType::NonTransfer => matches!(
-				c,
-				Call::System(..) |
-				Call::Babe(..) |
-				Call::Timestamp(..) |
-				// Specifically omitting the entire Balances pallet
-				Call::Authorship(..) |
-				Call::Staking(..) |
-				Call::Offences(..) |
-				Call::Session(..) |
-				Call::Grandpa(..) |
-				Call::ImOnline(..) |
-				Call::AuthorityDiscovery(..) |
-				Call::Democracy(..) |
-				Call::Council(..) |
-				Call::TechnicalCommittee(..) |
-				Call::ElectionsPhragmen(..) |
-				Call::TechnicalMembership(..) |
-				Call::Treasury(..) |
-				Call::Claims(..) |
-				Call::Scheduler(..) |
-				Call::Proxy(..) |
-				// Specifically omitting the entire Sudo pallet
-				// Specifically omitting the entire CrabIssuing pallet
-				// Specifically omitting the entire CrabBacking pallet
-				Call::EthereumRelay(..) // Specifically omitting the entire EthereumBacking pallet
-				                        // Specifically omitting the entire TronBacking pallet
-				                        // Specifically omitting the entire CrabIssuing pallet
-				                        // Specifically omitting the entire EthereumRelayAuthorities pallet
-			),
-			ProxyType::Governance => matches!(
-				c,
-				Call::Democracy(..)
-					| Call::Council(..) | Call::TechnicalCommittee(..)
-					| Call::ElectionsPhragmen(..)
-					| Call::Treasury(..)
-			),
-			ProxyType::Staking => matches!(c, Call::Staking(..)),
-			ProxyType::EthereumBridge => matches!(
-				c,
-				Call::EthereumBacking(..)
-					| Call::EthereumRelay(..)
-					| Call::EthereumRelayAuthorities(..)
-			),
-		}
-	}
-	fn is_superset(&self, o: &Self) -> bool {
-		match (self, o) {
-			(x, y) if x == y => true,
-			(ProxyType::Any, _) => true,
-			(_, ProxyType::Any) => false,
-			(ProxyType::NonTransfer, _) => true,
-			_ => false,
-		}
-	}
-}
-parameter_types! {
-	// One storage item; key size 32, value size 8; .
-	pub const ProxyDepositBase: Balance = deposit(1, 8);
-	// Additional storage item size of 33 bytes.
-	pub const ProxyDepositFactor: Balance = deposit(0, 33);
-	pub const MaxProxies: u16 = 32;
-	pub const AnnouncementDepositBase: Balance = deposit(1, 8);
-	pub const AnnouncementDepositFactor: Balance = deposit(0, 66);
-	pub const MaxPending: u16 = 32;
-}
-impl pallet_proxy::Config for Runtime {
-	type Event = Event;
-	type Call = Call;
-	type Currency = Balances;
-	type ProxyType = ProxyType;
-	type ProxyDepositBase = ProxyDepositBase;
-	type ProxyDepositFactor = ProxyDepositFactor;
-	type MaxProxies = MaxProxies;
-	type MaxPending = MaxPending;
-	type CallHasher = BlakeTwo256;
-	type AnnouncementDepositBase = AnnouncementDepositBase;
-	type AnnouncementDepositFactor = AnnouncementDepositFactor;
-	type WeightInfo = pallet_proxy::weights::SubstrateWeight<Runtime>;
-}
-
-parameter_types! {
-	pub const EpochDuration: u64 = BLOCKS_PER_SESSION as _;
-	pub const ExpectedBlockTime: Moment = MILLISECS_PER_BLOCK;
-	pub const ReportLongevity: u64 =
-		BondingDurationInEra::get() as u64 * SessionsPerEra::get() as u64 * EpochDuration::get();
-}
-impl pallet_babe::Config for Runtime {
-	type EpochDuration = EpochDuration;
-	type ExpectedBlockTime = ExpectedBlockTime;
-	type EpochChangeTrigger = pallet_babe::ExternalTrigger;
-	type KeyOwnerProofSystem = Historical;
-	type KeyOwnerProof = <Self::KeyOwnerProofSystem as KeyOwnerProofSystem<(
-		KeyTypeId,
-		pallet_babe::AuthorityId,
-	)>>::Proof;
-	type KeyOwnerIdentification = <Self::KeyOwnerProofSystem as KeyOwnerProofSystem<(
-		KeyTypeId,
-		pallet_babe::AuthorityId,
-	)>>::IdentificationTuple;
-	type HandleEquivocation =
-		pallet_babe::EquivocationHandler<Self::KeyOwnerIdentification, Offences, ReportLongevity>;
-	type WeightInfo = ();
-}
-
-parameter_types! {
-	pub const MinimumPeriod: Moment = SLOT_DURATION / 2;
-}
-impl pallet_timestamp::Config for Runtime {
-	type Moment = Moment;
-	type OnTimestampSet = Babe;
-	type MinimumPeriod = MinimumPeriod;
-	type WeightInfo = pallet_timestamp::weights::SubstrateWeight<Runtime>;
-}
-
-type RingInstance = darwinia_balances::Instance0;
-parameter_types! {
-	pub const ExistentialDeposit: Balance = 1 * COIN;
-	pub const MaxLocks: u32 = 50;
-}
-impl darwinia_balances::Config<RingInstance> for Runtime {
-	type Balance = Balance;
-	type DustRemoval = ();
-	type Event = Event;
-	type ExistentialDeposit = ExistentialDeposit;
-	type BalanceInfo = AccountData<Balance>;
-	type AccountStore = System;
-	type MaxLocks = MaxLocks;
-	type OtherCurrencies = (Kton,);
-	type WeightInfo = darwinia_balances::weights::SubstrateWeight<Runtime>;
-}
-type KtonInstance = darwinia_balances::Instance1;
-impl darwinia_balances::Config<KtonInstance> for Runtime {
-	type Balance = Balance;
-	type DustRemoval = ();
-	type Event = Event;
-	type ExistentialDeposit = ExistentialDeposit;
-	type BalanceInfo = AccountData<Balance>;
-	type AccountStore = System;
-	type MaxLocks = MaxLocks;
-	type OtherCurrencies = (Ring,);
-	type WeightInfo = darwinia_balances::weights::SubstrateWeight<Runtime>;
-}
-
-/// Parameterized slow adjusting fee updated based on
-/// https://w3f-research.readthedocs.io/en/latest/polkadot/Token%20Economics.html#-2.-slow-adjusting-mechanism
-pub type SlowAdjustingFeeUpdate<R> =
-	TargetedFeeAdjustment<R, TargetBlockFullness, AdjustmentVariable, MinimumMultiplier>;
-parameter_types! {
-	pub const TransactionByteFee: Balance = 10 * MICRO;
-	/// The portion of the `AvailableBlockRatio` that we adjust the fees with. Blocks filled less
-	/// than this will decrease the weight and more will increase.
-	pub const TargetBlockFullness: Perquintill = Perquintill::from_percent(25);
-	/// The adjustment variable of the runtime. Higher values will cause `TargetBlockFullness` to
-	/// change the fees more rapidly.
-	pub AdjustmentVariable: Multiplier = Multiplier::saturating_from_rational(3, 100_000);
-	/// Minimum amount of the multiplier. This value cannot be too low. A test case should ensure
-	/// that combined with `AdjustmentVariable`, we can recover from the minimum.
-	/// See `multiplier_can_grow_from_zero`.
-	pub MinimumMultiplier: Multiplier = Multiplier::saturating_from_rational(1, 1_000_000_000u128);
-}
-impl pallet_transaction_payment::Config for Runtime {
-	type OnChargeTransaction = CurrencyAdapter<Ring, DealWithFees>;
-	type TransactionByteFee = TransactionByteFee;
-	type WeightToFee = WeightToFee;
-	type FeeMultiplierUpdate = SlowAdjustingFeeUpdate<Self>;
-}
-
-parameter_types! {
-	pub const UncleGenerations: BlockNumber = 5;
-}
-impl pallet_authorship::Config for Runtime {
-	type FindAuthor = pallet_session::FindAccountFromAuthorIndex<Self, Babe>;
-	type UncleGenerations = UncleGenerations;
-	type FilterUncle = ();
-	type EventHandler = (Staking, ImOnline);
-}
-
-parameter_types! {
-	pub const StakingModuleId: ModuleId = ModuleId(*b"da/staki");
-	pub const SessionsPerEra: SessionIndex = SESSIONS_PER_ERA;
-	pub const BondingDurationInEra: EraIndex = 14 * DAYS
-		/ (SESSIONS_PER_ERA as BlockNumber * BLOCKS_PER_SESSION);
-	pub const BondingDurationInBlockNumber: BlockNumber = 14 * DAYS;
-	pub const SlashDeferDuration: EraIndex = 14 * DAYS
-		/ (SESSIONS_PER_ERA as BlockNumber * BLOCKS_PER_SESSION) - 1;
-	// quarter of the last session will be for election.
-	pub const ElectionLookahead: BlockNumber = BLOCKS_PER_SESSION / 4;
-	pub const MaxIterations: u32 = 5;
-	pub MinSolutionScoreBump: Perbill = Perbill::from_rational_approximation(5u32, 10_000);
-	pub const MaxNominatorRewardedPerValidator: u32 = 128;
-	pub const StakingUnsignedPriority: TransactionPriority = TransactionPriority::max_value() / 2;
-	pub OffchainSolutionWeightLimit: Weight = RuntimeBlockWeights::get()
-		.get(DispatchClass::Normal)
-		.max_extrinsic.expect("Normal extrinsics have a weight limit configured; qed")
-		.saturating_sub(BlockExecutionWeight::get());
-	pub const Cap: Balance = CAP;
-	pub const TotalPower: Power = TOTAL_POWER;
-}
-impl darwinia_staking::Config for Runtime {
-	type Event = Event;
-	type ModuleId = StakingModuleId;
-	type UnixTime = Timestamp;
-	type SessionsPerEra = SessionsPerEra;
-	type BondingDurationInEra = BondingDurationInEra;
-	type BondingDurationInBlockNumber = BondingDurationInBlockNumber;
-	type SlashDeferDuration = SlashDeferDuration;
-	/// A super-majority of the council can cancel the slash.
-	type SlashCancelOrigin = EnsureRootOrHalfCouncil;
-	type SessionInterface = Self;
-	type NextNewSession = Session;
-	type ElectionLookahead = ElectionLookahead;
-	type Call = Call;
-	type MaxIterations = MaxIterations;
-	type MinSolutionScoreBump = MinSolutionScoreBump;
-	type MaxNominatorRewardedPerValidator = MaxNominatorRewardedPerValidator;
-	type UnsignedPriority = StakingUnsignedPriority;
-	// The unsigned solution weight targeted by the OCW. We set it to the maximum possible value of
-	// a single extrinsic.
-	type OffchainSolutionWeightLimit = OffchainSolutionWeightLimit;
-	type RingCurrency = Ring;
-	type RingRewardRemainder = Treasury;
-	// send the slashed funds to the treasury.
-	type RingSlash = Treasury;
-	// rewards are minted from the void
-	type RingReward = ();
-	type KtonCurrency = Kton;
-	// send the slashed funds to the treasury.
-	type KtonSlash = Treasury;
-	// rewards are minted from the void
-	type KtonReward = ();
-	type Cap = Cap;
-	type TotalPower = TotalPower;
-	type WeightInfo = darwinia_staking::weights::SubstrateWeight<Runtime>;
-}
-
-parameter_types! {
-	pub OffencesWeightSoftLimit: Weight = Perbill::from_percent(60) *
-		RuntimeBlockWeights::get().max_block;
-}
-impl pallet_offences::Config for Runtime {
-	type Event = Event;
-	type IdentificationTuple = pallet_session::historical::IdentificationTuple<Self>;
-	type OnOffenceHandler = Staking;
-	type WeightSoftLimit = OffencesWeightSoftLimit;
-}
-
-impl pallet_session::historical::Config for Runtime {
-	type FullIdentification = darwinia_staking::Exposure<AccountId, Balance, Balance>;
-	type FullIdentificationOf = darwinia_staking::ExposureOf<Runtime>;
-}
-
-impl_opaque_keys! {
-	pub struct SessionKeys {
-		pub babe: Babe,
-		pub grandpa: Grandpa,
-		pub im_online: ImOnline,
-		pub authority_discovery: AuthorityDiscovery,
-	}
-}
-parameter_types! {
-	pub const DisabledValidatorsThreshold: Perbill = Perbill::from_percent(17);
-}
-impl pallet_session::Config for Runtime {
-	type Event = Event;
-	type ValidatorId = AccountId;
-	type ValidatorIdOf = darwinia_staking::StashOf<Self>;
-	type ShouldEndSession = Babe;
-	type NextSessionRotation = Babe;
-	type SessionManager = pallet_session::historical::NoteHistoricalRoot<Self, Staking>;
-	type SessionHandler = <SessionKeys as OpaqueKeys>::KeyTypeIdProviders;
-	type Keys = SessionKeys;
-	type DisabledValidatorsThreshold = DisabledValidatorsThreshold;
-	type WeightInfo = pallet_session::weights::SubstrateWeight<Runtime>;
-}
-
-impl pallet_grandpa::Config for Runtime {
-	type Event = Event;
-	type Call = Call;
-	type KeyOwnerProof =
-		<Self::KeyOwnerProofSystem as KeyOwnerProofSystem<(KeyTypeId, GrandpaId)>>::Proof;
-	type KeyOwnerIdentification = <Self::KeyOwnerProofSystem as KeyOwnerProofSystem<(
-		KeyTypeId,
-		GrandpaId,
-	)>>::IdentificationTuple;
-	type KeyOwnerProofSystem = Historical;
-	type HandleEquivocation = pallet_grandpa::EquivocationHandler<
-		Self::KeyOwnerIdentification,
-		Offences,
-		ReportLongevity,
-	>;
-	type WeightInfo = ();
-}
-
-parameter_types! {
-	pub const SessionDuration: BlockNumber = BLOCKS_PER_SESSION as _;
-	pub const ImOnlineUnsignedPriority: TransactionPriority = TransactionPriority::max_value();
-}
-impl pallet_im_online::Config for Runtime {
-	type AuthorityId = ImOnlineId;
-	type Event = Event;
-	type SessionDuration = SessionDuration;
-	type ReportUnresponsiveness = Offences;
-	type UnsignedPriority = ImOnlineUnsignedPriority;
-	type WeightInfo = pallet_im_online::weights::SubstrateWeight<Runtime>;
-}
-
-impl pallet_authority_discovery::Config for Runtime {}
-
-type EnsureRootOrHalfCouncil = EnsureOneOf<
-	AccountId,
-	EnsureRoot<AccountId>,
-	pallet_collective::EnsureProportionAtLeast<_1, _2, AccountId, CouncilCollective>,
->;
-parameter_types! {
-	pub const LaunchPeriod: BlockNumber = 7 * DAYS;
-	pub const VotingPeriod: BlockNumber = 7 * DAYS;
-	pub const FastTrackVotingPeriod: BlockNumber = 3 * HOURS;
-	pub const MinimumDeposit: Balance = 1 * MILLI;
-	pub const EnactmentPeriod: BlockNumber = 8 * DAYS;
-	pub const CooloffPeriod: BlockNumber = 7 * DAYS;
-	pub const PreimageByteDeposit: Balance = 10 * NANO;
-	pub const InstantAllowed: bool = true;
-	pub const MaxVotes: u32 = 100;
-	pub const MaxProposals: u32 = 100;
-}
-impl darwinia_democracy::Config for Runtime {
-	type Proposal = Call;
-	type Event = Event;
-	type Currency = Ring;
-	type EnactmentPeriod = EnactmentPeriod;
-	type LaunchPeriod = LaunchPeriod;
-	type VotingPeriod = VotingPeriod;
-	type MinimumDeposit = MinimumDeposit;
-	/// A straight majority of the council can decide what their next motion is.
-	type ExternalOrigin = EnsureRootOrHalfCouncil;
-	/// A majority can have the next scheduled referendum be a straight majority-carries vote.
-	type ExternalMajorityOrigin = EnsureRootOrHalfCouncil;
-	/// A unanimous council can have the next scheduled referendum be a straight default-carries
-	/// (NTB) vote.
-	type ExternalDefaultOrigin =
-		pallet_collective::EnsureProportionAtLeast<_1, _1, AccountId, CouncilCollective>;
-	/// Two thirds of the technical committee can have an ExternalMajority/ExternalDefault vote
-	/// be tabled immediately and with a shorter voting/enactment period.
-	type FastTrackOrigin =
-		pallet_collective::EnsureProportionAtLeast<_2, _3, AccountId, TechnicalCollective>;
-	type InstantOrigin =
-		pallet_collective::EnsureProportionAtLeast<_1, _1, AccountId, TechnicalCollective>;
-	type InstantAllowed = InstantAllowed;
-	type FastTrackVotingPeriod = FastTrackVotingPeriod;
-	// To cancel a proposal which has been passed, 2/3 of the council must agree to it.
-	type CancellationOrigin =
-		pallet_collective::EnsureProportionAtLeast<_2, _3, AccountId, CouncilCollective>;
-	// To cancel a proposal before it has been passed, the technical committee must be unanimous or
-	// Root must agree.
-	type CancelProposalOrigin = EnsureOneOf<
-		AccountId,
-		EnsureRoot<AccountId>,
-		pallet_collective::EnsureProportionAtLeast<_1, _1, AccountId, TechnicalCollective>,
-	>;
-	type BlacklistOrigin = EnsureRoot<AccountId>;
-	// Any single technical committee member may veto a coming council proposal, however they can
-	// only do it once and it lasts only for the cooloff period.
-	type VetoOrigin = pallet_collective::EnsureMember<AccountId, TechnicalCollective>;
-	type CooloffPeriod = CooloffPeriod;
-	type PreimageByteDeposit = PreimageByteDeposit;
-	type Slash = Treasury;
-	type Scheduler = Scheduler;
-	type PalletsOrigin = OriginCaller;
-	type MaxVotes = MaxVotes;
-	type OperationalPreimageOrigin = pallet_collective::EnsureMember<AccountId, CouncilCollective>;
-	type MaxProposals = MaxProposals;
-	type WeightInfo = darwinia_democracy::weights::SubstrateWeight<Runtime>;
-}
-
-parameter_types! {
-	pub const CouncilMotionDuration: BlockNumber = 3 * DAYS;
-	pub const CouncilMaxProposals: u32 = 100;
-	pub const CouncilMaxMembers: u32 = 100;
-	pub const TechnicalMotionDuration: BlockNumber = 3 * DAYS;
-	pub const TechnicalMaxProposals: u32 = 100;
-	pub const TechnicalMaxMembers: u32 = 100;
-}
-// Make sure that there are no more than `MaxMembers` members elected via elections-phragmen.
-const_assert!(DesiredMembers::get() <= CouncilMaxMembers::get());
-type CouncilCollective = pallet_collective::Instance0;
-impl pallet_collective::Config<CouncilCollective> for Runtime {
-	type Origin = Origin;
-	type Proposal = Call;
-	type Event = Event;
-	type MotionDuration = CouncilMotionDuration;
-	type MaxProposals = CouncilMaxProposals;
-	type MaxMembers = CouncilMaxMembers;
-	type DefaultVote = pallet_collective::PrimeDefaultVote;
-	type WeightInfo = pallet_collective::weights::SubstrateWeight<Runtime>;
-}
-type TechnicalCollective = pallet_collective::Instance1;
-impl pallet_collective::Config<TechnicalCollective> for Runtime {
-	type Origin = Origin;
-	type Proposal = Call;
-	type Event = Event;
-	type MotionDuration = TechnicalMotionDuration;
-	type MaxProposals = TechnicalMaxProposals;
-	type MaxMembers = TechnicalMaxMembers;
-	type DefaultVote = pallet_collective::PrimeDefaultVote;
-	type WeightInfo = pallet_collective::weights::SubstrateWeight<Runtime>;
-}
-
-parameter_types! {
-	pub const ElectionsPhragmenModuleId: LockIdentifier = *b"da/phrel";
-	pub const CandidacyBond: Balance = 1 * COIN;
-	// 1 storage item created, key size is 32 bytes, value size is 16+16.
-	pub const VotingBondBase: Balance = deposit(1, 64);
-	// additional data per vote is 32 bytes (account id).
-	pub const VotingBondFactor: Balance = deposit(0, 32);
-	pub const DesiredMembers: u32 = 13;
-	pub const DesiredRunnersUp: u32 = 7;
-	/// Daily council elections.
-	pub const TermDuration: BlockNumber = 24 * HOURS;
-}
-impl darwinia_elections_phragmen::Config for Runtime {
-	type Event = Event;
-	type ModuleId = ElectionsPhragmenModuleId;
-	type Currency = Ring;
-	type ChangeMembers = Council;
-	// NOTE: this implies that council's genesis members cannot be set directly and must come from
-	// this module.
-	type InitializeMembers = Council;
-	type CurrencyToVote = U128CurrencyToVote;
-	type CandidacyBond = CandidacyBond;
-	type VotingBondBase = VotingBondBase;
-	type VotingBondFactor = VotingBondFactor;
-	type LoserCandidate = Treasury;
-	type KickedMember = Treasury;
-	type DesiredMembers = DesiredMembers;
-	type DesiredRunnersUp = DesiredRunnersUp;
-	type TermDuration = TermDuration;
-	type WeightInfo = darwinia_elections_phragmen::weights::SubstrateWeight<Runtime>;
-}
-
-pub struct MembershipChangedGroup;
-impl ChangeMembers<AccountId> for MembershipChangedGroup {
-	fn change_members_sorted(
-		incoming: &[AccountId],
-		outgoing: &[AccountId],
-		sorted_new: &[AccountId],
-	) {
-		TechnicalCommittee::change_members_sorted(incoming, outgoing, sorted_new);
-		EthereumRelay::change_members_sorted(incoming, outgoing, sorted_new);
-	}
-}
-type EnsureRootOrMoreThanHalfCouncil = EnsureOneOf<
-	AccountId,
-	EnsureRoot<AccountId>,
-	pallet_collective::EnsureProportionMoreThan<_1, _2, AccountId, CouncilCollective>,
->;
-impl pallet_membership::Config<pallet_membership::Instance0> for Runtime {
-	type Event = Event;
-	type AddOrigin = EnsureRootOrMoreThanHalfCouncil;
-	type RemoveOrigin = EnsureRootOrMoreThanHalfCouncil;
-	type SwapOrigin = EnsureRootOrMoreThanHalfCouncil;
-	type ResetOrigin = EnsureRootOrMoreThanHalfCouncil;
-	type PrimeOrigin = EnsureRootOrMoreThanHalfCouncil;
-	type MembershipInitialized = TechnicalCommittee;
-	type MembershipChanged = MembershipChangedGroup;
-}
-
-type ApproveOrigin = EnsureOneOf<
-	AccountId,
-	EnsureRoot<AccountId>,
-	pallet_collective::EnsureProportionAtLeast<_3, _5, AccountId, CouncilCollective>,
->;
-parameter_types! {
-	pub const TreasuryModuleId: ModuleId = ModuleId(*b"da/trsry");
-	pub const ProposalBond: Permill = Permill::from_percent(5);
-	pub const RingProposalBondMinimum: Balance = 20 * COIN;
-	pub const KtonProposalBondMinimum: Balance = 20 * COIN;
-	pub const SpendPeriod: BlockNumber = 6 * DAYS;
-	pub const Burn: Permill = Permill::from_percent(0);
-	pub const TipCountdown: BlockNumber = 1 * DAYS;
-	pub const TipFindersFee: Percent = Percent::from_percent(20);
-	pub const TipReportDepositBase: Balance = 1 * COIN;
-	pub const DataDepositPerByte: Balance = 1 * MILLI;
-	pub const BountyDepositBase: Balance = 1 * COIN;
-	pub const BountyDepositPayoutDelay: BlockNumber = 4 * DAYS;
-	pub const BountyUpdatePeriod: BlockNumber = 90 * DAYS;
-	pub const MaximumReasonLength: u32 = 16384;
-	pub const BountyCuratorDeposit: Permill = Permill::from_percent(50);
-	pub const BountyValueMinimum: Balance = 2 * COIN;
-}
-impl darwinia_treasury::Config for Runtime {
-	type ModuleId = TreasuryModuleId;
-	type RingCurrency = Ring;
-	type KtonCurrency = Kton;
-	type ApproveOrigin = ApproveOrigin;
-	type RejectOrigin = EnsureRootOrMoreThanHalfCouncil;
-	type Tippers = ElectionsPhragmen;
-	type TipCountdown = TipCountdown;
-	type TipFindersFee = TipFindersFee;
-	type TipReportDepositBase = TipReportDepositBase;
-	type DataDepositPerByte = DataDepositPerByte;
-	type Event = Event;
-	type OnSlashRing = Treasury;
-	type OnSlashKton = Treasury;
-	type ProposalBond = ProposalBond;
-	type RingProposalBondMinimum = RingProposalBondMinimum;
-	type KtonProposalBondMinimum = KtonProposalBondMinimum;
-	type SpendPeriod = SpendPeriod;
-	type Burn = Burn;
-	type BountyDepositBase = BountyDepositBase;
-	type BountyDepositPayoutDelay = BountyDepositPayoutDelay;
-	type BountyUpdatePeriod = BountyUpdatePeriod;
-	type MaximumReasonLength = MaximumReasonLength;
-	type BountyCuratorDeposit = BountyCuratorDeposit;
-	type BountyValueMinimum = BountyValueMinimum;
-	type RingBurnDestination = ();
-	type KtonBurnDestination = ();
-	type WeightInfo = darwinia_treasury::weights::SubstrateWeight<Runtime>;
-}
-
-parameter_types! {
-	pub const ClaimsModuleId: ModuleId = ModuleId(*b"da/claim");
-	pub Prefix: &'static [u8] = b"Pay RINGs to the template account:";
-}
-impl darwinia_claims::Config for Runtime {
-	type Event = Event;
-	type ModuleId = ClaimsModuleId;
-	type Prefix = Prefix;
-	type RingCurrency = Ring;
-	type MoveClaimOrigin = EnsureRootOrMoreThanHalfCouncil;
-}
-
-parameter_types! {
-	pub const MinVestedTransfer: Balance = 100 * MILLI;
-}
-impl darwinia_vesting::Config for Runtime {
-	type Event = Event;
-	type Currency = Ring;
-	type BlockNumberToBalance = ConvertInto;
-	type MinVestedTransfer = MinVestedTransfer;
-	type WeightInfo = ();
-}
-
-impl pallet_sudo::Config for Runtime {
-	type Event = Event;
-	type Call = Call;
-}
-
-parameter_types! {
-	pub const CrabIssuingModuleId: ModuleId = ModuleId(*b"da/crais");
-}
-impl darwinia_crab_issuing::Config for Runtime {
-	type Event = Event;
-	type ModuleId = CrabIssuingModuleId;
-	type RingCurrency = Ring;
-	type WeightInfo = ();
-}
-
-parameter_types! {
-	pub const CrabBackingModuleId: ModuleId = ModuleId(*b"da/crabk");
-}
-impl darwinia_crab_backing::Config for Runtime {
-	type ModuleId = CrabBackingModuleId;
-	type RingCurrency = Ring;
-	type WeightInfo = ();
-}
-
-parameter_types! {
-	pub const EthereumBackingModuleId: ModuleId = ModuleId(*b"da/ethbk");
-	pub const EthereumBackingFeeModuleId: ModuleId = ModuleId(*b"da/ethfe");
-	pub const RingLockLimit: Balance = 10_000_000 * COIN;
-	pub const KtonLockLimit: Balance = 1000 * COIN;
-	pub const AdvancedFee: Balance = 50 * COIN;
-	pub const SyncReward: Balance = 1000 * COIN;
-}
-impl darwinia_ethereum_backing::Config for Runtime {
-	type ModuleId = EthereumBackingModuleId;
-	type FeeModuleId = EthereumBackingFeeModuleId;
-	type Event = Event;
-	type RedeemAccountId = AccountId;
-	type EthereumRelay = EthereumRelay;
-	type OnDepositRedeem = Staking;
-	type RingCurrency = Ring;
-	type KtonCurrency = Kton;
-	type RingLockLimit = RingLockLimit;
-	type KtonLockLimit = KtonLockLimit;
-	type AdvancedFee = AdvancedFee;
-	type SyncReward = SyncReward;
-	type EcdsaAuthorities = EthereumRelayAuthorities;
-	type WeightInfo = ();
-}
-
-type EnsureRootOrHalfTechnicalComittee = EnsureOneOf<
-	AccountId,
-	EnsureRoot<AccountId>,
-	pallet_collective::EnsureProportionMoreThan<_1, _2, AccountId, TechnicalCollective>,
->;
-parameter_types! {
-	pub const EthereumRelayModuleId: ModuleId = ModuleId(*b"da/ethrl");
-	pub const EthereumNetwork: ethereum_primitives::EthereumNetworkType = ethereum_primitives::EthereumNetworkType::Ropsten;
-	pub const ConfirmPeriod: BlockNumber = 200;
-	pub const ApproveThreshold: Perbill = Perbill::from_percent(60);
-	pub const RejectThreshold: Perbill = Perbill::from_percent(1);
-}
-impl darwinia_ethereum_relay::Config for Runtime {
-	type ModuleId = EthereumRelayModuleId;
-	type Event = Event;
-	type EthereumNetwork = EthereumNetwork;
-	type Call = Call;
-	type Currency = Ring;
-	type RelayerGame = EthereumRelayerGame;
-	type ApproveOrigin = ApproveOrigin;
-	type RejectOrigin = EnsureRootOrHalfTechnicalComittee;
-	type ConfirmPeriod = ConfirmPeriod;
-	type TechnicalMembership = TechnicalMembership;
-	type ApproveThreshold = ApproveThreshold;
-	type RejectThreshold = RejectThreshold;
-	type WeightInfo = ();
-}
-
-type EthereumRelayerGameInstance = darwinia_relayer_game::Instance0;
-parameter_types! {
-	pub const EthereumRelayerGameLockId: LockIdentifier = *b"ethrgame";
-}
-impl darwinia_relayer_game::Config<EthereumRelayerGameInstance> for Runtime {
-	type RingCurrency = Ring;
-	type LockId = EthereumRelayerGameLockId;
-	type RingSlash = Treasury;
-	type RelayerGameAdjustor = relay::EthereumRelayerGameAdjustor;
-	type RelayableChain = EthereumRelay;
-	type WeightInfo = ();
-}
-
-parameter_types! {
-	pub const TronBackingModuleId: ModuleId = ModuleId(*b"da/trobk");
-}
-impl darwinia_tron_backing::Config for Runtime {
-	type ModuleId = TronBackingModuleId;
-	type RingCurrency = Ring;
-	type KtonCurrency = Kton;
-	type WeightInfo = ();
-}
-
-impl darwinia_header_mmr::Config for Runtime {}
-
-/// Fixed gas price of `1`.
-pub struct FixedGasPrice;
-impl FeeCalculator for FixedGasPrice {
-	fn min_gas_price() -> U256 {
-		// Gas price is always one token per gas.
-		1.into()
-	}
-}
-
-parameter_types! {
-	pub const ChainId: u64 = 43;
-}
-impl darwinia_evm::Config for Runtime {
-	type FeeCalculator = FixedGasPrice;
-	type GasWeightMapping = ();
-	type CallOrigin = EnsureAddressTruncated;
-	type WithdrawOrigin = EnsureAddressTruncated;
-	type AddressMapping = ConcatAddressMapping;
-	type RingCurrency = Ring;
-	type KtonCurrency = Kton;
-	type Event = Event;
-	type Precompiles = darwinia_evm_precompile::DarwiniaPrecompiles<Self>;
-	type ChainId = ChainId;
-	type AccountBasicMapping = DVMAccountBasicMapping<Self>;
-	type Runner = darwinia_evm::runner::stack::Runner<Self>;
-}
-
-type EthereumRelayAuthoritiesInstance = darwinia_relay_authorities::Instance0;
-parameter_types! {
-	pub const EthereumRelayAuthoritiesLockId: LockIdentifier = *b"ethrauth";
-	pub const EthereumRelayAuthoritiesTermDuration: BlockNumber = 30 * DAYS;
-	pub const MaxCandidates: usize = 7;
-	pub const OpCodes: (OpCode, OpCode) = (
-		[71, 159, 189, 249],
-		[180, 188, 244, 151]
-	);
-	pub const SignThreshold: Perbill = Perbill::from_percent(60);
-	pub const SubmitDuration: BlockNumber = 100;
-}
-impl darwinia_relay_authorities::Config<EthereumRelayAuthoritiesInstance> for Runtime {
-	type Event = Event;
-	type RingCurrency = Ring;
-	type LockId = EthereumRelayAuthoritiesLockId;
-	type TermDuration = EthereumRelayAuthoritiesTermDuration;
-	type MaxCandidates = MaxCandidates;
-	type AddOrigin = ApproveOrigin;
-	type RemoveOrigin = ApproveOrigin;
-	type ResetOrigin = ApproveOrigin;
-	type DarwiniaMMR = HeaderMMR;
-	type Sign = EthereumBacking;
-	type OpCodes = OpCodes;
-	type SignThreshold = SignThreshold;
-	type SubmitDuration = SubmitDuration;
-	type WeightInfo = ();
-}
-
-pub struct EthereumFindAuthor<F>(sp_std::marker::PhantomData<F>);
-impl<F: FindAuthor<u32>> FindAuthor<H160> for EthereumFindAuthor<F> {
-	fn find_author<'a, I>(digests: I) -> Option<H160>
-	where
-		I: 'a + IntoIterator<Item = (ConsensusEngineId, &'a [u8])>,
-	{
-		if let Some(author_index) = F::find_author(digests) {
-			let authority_id = Babe::authorities()[author_index as usize].clone();
-			return Some(H160::from_slice(&authority_id.0.to_raw_vec()[4..24]));
-		}
-		None
-	}
-}
-
-parameter_types! {
-	pub BlockGasLimit: U256 = U256::from(u32::max_value());
-}
-impl dvm_ethereum::Config for Runtime {
-	type Event = Event;
-	type FindAuthor = EthereumFindAuthor<Babe>;
-	type StateRoot = dvm_ethereum::IntermediateStateRoot;
-	type BlockGasLimit = BlockGasLimit;
-	type AddressMapping = ConcatAddressMapping;
-	type RingCurrency = Ring;
-}
-
-construct_runtime! {
-=======
 frame_support::construct_runtime! {
->>>>>>> 0c913ac7
 	pub enum Runtime
 	where
 		Block = Block,
