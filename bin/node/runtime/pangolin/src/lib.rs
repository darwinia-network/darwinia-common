// This file is part of Darwinia.
//
// Copyright (C) 2018-2021 Darwinia Network
// SPDX-License-Identifier: GPL-3.0
//
// Darwinia is free software: you can redistribute it and/or modify
// it under the terms of the GNU General Public License as published by
// the Free Software Foundation, either version 3 of the License, or
// (at your option) any later version.
//
// Darwinia is distributed in the hope that it will be useful,
// but WITHOUT ANY WARRANTY; without even the implied warranty of
// MERCHANTABILITY or FITNESS FOR A PARTICULAR PURPOSE. See the
// GNU General Public License for more details.
//
// You should have received a copy of the GNU General Public License
// along with Darwinia. If not, see <https://www.gnu.org/licenses/>.

//! The Darwinia Node Template runtime. This can be compiled with `#[no_std]`, ready for Wasm.

#![cfg_attr(not(feature = "std"), no_std)]
// `construct_runtime!` does a lot of recursion and requires us to increase the limit to 256.
#![recursion_limit = "256"]

pub mod constants {
	// --- darwinia ---
	use crate::*;

	pub const NANO: Balance = 1;
	pub const MICRO: Balance = 1_000 * NANO;
	pub const MILLI: Balance = 1_000 * MICRO;
	pub const COIN: Balance = 1_000 * MILLI;

	pub const CAP: Balance = 10_000_000_000 * COIN;
	pub const TOTAL_POWER: Power = 1_000_000_000;

	pub const MILLISECS_PER_BLOCK: Moment = 6000;
	pub const SLOT_DURATION: Moment = MILLISECS_PER_BLOCK;
	pub const BLOCKS_PER_SESSION: BlockNumber = 10 * MINUTES;
	pub const SESSIONS_PER_ERA: SessionIndex = 6;

	// Time is measured by number of blocks.
	pub const MINUTES: BlockNumber = 60_000 / (MILLISECS_PER_BLOCK as BlockNumber);
	pub const HOURS: BlockNumber = 60 * MINUTES;
	pub const DAYS: BlockNumber = 24 * HOURS;

	// 1 in 4 blocks (on average, not counting collisions) will be primary babe blocks.
	pub const PRIMARY_PROBABILITY: (u64, u64) = (1, 4);

	pub const fn deposit(items: u32, bytes: u32) -> Balance {
		items as Balance * 20 * COIN + (bytes as Balance) * 100 * MICRO
	}
}

pub mod impls {
	//! Some configurable implementations as associated type for the substrate runtime.

	pub mod relay {
		// --- darwinia ---
		use crate::*;
		use darwinia_relay_primitives::relayer_game::*;
		use ethereum_primitives::EthereumBlockNumber;

		pub struct EthereumRelayerGameAdjustor;
		impl AdjustableRelayerGame for EthereumRelayerGameAdjustor {
			type Moment = BlockNumber;
			type Balance = Balance;
			type RelayHeaderId = EthereumBlockNumber;

			fn max_active_games() -> u8 {
				32
			}

			fn affirm_time(round: u32) -> Self::Moment {
				match round {
					// 1.5 mins
					0 => 15,
					// 0.5 mins
					_ => 5,
				}
			}

			fn complete_proofs_time(round: u32) -> Self::Moment {
				match round {
					// 1.5 mins
					0 => 15,
					// 0.5 mins
					_ => 5,
				}
			}

			fn update_sample_points(sample_points: &mut Vec<Vec<Self::RelayHeaderId>>) {
				sample_points.push(vec![sample_points.last().unwrap().last().unwrap() - 1]);
			}

			fn estimate_stake(round: u32, affirmations_count: u32) -> Self::Balance {
				match round {
					0 => match affirmations_count {
						0 => 1000 * COIN,
						_ => 1500 * COIN,
					},
					_ => 100 * COIN,
				}
			}
		}
	}

	// --- crates ---
	use smallvec::smallvec;
	// --- substrate ---
	use frame_support::{
		traits::{Currency, Imbalance, OnUnbalanced},
		weights::{WeightToFeeCoefficient, WeightToFeeCoefficients, WeightToFeePolynomial},
	};
	// --- darwinia ---
	use crate::*;

	darwinia_support::impl_account_data! {
		struct AccountData<Balance>
		for
			RingInstance,
			KtonInstance
		where
			Balance = Balance
		{
			// other data
		}
	}

	pub struct Author;
	impl OnUnbalanced<NegativeImbalance> for Author {
		fn on_nonzero_unbalanced(amount: NegativeImbalance) {
			Ring::resolve_creating(&Authorship::author(), amount);
		}
	}

	pub struct DealWithFees;
	impl OnUnbalanced<NegativeImbalance> for DealWithFees {
		fn on_unbalanceds<B>(mut fees_then_tips: impl Iterator<Item = NegativeImbalance>) {
			if let Some(fees) = fees_then_tips.next() {
				// for fees, 80% to treasury, 20% to author
				let mut split = fees.ration(80, 20);
				if let Some(tips) = fees_then_tips.next() {
					// for tips, if any, 80% to treasury, 20% to author (though this can be anything)
					tips.ration_merge_into(80, 20, &mut split);
				}
				Treasury::on_unbalanced(split.0);
				Author::on_unbalanced(split.1);
			}
		}
	}

	/// Handles converting a weight scalar to a fee value, based on the scale and granularity of the
	/// node's balance type.
	///
	/// This should typically create a mapping between the following ranges:
	///   - [0, MAXIMUM_BLOCK_WEIGHT]
	///   - [Balance::min, Balance::max]
	///
	/// Yet, it can be used for any other sort of change to weight-fee. Some examples being:
	///   - Setting it to `0` will essentially disable the weight fee.
	///   - Setting it to `1` will cause the literal `#[weight = x]` values to be charged.
	pub struct WeightToFee;
	impl WeightToFeePolynomial for WeightToFee {
		type Balance = Balance;
		fn polynomial() -> WeightToFeeCoefficients<Self::Balance> {
			// in Crab, extrinsic base weight (smallest non-zero weight) is mapped to 100 MILLI:
			let p = 100 * MILLI;
			let q = Balance::from(ExtrinsicBaseWeight::get());
			smallvec![WeightToFeeCoefficient {
				degree: 1,
				negative: false,
				coeff_frac: Perbill::from_rational_approximation(p % q, q),
				coeff_integer: p / q,
			}]
		}
	}
}

pub mod wasm {
	//! Make the WASM binary available.

	#[cfg(all(feature = "std", any(target_arch = "x86_64", target_arch = "x86")))]
	include!(concat!(env!("OUT_DIR"), "/wasm_binary.rs"));

	#[cfg(all(feature = "std", not(any(target_arch = "x86_64", target_arch = "x86"))))]
	pub const WASM_BINARY: &[u8] = include_bytes!("../../../../wasm/pangolin_runtime.compact.wasm");
	#[cfg(all(feature = "std", not(any(target_arch = "x86_64", target_arch = "x86"))))]
	pub const WASM_BINARY_BLOATY: &[u8] = include_bytes!("../../../../wasm/pangolin_runtime.wasm");

	/// Wasm binary unwrapped. If built with `BUILD_DUMMY_WASM_BINARY`, the function panics.
	#[cfg(feature = "std")]
	pub fn wasm_binary_unwrap() -> &'static [u8] {
		#[cfg(all(feature = "std", any(target_arch = "x86_64", target_arch = "x86")))]
		return WASM_BINARY.expect(
			"Development wasm binary is not available. This means the client is \
			built with `SKIP_WASM_BUILD` flag and it is only usable for \
			production chains. Please rebuild with the flag disabled.",
		);
		#[cfg(all(feature = "std", not(any(target_arch = "x86_64", target_arch = "x86"))))]
		return WASM_BINARY;
	}
}

// --- darwinia ---
use darwinia_evm::{
	Account as EVMAccount, AccountBasicMapping, EnsureAddressTruncated, FeeCalculator,
};
pub use darwinia_staking::StakerStatus;
pub use wasm::*;

// --- crates ---
use codec::{Decode, Encode};
use static_assertions::const_assert;
// --- substrate ---
use frame_support::{
	construct_runtime, debug, parameter_types,
	traits::{
		ChangeMembers, Currency, FindAuthor, InstanceFilter, KeyOwnerProofSystem, LockIdentifier,
		Randomness, U128CurrencyToVote,
	},
	weights::{
		constants::{BlockExecutionWeight, ExtrinsicBaseWeight, RocksDbWeight, WEIGHT_PER_SECOND},
		DispatchClass, Weight,
	},
	ConsensusEngineId,
};
use frame_system::{
	limits::{BlockLength, BlockWeights},
	EnsureOneOf, EnsureRoot,
};
use pallet_grandpa::{
	fg_primitives, AuthorityId as GrandpaId, AuthorityList as GrandpaAuthorityList,
};
use pallet_im_online::sr25519::AuthorityId as ImOnlineId;
use pallet_session::historical as pallet_session_historical;
use pallet_transaction_payment::{CurrencyAdapter, FeeDetails, Multiplier, TargetedFeeAdjustment};
use pallet_transaction_payment_rpc_runtime_api::RuntimeDispatchInfo as TransactionPaymentRuntimeDispatchInfo;
use sp_api::impl_runtime_apis;
use sp_authority_discovery::AuthorityId as AuthorityDiscoveryId;
use sp_core::{
	crypto::{KeyTypeId, Public},
	u32_trait::{_1, _2, _3, _5},
	OpaqueMetadata, H160, H256, U256,
};
use sp_runtime::{
	create_runtime_str, generic, impl_opaque_keys,
	traits::{
		AccountIdLookup, BlakeTwo256, Block as BlockT, ConvertInto, NumberFor, OpaqueKeys,
		SaturatedConversion,
	},
	transaction_validity::{TransactionPriority, TransactionSource, TransactionValidity},
	ApplyExtrinsicResult, FixedPointNumber, ModuleId, MultiAddress, OpaqueExtrinsic, Perbill,
	Percent, Permill, Perquintill, RuntimeDebug,
};
use sp_staking::SessionIndex;
use sp_std::prelude::*;
#[cfg(feature = "std")]
use sp_version::NativeVersion;
use sp_version::RuntimeVersion;
// --- darwinia ---
use constants::*;
use darwinia_balances_rpc_runtime_api::RuntimeDispatchInfo as BalancesRuntimeDispatchInfo;
use darwinia_evm::{ConcatAddressMapping, Runner};
use darwinia_header_mmr_rpc_runtime_api::RuntimeDispatchInfo as HeaderMMRRuntimeDispatchInfo;
use darwinia_relay_primitives::relay_authorities::OpCode;
use darwinia_staking::EraIndex;
use darwinia_staking_rpc_runtime_api::RuntimeDispatchInfo as StakingRuntimeDispatchInfo;
use drml_primitives::*;
use dvm_ethereum::account_basic::DVMAccountBasicMapping;
use dvm_rpc_runtime_api::TransactionStatus;
use impls::*;

/// The address format for describing accounts.
type Address = MultiAddress<AccountId, ()>;
/// Block type as expected by this runtime.
type Block = generic::Block<Header, UncheckedExtrinsic>;
/// The SignedExtension to the basic transaction logic.
type SignedExtra = (
	frame_system::CheckSpecVersion<Runtime>,
	frame_system::CheckTxVersion<Runtime>,
	frame_system::CheckGenesis<Runtime>,
	frame_system::CheckEra<Runtime>,
	frame_system::CheckNonce<Runtime>,
	frame_system::CheckWeight<Runtime>,
	pallet_transaction_payment::ChargeTransactionPayment<Runtime>,
	darwinia_ethereum_relay::CheckEthereumRelayHeaderParcel<Runtime>,
);
/// Unchecked extrinsic type as expected by this runtime.
type UncheckedExtrinsic = generic::UncheckedExtrinsic<Address, Call, Signature, SignedExtra>;
/// Executive: handles dispatch to the various modules.
type Executive = frame_executive::Executive<
	Runtime,
	Block,
	frame_system::ChainContext<Runtime>,
	Runtime,
	AllModules,
	// CustomOnRuntimeUpgrade,
>;
/// The payload being signed in transactions.
type SignedPayload = generic::SignedPayload<Call, SignedExtra>;

type Ring = Balances;

type NegativeImbalance = <darwinia_balances::Module<Runtime, RingInstance> as Currency<
	<Runtime as frame_system::Config>::AccountId,
>>::NegativeImbalance;

/// This runtime version.
pub const VERSION: RuntimeVersion = RuntimeVersion {
	spec_name: create_runtime_str!("Pangolin"),
	impl_name: create_runtime_str!("Pangolin"),
	authoring_version: 1,
<<<<<<< HEAD
	spec_version: 11,
=======
	spec_version: 12,
>>>>>>> c832068d
	impl_version: 1,
	apis: RUNTIME_API_VERSIONS,
	transaction_version: 1,
};

/// The version information used to identify this runtime when compiled natively.
#[cfg(feature = "std")]
pub fn native_version() -> NativeVersion {
	NativeVersion {
		runtime_version: VERSION,
		can_author_with: Default::default(),
	}
}

/// We assume that an on-initialize consumes 2.5% of the weight on average, hence a single extrinsic
/// will not be allowed to consume more than `AvailableBlockRatio - 2.5%`.
const AVERAGE_ON_INITIALIZE_RATIO: Perbill = Perbill::from_percent(25);
/// We allow `Normal` extrinsics to fill up the block up to 75%, the rest can be used
/// by  Operational  extrinsics.
const NORMAL_DISPATCH_RATIO: Perbill = Perbill::from_percent(75);
/// We allow for 2 seconds of compute with a 6 second average block time.
const MAXIMUM_BLOCK_WEIGHT: Weight = 2 * WEIGHT_PER_SECOND;
const_assert!(NORMAL_DISPATCH_RATIO.deconstruct() >= AVERAGE_ON_INITIALIZE_RATIO.deconstruct());
parameter_types! {
	pub const BlockHashCount: BlockNumber = 2400;
	pub const Version: RuntimeVersion = VERSION;
	pub RuntimeBlockLength: BlockLength =
		BlockLength::max_with_normal_ratio(5 * 1024 * 1024, NORMAL_DISPATCH_RATIO);
	pub RuntimeBlockWeights: BlockWeights = BlockWeights::builder()
		.base_block(BlockExecutionWeight::get())
		.for_class(DispatchClass::all(), |weights| {
			weights.base_extrinsic = ExtrinsicBaseWeight::get();
		})
		.for_class(DispatchClass::Normal, |weights| {
			weights.max_total = Some(NORMAL_DISPATCH_RATIO * MAXIMUM_BLOCK_WEIGHT);
		})
		.for_class(DispatchClass::Operational, |weights| {
			weights.max_total = Some(MAXIMUM_BLOCK_WEIGHT);
			// Operational transactions have some extra reserved space, so that they
			// are included even if block reached `MAXIMUM_BLOCK_WEIGHT`.
			weights.reserved = Some(
				MAXIMUM_BLOCK_WEIGHT - NORMAL_DISPATCH_RATIO * MAXIMUM_BLOCK_WEIGHT
			);
		})
		.avg_block_initialization(AVERAGE_ON_INITIALIZE_RATIO)
		.build_or_panic();
	pub const SS58Prefix: u8 = 42;
}
impl frame_system::Config for Runtime {
	type BaseCallFilter = ();
	type BlockWeights = RuntimeBlockWeights;
	type BlockLength = RuntimeBlockLength;
	type DbWeight = RocksDbWeight;
	type Origin = Origin;
	type Call = Call;
	type Index = Nonce;
	type BlockNumber = BlockNumber;
	type Hash = Hash;
	type Hashing = BlakeTwo256;
	type AccountId = AccountId;
	type Lookup = AccountIdLookup<AccountId, ()>;
	type Header = Header;
	type Event = Event;
	type BlockHashCount = BlockHashCount;
	type Version = Version;
	type PalletInfo = PalletInfo;
	type AccountData = AccountData<Balance>;
	type OnNewAccount = ();
	type OnKilledAccount = ();
	type SystemWeightInfo = frame_system::weights::SubstrateWeight<Runtime>;
	type SS58Prefix = SS58Prefix;
}

parameter_types! {
	pub MaximumSchedulerWeight: Weight = Perbill::from_percent(80) *
		RuntimeBlockWeights::get().max_block;
	pub const MaxScheduledPerBlock: u32 = 50;
}
impl pallet_scheduler::Config for Runtime {
	type Event = Event;
	type Origin = Origin;
	type PalletsOrigin = OriginCaller;
	type Call = Call;
	type MaximumWeight = MaximumSchedulerWeight;
	type ScheduleOrigin = EnsureRoot<AccountId>;
	type MaxScheduledPerBlock = MaxScheduledPerBlock;
	type WeightInfo = pallet_scheduler::weights::SubstrateWeight<Runtime>;
}

/// The type used to represent the kinds of proxying allowed.
#[derive(Copy, Clone, Eq, PartialEq, Ord, PartialOrd, Encode, Decode, RuntimeDebug)]
pub enum ProxyType {
	Any,
	NonTransfer,
	Governance,
	Staking,
	EthereumBridge,
}
impl Default for ProxyType {
	fn default() -> Self {
		Self::Any
	}
}
impl InstanceFilter<Call> for ProxyType {
	fn filter(&self, c: &Call) -> bool {
		match self {
			ProxyType::Any => true,
			ProxyType::NonTransfer => matches!(
				c,
				Call::System(..) |
				Call::Babe(..) |
				Call::Timestamp(..) |
				// Specifically omitting the entire Balances pallet
				Call::Authorship(..) |
				Call::Staking(..) |
				Call::Offences(..) |
				Call::Session(..) |
				Call::Grandpa(..) |
				Call::ImOnline(..) |
				Call::AuthorityDiscovery(..) |
				Call::Democracy(..) |
				Call::Council(..) |
				Call::TechnicalCommittee(..) |
				Call::ElectionsPhragmen(..) |
				Call::TechnicalMembership(..) |
				Call::Treasury(..) |
				Call::Claims(..) |
				Call::Scheduler(..) |
				Call::Proxy(..) |
				// Specifically omitting the entire Sudo pallet
				// Specifically omitting the entire CrabIssuing pallet
				// Specifically omitting the entire CrabBacking pallet
				Call::EthereumRelay(..) // Specifically omitting the entire EthereumBacking pallet
				                        // Specifically omitting the entire TronBacking pallet
				                        // Specifically omitting the entire CrabIssuing pallet
				                        // Specifically omitting the entire EthereumRelayAuthorities pallet
			),
			ProxyType::Governance => matches!(
				c,
				Call::Democracy(..)
					| Call::Council(..) | Call::TechnicalCommittee(..)
					| Call::ElectionsPhragmen(..)
					| Call::Treasury(..)
			),
			ProxyType::Staking => matches!(c, Call::Staking(..)),
			ProxyType::EthereumBridge => matches!(
				c,
				Call::EthereumBacking(..)
					| Call::EthereumRelay(..)
					| Call::EthereumRelayAuthorities(..)
			),
		}
	}
	fn is_superset(&self, o: &Self) -> bool {
		match (self, o) {
			(x, y) if x == y => true,
			(ProxyType::Any, _) => true,
			(_, ProxyType::Any) => false,
			(ProxyType::NonTransfer, _) => true,
			_ => false,
		}
	}
}
parameter_types! {
	// One storage item; key size 32, value size 8; .
	pub const ProxyDepositBase: Balance = deposit(1, 8);
	// Additional storage item size of 33 bytes.
	pub const ProxyDepositFactor: Balance = deposit(0, 33);
	pub const MaxProxies: u16 = 32;
	pub const AnnouncementDepositBase: Balance = deposit(1, 8);
	pub const AnnouncementDepositFactor: Balance = deposit(0, 66);
	pub const MaxPending: u16 = 32;
}
impl pallet_proxy::Config for Runtime {
	type Event = Event;
	type Call = Call;
	type Currency = Balances;
	type ProxyType = ProxyType;
	type ProxyDepositBase = ProxyDepositBase;
	type ProxyDepositFactor = ProxyDepositFactor;
	type MaxProxies = MaxProxies;
	type MaxPending = MaxPending;
	type CallHasher = BlakeTwo256;
	type AnnouncementDepositBase = AnnouncementDepositBase;
	type AnnouncementDepositFactor = AnnouncementDepositFactor;
	type WeightInfo = pallet_proxy::weights::SubstrateWeight<Runtime>;
}

parameter_types! {
	pub const EpochDuration: u64 = BLOCKS_PER_SESSION as _;
	pub const ExpectedBlockTime: Moment = MILLISECS_PER_BLOCK;
}
impl pallet_babe::Config for Runtime {
	type EpochDuration = EpochDuration;
	type ExpectedBlockTime = ExpectedBlockTime;
	type EpochChangeTrigger = pallet_babe::ExternalTrigger;
	type KeyOwnerProofSystem = Historical;
	type KeyOwnerProof = <Self::KeyOwnerProofSystem as KeyOwnerProofSystem<(
		KeyTypeId,
		pallet_babe::AuthorityId,
	)>>::Proof;
	type KeyOwnerIdentification = <Self::KeyOwnerProofSystem as KeyOwnerProofSystem<(
		KeyTypeId,
		pallet_babe::AuthorityId,
	)>>::IdentificationTuple;
	type HandleEquivocation =
		pallet_babe::EquivocationHandler<Self::KeyOwnerIdentification, Offences>;
	type WeightInfo = ();
}

parameter_types! {
	pub const MinimumPeriod: Moment = SLOT_DURATION / 2;
}
impl pallet_timestamp::Config for Runtime {
	type Moment = Moment;
	type OnTimestampSet = Babe;
	type MinimumPeriod = MinimumPeriod;
	type WeightInfo = pallet_timestamp::weights::SubstrateWeight<Runtime>;
}

type RingInstance = darwinia_balances::Instance0;
parameter_types! {
	pub const ExistentialDeposit: Balance = 1 * COIN;
	pub const MaxLocks: u32 = 50;
}
impl darwinia_balances::Config<RingInstance> for Runtime {
	type Balance = Balance;
	type DustRemoval = ();
	type Event = Event;
	type ExistentialDeposit = ExistentialDeposit;
	type BalanceInfo = AccountData<Balance>;
	type AccountStore = System;
	type MaxLocks = MaxLocks;
	type OtherCurrencies = (Kton,);
	type WeightInfo = darwinia_balances::weights::SubstrateWeight<Runtime>;
}
type KtonInstance = darwinia_balances::Instance1;
impl darwinia_balances::Config<KtonInstance> for Runtime {
	type Balance = Balance;
	type DustRemoval = ();
	type Event = Event;
	type ExistentialDeposit = ExistentialDeposit;
	type BalanceInfo = AccountData<Balance>;
	type AccountStore = System;
	type MaxLocks = MaxLocks;
	type OtherCurrencies = (Ring,);
	type WeightInfo = darwinia_balances::weights::SubstrateWeight<Runtime>;
}

/// Parameterized slow adjusting fee updated based on
/// https://w3f-research.readthedocs.io/en/latest/polkadot/Token%20Economics.html#-2.-slow-adjusting-mechanism
pub type SlowAdjustingFeeUpdate<R> =
	TargetedFeeAdjustment<R, TargetBlockFullness, AdjustmentVariable, MinimumMultiplier>;
parameter_types! {
	pub const TransactionByteFee: Balance = 10 * MICRO;
	/// The portion of the `AvailableBlockRatio` that we adjust the fees with. Blocks filled less
	/// than this will decrease the weight and more will increase.
	pub const TargetBlockFullness: Perquintill = Perquintill::from_percent(25);
	/// The adjustment variable of the runtime. Higher values will cause `TargetBlockFullness` to
	/// change the fees more rapidly.
	pub AdjustmentVariable: Multiplier = Multiplier::saturating_from_rational(3, 100_000);
	/// Minimum amount of the multiplier. This value cannot be too low. A test case should ensure
	/// that combined with `AdjustmentVariable`, we can recover from the minimum.
	/// See `multiplier_can_grow_from_zero`.
	pub MinimumMultiplier: Multiplier = Multiplier::saturating_from_rational(1, 1_000_000_000u128);
}
impl pallet_transaction_payment::Config for Runtime {
	type OnChargeTransaction = CurrencyAdapter<Ring, DealWithFees>;
	type TransactionByteFee = TransactionByteFee;
	type WeightToFee = WeightToFee;
	type FeeMultiplierUpdate = SlowAdjustingFeeUpdate<Self>;
}

parameter_types! {
	pub const UncleGenerations: BlockNumber = 5;
}
impl pallet_authorship::Config for Runtime {
	type FindAuthor = pallet_session::FindAccountFromAuthorIndex<Self, Babe>;
	type UncleGenerations = UncleGenerations;
	type FilterUncle = ();
	type EventHandler = (Staking, ImOnline);
}

parameter_types! {
	pub const StakingModuleId: ModuleId = ModuleId(*b"da/staki");
	pub const SessionsPerEra: SessionIndex = SESSIONS_PER_ERA;
	pub const BondingDurationInEra: EraIndex = 14 * DAYS
		/ (SESSIONS_PER_ERA as BlockNumber * BLOCKS_PER_SESSION);
	pub const BondingDurationInBlockNumber: BlockNumber = 14 * DAYS;
	pub const SlashDeferDuration: EraIndex = 14 * DAYS
		/ (SESSIONS_PER_ERA as BlockNumber * BLOCKS_PER_SESSION) - 1;
	// quarter of the last session will be for election.
	pub const ElectionLookahead: BlockNumber = BLOCKS_PER_SESSION / 4;
	pub const MaxIterations: u32 = 5;
	pub MinSolutionScoreBump: Perbill = Perbill::from_rational_approximation(5u32, 10_000);
	pub const MaxNominatorRewardedPerValidator: u32 = 128;
	pub const StakingUnsignedPriority: TransactionPriority = TransactionPriority::max_value() / 2;
	pub OffchainSolutionWeightLimit: Weight = RuntimeBlockWeights::get()
		.get(DispatchClass::Normal)
		.max_extrinsic.expect("Normal extrinsics have a weight limit configured; qed")
		.saturating_sub(BlockExecutionWeight::get());
	pub const Cap: Balance = CAP;
	pub const TotalPower: Power = TOTAL_POWER;
}
impl darwinia_staking::Config for Runtime {
	type Event = Event;
	type ModuleId = StakingModuleId;
	type UnixTime = Timestamp;
	type SessionsPerEra = SessionsPerEra;
	type BondingDurationInEra = BondingDurationInEra;
	type BondingDurationInBlockNumber = BondingDurationInBlockNumber;
	type SlashDeferDuration = SlashDeferDuration;
	/// A super-majority of the council can cancel the slash.
	type SlashCancelOrigin = EnsureRootOrHalfCouncil;
	type SessionInterface = Self;
	type NextNewSession = Session;
	type ElectionLookahead = ElectionLookahead;
	type Call = Call;
	type MaxIterations = MaxIterations;
	type MinSolutionScoreBump = MinSolutionScoreBump;
	type MaxNominatorRewardedPerValidator = MaxNominatorRewardedPerValidator;
	type UnsignedPriority = StakingUnsignedPriority;
	// The unsigned solution weight targeted by the OCW. We set it to the maximum possible value of
	// a single extrinsic.
	type OffchainSolutionWeightLimit = OffchainSolutionWeightLimit;
	type RingCurrency = Ring;
	type RingRewardRemainder = Treasury;
	// send the slashed funds to the treasury.
	type RingSlash = Treasury;
	// rewards are minted from the void
	type RingReward = ();
	type KtonCurrency = Kton;
	// send the slashed funds to the treasury.
	type KtonSlash = Treasury;
	// rewards are minted from the void
	type KtonReward = ();
	type Cap = Cap;
	type TotalPower = TotalPower;
	type WeightInfo = darwinia_staking::weights::SubstrateWeight<Runtime>;
}

parameter_types! {
	pub OffencesWeightSoftLimit: Weight = Perbill::from_percent(60) *
		RuntimeBlockWeights::get().max_block;
}
impl pallet_offences::Config for Runtime {
	type Event = Event;
	type IdentificationTuple = pallet_session::historical::IdentificationTuple<Self>;
	type OnOffenceHandler = Staking;
	type WeightSoftLimit = OffencesWeightSoftLimit;
}

impl pallet_session::historical::Config for Runtime {
	type FullIdentification = darwinia_staking::Exposure<AccountId, Balance, Balance>;
	type FullIdentificationOf = darwinia_staking::ExposureOf<Runtime>;
}

impl_opaque_keys! {
	pub struct SessionKeys {
		pub babe: Babe,
		pub grandpa: Grandpa,
		pub im_online: ImOnline,
		pub authority_discovery: AuthorityDiscovery,
	}
}
parameter_types! {
	pub const DisabledValidatorsThreshold: Perbill = Perbill::from_percent(17);
}
impl pallet_session::Config for Runtime {
	type Event = Event;
	type ValidatorId = AccountId;
	type ValidatorIdOf = darwinia_staking::StashOf<Self>;
	type ShouldEndSession = Babe;
	type NextSessionRotation = Babe;
	type SessionManager = pallet_session::historical::NoteHistoricalRoot<Self, Staking>;
	type SessionHandler = <SessionKeys as OpaqueKeys>::KeyTypeIdProviders;
	type Keys = SessionKeys;
	type DisabledValidatorsThreshold = DisabledValidatorsThreshold;
<<<<<<< HEAD
	type WeightInfo = pallet_session::weights::SubstrateWeight<Runtime>;
}

impl pallet_grandpa::Config for Runtime {
=======
	type WeightInfo = weights::pallet_session::WeightInfo<Runtime>;
}

impl pallet_grandpa::Trait for Runtime {
>>>>>>> c832068d
	type Event = Event;
	type Call = Call;
	type KeyOwnerProof =
		<Self::KeyOwnerProofSystem as KeyOwnerProofSystem<(KeyTypeId, GrandpaId)>>::Proof;
	type KeyOwnerIdentification = <Self::KeyOwnerProofSystem as KeyOwnerProofSystem<(
		KeyTypeId,
		GrandpaId,
	)>>::IdentificationTuple;
	type KeyOwnerProofSystem = Historical;
	type HandleEquivocation =
		pallet_grandpa::EquivocationHandler<Self::KeyOwnerIdentification, Offences>;
	type WeightInfo = ();
}

parameter_types! {
	pub const SessionDuration: BlockNumber = BLOCKS_PER_SESSION as _;
	pub const ImOnlineUnsignedPriority: TransactionPriority = TransactionPriority::max_value();
}
impl pallet_im_online::Config for Runtime {
	type AuthorityId = ImOnlineId;
	type Event = Event;
	type SessionDuration = SessionDuration;
	type ReportUnresponsiveness = Offences;
	type UnsignedPriority = ImOnlineUnsignedPriority;
	type WeightInfo = pallet_im_online::weights::SubstrateWeight<Runtime>;
}

impl pallet_authority_discovery::Config for Runtime {}

type EnsureRootOrHalfCouncil = EnsureOneOf<
	AccountId,
	EnsureRoot<AccountId>,
	pallet_collective::EnsureProportionAtLeast<_1, _2, AccountId, CouncilCollective>,
>;
parameter_types! {
	pub const LaunchPeriod: BlockNumber = 7 * DAYS;
	pub const VotingPeriod: BlockNumber = 7 * DAYS;
	pub const FastTrackVotingPeriod: BlockNumber = 3 * HOURS;
	pub const MinimumDeposit: Balance = 1 * MILLI;
	pub const EnactmentPeriod: BlockNumber = 8 * DAYS;
	pub const CooloffPeriod: BlockNumber = 7 * DAYS;
	pub const PreimageByteDeposit: Balance = 10 * NANO;
	pub const InstantAllowed: bool = true;
	pub const MaxVotes: u32 = 100;
	pub const MaxProposals: u32 = 100;
}
impl darwinia_democracy::Config for Runtime {
	type Proposal = Call;
	type Event = Event;
	type Currency = Ring;
	type EnactmentPeriod = EnactmentPeriod;
	type LaunchPeriod = LaunchPeriod;
	type VotingPeriod = VotingPeriod;
	type MinimumDeposit = MinimumDeposit;
	/// A straight majority of the council can decide what their next motion is.
	type ExternalOrigin = EnsureRootOrHalfCouncil;
	/// A majority can have the next scheduled referendum be a straight majority-carries vote.
	type ExternalMajorityOrigin = EnsureRootOrHalfCouncil;
	/// A unanimous council can have the next scheduled referendum be a straight default-carries
	/// (NTB) vote.
	type ExternalDefaultOrigin =
		pallet_collective::EnsureProportionAtLeast<_1, _1, AccountId, CouncilCollective>;
	/// Two thirds of the technical committee can have an ExternalMajority/ExternalDefault vote
	/// be tabled immediately and with a shorter voting/enactment period.
	type FastTrackOrigin =
		pallet_collective::EnsureProportionAtLeast<_2, _3, AccountId, TechnicalCollective>;
	type InstantOrigin =
		pallet_collective::EnsureProportionAtLeast<_1, _1, AccountId, TechnicalCollective>;
	type InstantAllowed = InstantAllowed;
	type FastTrackVotingPeriod = FastTrackVotingPeriod;
	// To cancel a proposal which has been passed, 2/3 of the council must agree to it.
	type CancellationOrigin =
		pallet_collective::EnsureProportionAtLeast<_2, _3, AccountId, CouncilCollective>;
	// To cancel a proposal before it has been passed, the technical committee must be unanimous or
	// Root must agree.
	type CancelProposalOrigin = EnsureOneOf<
		AccountId,
		EnsureRoot<AccountId>,
		pallet_collective::EnsureProportionAtLeast<_1, _1, AccountId, TechnicalCollective>,
	>;
	type BlacklistOrigin = EnsureRoot<AccountId>;
	// Any single technical committee member may veto a coming council proposal, however they can
	// only do it once and it lasts only for the cooloff period.
	type VetoOrigin = pallet_collective::EnsureMember<AccountId, TechnicalCollective>;
	type CooloffPeriod = CooloffPeriod;
	type PreimageByteDeposit = PreimageByteDeposit;
	type Slash = Treasury;
	type Scheduler = Scheduler;
	type PalletsOrigin = OriginCaller;
	type MaxVotes = MaxVotes;
	type OperationalPreimageOrigin = pallet_collective::EnsureMember<AccountId, CouncilCollective>;
	type MaxProposals = MaxProposals;
	type WeightInfo = darwinia_democracy::weights::SubstrateWeight<Runtime>;
}

parameter_types! {
	pub const CouncilMotionDuration: BlockNumber = 3 * DAYS;
	pub const CouncilMaxProposals: u32 = 100;
	pub const CouncilMaxMembers: u32 = 100;
	pub const TechnicalMotionDuration: BlockNumber = 3 * DAYS;
	pub const TechnicalMaxProposals: u32 = 100;
	pub const TechnicalMaxMembers: u32 = 100;
}
// Make sure that there are no more than `MaxMembers` members elected via elections-phragmen.
const_assert!(DesiredMembers::get() <= CouncilMaxMembers::get());
type CouncilCollective = pallet_collective::Instance0;
impl pallet_collective::Config<CouncilCollective> for Runtime {
	type Origin = Origin;
	type Proposal = Call;
	type Event = Event;
	type MotionDuration = CouncilMotionDuration;
	type MaxProposals = CouncilMaxProposals;
	type MaxMembers = CouncilMaxMembers;
	type DefaultVote = pallet_collective::PrimeDefaultVote;
	type WeightInfo = pallet_collective::weights::SubstrateWeight<Runtime>;
}
type TechnicalCollective = pallet_collective::Instance1;
impl pallet_collective::Config<TechnicalCollective> for Runtime {
	type Origin = Origin;
	type Proposal = Call;
	type Event = Event;
	type MotionDuration = TechnicalMotionDuration;
	type MaxProposals = TechnicalMaxProposals;
	type MaxMembers = TechnicalMaxMembers;
	type DefaultVote = pallet_collective::PrimeDefaultVote;
	type WeightInfo = pallet_collective::weights::SubstrateWeight<Runtime>;
}

parameter_types! {
	pub const ElectionsPhragmenModuleId: LockIdentifier = *b"da/phrel";
	pub const CandidacyBond: Balance = 1 * COIN;
	pub const VotingBond: Balance = 5 * MILLI;
	pub const DesiredMembers: u32 = 13;
	pub const DesiredRunnersUp: u32 = 7;
	/// Daily council elections.
	pub const TermDuration: BlockNumber = 24 * HOURS;
}
impl darwinia_elections_phragmen::Config for Runtime {
	type Event = Event;
	type ModuleId = ElectionsPhragmenModuleId;
	type Currency = Ring;
	type ChangeMembers = Council;
	// NOTE: this implies that council's genesis members cannot be set directly and must come from
	// this module.
	type InitializeMembers = Council;
	type CurrencyToVote = U128CurrencyToVote;
	type CandidacyBond = CandidacyBond;
	type VotingBond = VotingBond;
	type LoserCandidate = Treasury;
	type BadReport = Treasury;
	type KickedMember = Treasury;
	type DesiredMembers = DesiredMembers;
	type DesiredRunnersUp = DesiredRunnersUp;
	type TermDuration = TermDuration;
	type WeightInfo = darwinia_elections_phragmen::weights::SubstrateWeight<Runtime>;
}

pub struct MembershipChangedGroup;
impl ChangeMembers<AccountId> for MembershipChangedGroup {
	fn change_members_sorted(
		incoming: &[AccountId],
		outgoing: &[AccountId],
		sorted_new: &[AccountId],
	) {
		TechnicalCommittee::change_members_sorted(incoming, outgoing, sorted_new);
		EthereumRelay::change_members_sorted(incoming, outgoing, sorted_new);
	}
}
type EnsureRootOrMoreThanHalfCouncil = EnsureOneOf<
	AccountId,
	EnsureRoot<AccountId>,
	pallet_collective::EnsureProportionMoreThan<_1, _2, AccountId, CouncilCollective>,
>;
impl pallet_membership::Config<pallet_membership::Instance0> for Runtime {
	type Event = Event;
	type AddOrigin = EnsureRootOrMoreThanHalfCouncil;
	type RemoveOrigin = EnsureRootOrMoreThanHalfCouncil;
	type SwapOrigin = EnsureRootOrMoreThanHalfCouncil;
	type ResetOrigin = EnsureRootOrMoreThanHalfCouncil;
	type PrimeOrigin = EnsureRootOrMoreThanHalfCouncil;
	type MembershipInitialized = TechnicalCommittee;
	type MembershipChanged = MembershipChangedGroup;
}

type ApproveOrigin = EnsureOneOf<
	AccountId,
	EnsureRoot<AccountId>,
	pallet_collective::EnsureProportionAtLeast<_3, _5, AccountId, CouncilCollective>,
>;
parameter_types! {
	pub const TreasuryModuleId: ModuleId = ModuleId(*b"da/trsry");
	pub const ProposalBond: Permill = Permill::from_percent(5);
	pub const RingProposalBondMinimum: Balance = 20 * COIN;
	pub const KtonProposalBondMinimum: Balance = 20 * COIN;
	pub const SpendPeriod: BlockNumber = 6 * DAYS;
	pub const Burn: Permill = Permill::from_percent(0);
	pub const TipCountdown: BlockNumber = 1 * DAYS;
	pub const TipFindersFee: Percent = Percent::from_percent(20);
	pub const TipReportDepositBase: Balance = 1 * COIN;
	pub const DataDepositPerByte: Balance = 1 * MILLI;
	pub const BountyDepositBase: Balance = 1 * COIN;
	pub const BountyDepositPayoutDelay: BlockNumber = 4 * DAYS;
	pub const BountyUpdatePeriod: BlockNumber = 90 * DAYS;
	pub const MaximumReasonLength: u32 = 16384;
	pub const BountyCuratorDeposit: Permill = Permill::from_percent(50);
	pub const BountyValueMinimum: Balance = 2 * COIN;
}
impl darwinia_treasury::Config for Runtime {
	type ModuleId = TreasuryModuleId;
	type RingCurrency = Ring;
	type KtonCurrency = Kton;
	type ApproveOrigin = ApproveOrigin;
	type RejectOrigin = EnsureRootOrMoreThanHalfCouncil;
	type Tippers = ElectionsPhragmen;
	type TipCountdown = TipCountdown;
	type TipFindersFee = TipFindersFee;
	type TipReportDepositBase = TipReportDepositBase;
	type DataDepositPerByte = DataDepositPerByte;
	type Event = Event;
	type OnSlashRing = Treasury;
	type OnSlashKton = Treasury;
	type ProposalBond = ProposalBond;
	type RingProposalBondMinimum = RingProposalBondMinimum;
	type KtonProposalBondMinimum = KtonProposalBondMinimum;
	type SpendPeriod = SpendPeriod;
	type Burn = Burn;
	type BountyDepositBase = BountyDepositBase;
	type BountyDepositPayoutDelay = BountyDepositPayoutDelay;
	type BountyUpdatePeriod = BountyUpdatePeriod;
	type MaximumReasonLength = MaximumReasonLength;
	type BountyCuratorDeposit = BountyCuratorDeposit;
	type BountyValueMinimum = BountyValueMinimum;
	type RingBurnDestination = ();
	type KtonBurnDestination = ();
	type WeightInfo = darwinia_treasury::weights::SubstrateWeight<Runtime>;
}

parameter_types! {
	pub const ClaimsModuleId: ModuleId = ModuleId(*b"da/claim");
	pub Prefix: &'static [u8] = b"Pay RINGs to the template account:";
}
impl darwinia_claims::Config for Runtime {
	type Event = Event;
	type ModuleId = ClaimsModuleId;
	type Prefix = Prefix;
	type RingCurrency = Ring;
	type MoveClaimOrigin = EnsureRootOrMoreThanHalfCouncil;
}

parameter_types! {
	pub const MinVestedTransfer: Balance = 100 * MILLI;
}
impl darwinia_vesting::Config for Runtime {
	type Event = Event;
	type Currency = Ring;
	type BlockNumberToBalance = ConvertInto;
	type MinVestedTransfer = MinVestedTransfer;
	type WeightInfo = ();
}

impl pallet_sudo::Config for Runtime {
	type Event = Event;
	type Call = Call;
}

parameter_types! {
	pub const CrabIssuingModuleId: ModuleId = ModuleId(*b"da/crais");
}
impl darwinia_crab_issuing::Config for Runtime {
	type Event = Event;
	type ModuleId = CrabIssuingModuleId;
	type RingCurrency = Ring;
	type WeightInfo = ();
}

parameter_types! {
	pub const CrabBackingModuleId: ModuleId = ModuleId(*b"da/crabk");
}
impl darwinia_crab_backing::Config for Runtime {
	type ModuleId = CrabBackingModuleId;
	type RingCurrency = Ring;
	type WeightInfo = ();
}

parameter_types! {
	pub const EthereumBackingModuleId: ModuleId = ModuleId(*b"da/ethbk");
	pub const EthereumBackingFeeModuleId: ModuleId = ModuleId(*b"da/ethfe");
	pub const RingLockLimit: Balance = 10_000_000 * COIN;
	pub const KtonLockLimit: Balance = 1000 * COIN;
	pub const AdvancedFee: Balance = 50 * COIN;
	pub const SyncReward: Balance = 1000 * COIN;
}
impl darwinia_ethereum_backing::Config for Runtime {
	type ModuleId = EthereumBackingModuleId;
	type FeeModuleId = EthereumBackingFeeModuleId;
	type Event = Event;
	type RedeemAccountId = AccountId;
	type EthereumRelay = EthereumRelay;
	type OnDepositRedeem = Staking;
	type RingCurrency = Ring;
	type KtonCurrency = Kton;
	type RingLockLimit = RingLockLimit;
	type KtonLockLimit = KtonLockLimit;
	type AdvancedFee = AdvancedFee;
	type SyncReward = SyncReward;
	type EcdsaAuthorities = EthereumRelayAuthorities;
	type WeightInfo = ();
}

type EnsureRootOrHalfTechnicalComittee = EnsureOneOf<
	AccountId,
	EnsureRoot<AccountId>,
	pallet_collective::EnsureProportionMoreThan<_1, _2, AccountId, TechnicalCollective>,
>;
parameter_types! {
	pub const EthereumRelayModuleId: ModuleId = ModuleId(*b"da/ethrl");
	pub const EthereumNetwork: ethereum_primitives::EthereumNetworkType = ethereum_primitives::EthereumNetworkType::Ropsten;
	pub const ConfirmPeriod: BlockNumber = 200;
	pub const ApproveThreshold: Perbill = Perbill::from_percent(60);
	pub const RejectThreshold: Perbill = Perbill::from_percent(1);
}
impl darwinia_ethereum_relay::Config for Runtime {
	type ModuleId = EthereumRelayModuleId;
	type Event = Event;
	type EthereumNetwork = EthereumNetwork;
	type Call = Call;
	type Currency = Ring;
	type RelayerGame = EthereumRelayerGame;
	type ApproveOrigin = ApproveOrigin;
	type RejectOrigin = EnsureRootOrHalfTechnicalComittee;
	type ConfirmPeriod = ConfirmPeriod;
	type TechnicalMembership = TechnicalMembership;
	type ApproveThreshold = ApproveThreshold;
	type RejectThreshold = RejectThreshold;
	type WeightInfo = ();
}

type EthereumRelayerGameInstance = darwinia_relayer_game::Instance0;
parameter_types! {
	pub const EthereumRelayerGameLockId: LockIdentifier = *b"ethrgame";
}
impl darwinia_relayer_game::Config<EthereumRelayerGameInstance> for Runtime {
	type RingCurrency = Ring;
	type LockId = EthereumRelayerGameLockId;
	type RingSlash = Treasury;
	type RelayerGameAdjustor = relay::EthereumRelayerGameAdjustor;
	type RelayableChain = EthereumRelay;
	type WeightInfo = ();
}

parameter_types! {
	pub const TronBackingModuleId: ModuleId = ModuleId(*b"da/trobk");
}
impl darwinia_tron_backing::Config for Runtime {
	type ModuleId = TronBackingModuleId;
	type RingCurrency = Ring;
	type KtonCurrency = Kton;
	type WeightInfo = ();
}

impl darwinia_header_mmr::Config for Runtime {}

/// Fixed gas price of `1`.
pub struct FixedGasPrice;
impl FeeCalculator for FixedGasPrice {
	fn min_gas_price() -> U256 {
		// Gas price is always one token per gas.
		1.into()
	}
}

parameter_types! {
	pub const ChainId: u64 = 43;
}
impl darwinia_evm::Config for Runtime {
	type FeeCalculator = FixedGasPrice;
	type GasWeightMapping = ();
	type CallOrigin = EnsureAddressTruncated;
	type WithdrawOrigin = EnsureAddressTruncated;
	type AddressMapping = ConcatAddressMapping;
	type RingCurrency = Ring;
	type KtonCurrency = Kton;
	type Event = Event;
<<<<<<< HEAD
	type Precompiles = (
		darwinia_evm_precompile_simple::ECRecover,
		darwinia_evm_precompile_simple::Sha256,
		darwinia_evm_precompile_simple::Ripemd160,
		darwinia_evm_precompile_simple::Identity,
	);
=======
	type Precompiles = darwinia_evm_precompile::DarwiniaPrecompiles<Self>;
>>>>>>> c832068d
	type ChainId = ChainId;
	type AccountBasicMapping = DVMAccountBasicMapping<Self>;
	type Runner = darwinia_evm::runner::stack::Runner<Self>;
}

type EthereumRelayAuthoritiesInstance = darwinia_relay_authorities::Instance0;
parameter_types! {
	pub const EthereumRelayAuthoritiesLockId: LockIdentifier = *b"ethrauth";
	pub const EthereumRelayAuthoritiesTermDuration: BlockNumber = 30 * DAYS;
	pub const MaxCandidates: usize = 7;
	pub const OpCodes: (OpCode, OpCode) = (
		[71, 159, 189, 249],
		[180, 188, 244, 151]
	);
	pub const SignThreshold: Perbill = Perbill::from_percent(60);
	pub const SubmitDuration: BlockNumber = 100;
}
impl darwinia_relay_authorities::Config<EthereumRelayAuthoritiesInstance> for Runtime {
	type Event = Event;
	type RingCurrency = Ring;
	type LockId = EthereumRelayAuthoritiesLockId;
	type TermDuration = EthereumRelayAuthoritiesTermDuration;
	type MaxCandidates = MaxCandidates;
	type AddOrigin = ApproveOrigin;
	type RemoveOrigin = ApproveOrigin;
	type ResetOrigin = ApproveOrigin;
	type DarwiniaMMR = HeaderMMR;
	type Sign = EthereumBacking;
	type OpCodes = OpCodes;
	type SignThreshold = SignThreshold;
	type SubmitDuration = SubmitDuration;
	type WeightInfo = ();
}

pub struct EthereumFindAuthor<F>(sp_std::marker::PhantomData<F>);
impl<F: FindAuthor<u32>> FindAuthor<H160> for EthereumFindAuthor<F> {
	fn find_author<'a, I>(digests: I) -> Option<H160>
	where
		I: 'a + IntoIterator<Item = (ConsensusEngineId, &'a [u8])>,
	{
		if let Some(author_index) = F::find_author(digests) {
			let authority_id = Babe::authorities()[author_index as usize].clone();
			return Some(H160::from_slice(&authority_id.0.to_raw_vec()[4..24]));
		}
		None
	}
}

parameter_types! {
	pub BlockGasLimit: U256 = U256::from(u32::max_value());
}
<<<<<<< HEAD
impl dvm_ethereum::Config for Runtime {
=======
impl dvm_ethereum::Trait for Runtime {
>>>>>>> c832068d
	type Event = Event;
	type FindAuthor = EthereumFindAuthor<Babe>;
	type StateRoot = dvm_ethereum::IntermediateStateRoot;
	type BlockGasLimit = BlockGasLimit;
	type AddressMapping = ConcatAddressMapping;
	type RingCurrency = Ring;
}

construct_runtime!(
	pub enum Runtime
	where
		Block = Block,
		NodeBlock = OpaqueBlock,
		UncheckedExtrinsic = UncheckedExtrinsic
	{
		// Basic stuff; balances is uncallable initially.
		System: frame_system::{Module, Call, Storage, Config, Event<T>} = 0,
		RandomnessCollectiveFlip: pallet_randomness_collective_flip::{Module, Call, Storage} = 1,

		// Must be before session.
		Babe: pallet_babe::{Module, Call, Storage, Config, Inherent, ValidateUnsigned} = 2,

		Timestamp: pallet_timestamp::{Module, Call, Storage, Inherent} = 3,
		Balances: darwinia_balances::<Instance0>::{Module, Call, Storage, Config<T>, Event<T>} = 4,
		Kton: darwinia_balances::<Instance1>::{Module, Call, Storage, Config<T>, Event<T>} = 5,
		TransactionPayment: pallet_transaction_payment::{Module, Storage} = 6,

		// Consensus support.
<<<<<<< HEAD
		Authorship: pallet_authorship::{Module, Call, Storage, Inherent},
		Staking: darwinia_staking::{Module, Call, Storage, Config<T>, Event<T>, ValidateUnsigned},
		Offences: pallet_offences::{Module, Call, Storage, Event},
		Historical: pallet_session_historical::{Module},
		Session: pallet_session::{Module, Call, Storage, Config<T>, Event},
		Grandpa: pallet_grandpa::{Module, Call, Storage, Config, Event, ValidateUnsigned},
		ImOnline: pallet_im_online::{Module, Call, Storage, Config<T>, Event<T>, ValidateUnsigned},
		AuthorityDiscovery: pallet_authority_discovery::{Module, Call, Config},
=======
		Authorship: pallet_authorship::{Module, Call, Storage, Inherent} = 7,
		Staking: darwinia_staking::{Module, Call, Storage, Config<T>, Event<T>, ValidateUnsigned} = 8,
		Offences: pallet_offences::{Module, Call, Storage, Event} = 9,
		Historical: pallet_session_historical::{Module} = 10,
		Session: pallet_session::{Module, Call, Storage, Config<T>, Event} = 11,
		Grandpa: pallet_grandpa::{Module, Call, Storage, Config, Event, ValidateUnsigned} = 12,
		ImOnline: pallet_im_online::{Module, Call, Storage, Config<T>, Event<T>, ValidateUnsigned} = 13,
		AuthorityDiscovery: pallet_authority_discovery::{Module, Call, Config} = 14,
>>>>>>> c832068d

		// Governance stuff; uncallable initially.
		Democracy: darwinia_democracy::{Module, Call, Storage, Config, Event<T>} = 15,
		Council: pallet_collective::<Instance0>::{Module, Call, Storage, Origin<T>, Config<T>, Event<T>} = 16,
		TechnicalCommittee: pallet_collective::<Instance1>::{Module, Call, Storage, Origin<T>, Config<T>, Event<T>} = 17,
		ElectionsPhragmen: darwinia_elections_phragmen::{Module, Call, Storage, Config<T>, Event<T>} = 18,
		TechnicalMembership: pallet_membership::<Instance0>::{Module, Call, Storage, Config<T>, Event<T>} = 19,
		Treasury: darwinia_treasury::{Module, Call, Storage, Event<T>} = 20,

		// Claims. Usable initially.
		Claims: darwinia_claims::{Module, Call, Storage, Config, Event<T>, ValidateUnsigned} = 21,

		// Vesting. Usable initially, but removed once all vesting is finished.
		Vesting: darwinia_vesting::{Module, Call, Storage, Event<T>, Config<T>} = 22,

		// System scheduler.
		Scheduler: pallet_scheduler::{Module, Call, Storage, Event<T>} = 23,

		// Proxy module. Late addition.
		Proxy: pallet_proxy::{Module, Call, Storage, Event<T>} = 24,

		Sudo: pallet_sudo::{Module, Call, Storage, Config<T>, Event<T>} = 25,

		HeaderMMR: darwinia_header_mmr::{Module, Call, Storage} = 26,

		CrabIssuing: darwinia_crab_issuing::{Module, Call, Storage, Config, Event<T>} = 27,
		CrabBacking: darwinia_crab_backing::{Module, Storage, Config<T>} = 28,

		EthereumRelay: darwinia_ethereum_relay::{Module, Call, Storage, Config<T>, Event<T>} = 29,
		EthereumBacking: darwinia_ethereum_backing::{Module, Call, Storage, Config<T>, Event<T>} = 30,
		EthereumRelayerGame: darwinia_relayer_game::<Instance0>::{Module, Storage} = 31,
		EthereumRelayAuthorities: darwinia_relay_authorities::<Instance0>::{Module, Call, Storage, Config<T>, Event<T>} = 32,

		TronBacking: darwinia_tron_backing::{Module, Storage, Config<T>} = 33,

		EVM: darwinia_evm::{Module, Config, Call, Storage, Event<T>} = 34,
		Ethereum: dvm_ethereum::{Module, Call, Storage, Event, Config, ValidateUnsigned} = 35,
	}
);

impl<LocalCall> frame_system::offchain::CreateSignedTransaction<LocalCall> for Runtime
where
	Call: From<LocalCall>,
{
	fn create_transaction<C: frame_system::offchain::AppCrypto<Self::Public, Self::Signature>>(
		call: Call,
		public: <Signature as sp_runtime::traits::Verify>::Signer,
		account: AccountId,
		nonce: Nonce,
	) -> Option<(
		Call,
		<UncheckedExtrinsic as sp_runtime::traits::Extrinsic>::SignaturePayload,
	)> {
		// take the biggest period possible.
		let period = BlockHashCount::get()
			.checked_next_power_of_two()
			.map(|c| c / 2)
			.unwrap_or(2) as u64;
		let current_block = System::block_number()
			.saturated_into::<u64>()
			// The `System::block_number` is initialized with `n+1`,
			// so the actual block number is `n`.
			.saturating_sub(1);
		let tip = 0;
		let extra: SignedExtra = (
			frame_system::CheckSpecVersion::<Runtime>::new(),
			frame_system::CheckTxVersion::<Runtime>::new(),
			frame_system::CheckGenesis::<Runtime>::new(),
			frame_system::CheckEra::<Runtime>::from(generic::Era::mortal(period, current_block)),
			frame_system::CheckNonce::<Runtime>::from(nonce),
			frame_system::CheckWeight::<Runtime>::new(),
			pallet_transaction_payment::ChargeTransactionPayment::<Runtime>::from(tip),
			darwinia_ethereum_relay::CheckEthereumRelayHeaderParcel::<Runtime>::new(),
		);
		let raw_payload = SignedPayload::new(call, extra)
			.map_err(|e| {
				debug::warn!("Unable to create signed payload: {:?}", e);
			})
			.ok()?;
		let signature = raw_payload.using_encoded(|payload| C::sign(payload, public))?;
		let (call, extra, _) = raw_payload.deconstruct();
		Some((call, (account.into(), signature, extra)))
	}
}
impl frame_system::offchain::SigningTypes for Runtime {
	type Public = <Signature as sp_runtime::traits::Verify>::Signer;
	type Signature = Signature;
}
impl<C> frame_system::offchain::SendTransactionTypes<C> for Runtime
where
	Call: From<C>,
{
	type Extrinsic = UncheckedExtrinsic;
	type OverarchingCall = Call;
}

impl_runtime_apis! {
	impl sp_api::Core<Block> for Runtime {
		fn version() -> RuntimeVersion {
			VERSION
		}

		fn execute_block(block: Block) {
			Executive::execute_block(block)
		}

		fn initialize_block(header: &<Block as BlockT>::Header) {
			Executive::initialize_block(header)
		}
	}

	impl sp_api::Metadata<Block> for Runtime {
		fn metadata() -> OpaqueMetadata {
			Runtime::metadata().into()
		}
	}

	impl sp_block_builder::BlockBuilder<Block> for Runtime {
		fn apply_extrinsic(extrinsic: <Block as BlockT>::Extrinsic) -> ApplyExtrinsicResult {
			Executive::apply_extrinsic(extrinsic)
		}

		fn finalize_block() -> <Block as BlockT>::Header {
			Executive::finalize_block()
		}

		fn inherent_extrinsics(
			data: sp_inherents::InherentData
		) -> Vec<<Block as BlockT>::Extrinsic> {
			data.create_extrinsics()
		}

		fn check_inherents(
			block: Block,
			data: sp_inherents::InherentData,
		) -> sp_inherents::CheckInherentsResult {
			data.check_extrinsics(&block)
		}

		fn random_seed() -> <Block as BlockT>::Hash {
			RandomnessCollectiveFlip::random_seed()
		}
	}

	impl sp_transaction_pool::runtime_api::TaggedTransactionQueue<Block> for Runtime {
		fn validate_transaction(
			source: TransactionSource,
			tx: <Block as BlockT>::Extrinsic,
		) -> TransactionValidity {
			Executive::validate_transaction(source, tx)
		}
	}

	impl sp_offchain::OffchainWorkerApi<Block> for Runtime {
		fn offchain_worker(header: &<Block as BlockT>::Header) {
			Executive::offchain_worker(header)
		}
	}

	impl fg_primitives::GrandpaApi<Block> for Runtime {
		fn grandpa_authorities() -> GrandpaAuthorityList {
			Grandpa::grandpa_authorities()
		}

		fn submit_report_equivocation_unsigned_extrinsic(
			equivocation_proof: fg_primitives::EquivocationProof<
				<Block as BlockT>::Hash,
				NumberFor<Block>,
			>,
			key_owner_proof: fg_primitives::OpaqueKeyOwnershipProof,
		) -> Option<()> {
			let key_owner_proof = key_owner_proof.decode()?;

			Grandpa::submit_unsigned_equivocation_report(
				equivocation_proof,
				key_owner_proof,
			)
		}

		fn generate_key_ownership_proof(
			_set_id: fg_primitives::SetId,
			authority_id: GrandpaId,
		) -> Option<fg_primitives::OpaqueKeyOwnershipProof> {
			Historical::prove((fg_primitives::KEY_TYPE, authority_id))
				.map(|p| p.encode())
				.map(fg_primitives::OpaqueKeyOwnershipProof::new)
		}
	}

	impl sp_consensus_babe::BabeApi<Block> for Runtime {
		fn configuration() -> sp_consensus_babe::BabeGenesisConfiguration {
			// The choice of `c` parameter (where `1 - c` represents the
			// probability of a slot being empty), is done in accordance to the
			// slot duration and expected target block time, for safely
			// resisting network delays of maximum two seconds.
			// <https://research.web3.foundation/en/latest/polkadot/BABE/Babe/#6-practical-results>
			sp_consensus_babe::BabeGenesisConfiguration {
				slot_duration: Babe::slot_duration(),
				epoch_length: EpochDuration::get(),
				c: PRIMARY_PROBABILITY,
				genesis_authorities: Babe::authorities(),
				randomness: Babe::randomness(),
				allowed_slots: sp_consensus_babe::AllowedSlots::PrimaryAndSecondaryPlainSlots,
			}
		}

		fn current_epoch_start() -> sp_consensus_babe::SlotNumber {
			Babe::current_epoch_start()
		}

		fn current_epoch() -> sp_consensus_babe::Epoch {
			Babe::current_epoch()
		}

		fn next_epoch() -> sp_consensus_babe::Epoch {
			Babe::next_epoch()
		}

		fn generate_key_ownership_proof(
			_slot_number: sp_consensus_babe::SlotNumber,
			authority_id: sp_consensus_babe::AuthorityId,
		) -> Option<sp_consensus_babe::OpaqueKeyOwnershipProof> {
			Historical::prove((sp_consensus_babe::KEY_TYPE, authority_id))
				.map(|p| p.encode())
				.map(sp_consensus_babe::OpaqueKeyOwnershipProof::new)
		}

		fn submit_report_equivocation_unsigned_extrinsic(
			equivocation_proof: sp_consensus_babe::EquivocationProof<<Block as BlockT>::Header>,
			key_owner_proof: sp_consensus_babe::OpaqueKeyOwnershipProof,
		) -> Option<()> {
			let key_owner_proof = key_owner_proof.decode()?;

			Babe::submit_unsigned_equivocation_report(
				equivocation_proof,
				key_owner_proof,
			)
		}
	}

	impl sp_authority_discovery::AuthorityDiscoveryApi<Block> for Runtime {
		fn authorities() -> Vec<AuthorityDiscoveryId> {
			AuthorityDiscovery::authorities()
		}
	}

	impl sp_session::SessionKeys<Block> for Runtime {
		fn generate_session_keys(seed: Option<Vec<u8>>) -> Vec<u8> {
			SessionKeys::generate(seed)
		}

		fn decode_session_keys(
			encoded: Vec<u8>,
		) -> Option<Vec<(Vec<u8>, KeyTypeId)>> {
			SessionKeys::decode_into_raw_public_keys(&encoded)
		}
	}

	impl frame_system_rpc_runtime_api::AccountNonceApi<Block, AccountId, Nonce> for Runtime {
		fn account_nonce(account: AccountId) -> Nonce {
			System::account_nonce(account)
		}
	}

	impl pallet_transaction_payment_rpc_runtime_api::TransactionPaymentApi<
		Block,
		Balance,
	> for Runtime {
		fn query_info(uxt: <Block as BlockT>::Extrinsic, len: u32) -> TransactionPaymentRuntimeDispatchInfo<Balance> {
			TransactionPayment::query_info(uxt, len)
		}
		fn query_fee_details(uxt: <Block as BlockT>::Extrinsic, len: u32) -> FeeDetails<Balance> {
			TransactionPayment::query_fee_details(uxt, len)
		}
	}

	impl darwinia_balances_rpc_runtime_api::BalancesApi<Block, AccountId, Balance> for Runtime {
		fn usable_balance(instance: u8, account: AccountId) -> BalancesRuntimeDispatchInfo<Balance> {
			match instance {
				0 => Ring::usable_balance_rpc(account),
				1 => Kton::usable_balance_rpc(account),
				_ => Default::default()
			}
		}
	}

	impl darwinia_header_mmr_rpc_runtime_api::HeaderMMRApi<Block, Hash> for Runtime {
		fn gen_proof(
			block_number_of_member_leaf: u64,
			block_number_of_last_leaf: u64
		) -> HeaderMMRRuntimeDispatchInfo<Hash> {
			HeaderMMR::gen_proof_rpc(block_number_of_member_leaf, block_number_of_last_leaf )
		}
	}

	impl darwinia_staking_rpc_runtime_api::StakingApi<Block, AccountId, Power> for Runtime {
		fn power_of(account: AccountId) -> StakingRuntimeDispatchInfo<Power> {
			Staking::power_of_rpc(account)
		}
	}

	impl dvm_rpc_runtime_api::EthereumRuntimeRPCApi<Block> for Runtime {
		fn chain_id() -> u64 {
			<Runtime as darwinia_evm::Config>::ChainId::get()
		}

		fn gas_price() -> U256 {
			<Runtime as darwinia_evm::Config>::FeeCalculator::min_gas_price()
		}

		fn account_basic(address: H160) -> EVMAccount {
			<Runtime as darwinia_evm::Config>::AccountBasicMapping::account_basic(&address)
		}

		fn account_code_at(address: H160) -> Vec<u8> {
			darwinia_evm::Module::<Runtime>::account_codes(address)
		}

		fn author() -> H160 {
			<dvm_ethereum::Module<Runtime>>::find_author()
		}

		fn storage_at(address: H160, index: U256) -> H256 {
			let mut tmp = [0u8; 32];
			index.to_big_endian(&mut tmp);
			darwinia_evm::Module::<Runtime>::account_storages(address, H256::from_slice(&tmp[..]))
		}

		fn call(
			from: H160,
			to: H160,
			data: Vec<u8>,
			value: U256,
			gas_limit: U256,
			gas_price: Option<U256>,
			nonce: Option<U256>,
			estimate: bool,
		) -> Result<darwinia_evm::CallInfo, sp_runtime::DispatchError> {
			let config = if estimate {
				let mut config = <Runtime as darwinia_evm::Config>::config().clone();
				config.estimate = true;
				Some(config)
			} else {
				None
			};

			<Runtime as darwinia_evm::Config>::Runner::call(
				from,
				to,
				data,
				value,
				gas_limit.low_u32(),
				gas_price,
				nonce,
				config.as_ref().unwrap_or(<Runtime as darwinia_evm::Config>::config()),
			).map_err(|err| err.into())
		}

		fn create(
			from: H160,
			data: Vec<u8>,
			value: U256,
			gas_limit: U256,
			gas_price: Option<U256>,
			nonce: Option<U256>,
			estimate: bool,
		) -> Result<darwinia_evm::CreateInfo, sp_runtime::DispatchError> {
			let config = if estimate {
				let mut config = <Runtime as darwinia_evm::Config>::config().clone();
				config.estimate = true;
				Some(config)
			} else {
				None
			};

			<Runtime as darwinia_evm::Config>::Runner::create(
				from,
				data,
				value,
				gas_limit.low_u32(),
				gas_price,
				nonce,
				config.as_ref().unwrap_or(<Runtime as darwinia_evm::Config>::config()),
			).map_err(|err| err.into())
		}


		fn current_transaction_statuses() -> Option<Vec<TransactionStatus>> {
			Ethereum::current_transaction_statuses()
		}

		fn current_block() -> Option<dvm_ethereum::Block> {
			Ethereum::current_block()
		}

		fn current_receipts() -> Option<Vec<dvm_ethereum::Receipt>> {
			Ethereum::current_receipts()
		}

		fn current_all() -> (
			Option<dvm_ethereum::Block>,
			Option<Vec<dvm_ethereum::Receipt>>,
			Option<Vec<TransactionStatus>>
		) {
			(
				Ethereum::current_block(),
				Ethereum::current_receipts(),
				Ethereum::current_transaction_statuses()
			)
		}
	}
}

pub struct TransactionConverter;
impl dvm_rpc_runtime_api::ConvertTransaction<UncheckedExtrinsic> for TransactionConverter {
	fn convert_transaction(&self, transaction: dvm_ethereum::Transaction) -> UncheckedExtrinsic {
		UncheckedExtrinsic::new_unsigned(
			<dvm_ethereum::Call<Runtime>>::transact(transaction).into(),
		)
	}
}
impl dvm_rpc_runtime_api::ConvertTransaction<OpaqueExtrinsic> for TransactionConverter {
	fn convert_transaction(&self, transaction: dvm_ethereum::Transaction) -> OpaqueExtrinsic {
		let extrinsic = UncheckedExtrinsic::new_unsigned(
			<dvm_ethereum::Call<Runtime>>::transact(transaction).into(),
		);
		let encoded = extrinsic.encode();

		OpaqueExtrinsic::decode(&mut &encoded[..]).expect("Encoded extrinsic is always valid")
	}
}

// pub struct CustomOnRuntimeUpgrade;
// impl frame_support::traits::OnRuntimeUpgrade for CustomOnRuntimeUpgrade {
// 	fn on_runtime_upgrade() -> frame_support::weights::Weight {
// 		// --- substrate ---
// 		use frame_support::migration::*;

// 		MAXIMUM_BLOCK_WEIGHT
// 	}
// }<|MERGE_RESOLUTION|>--- conflicted
+++ resolved
@@ -311,11 +311,7 @@
 	spec_name: create_runtime_str!("Pangolin"),
 	impl_name: create_runtime_str!("Pangolin"),
 	authoring_version: 1,
-<<<<<<< HEAD
-	spec_version: 11,
-=======
 	spec_version: 12,
->>>>>>> c832068d
 	impl_version: 1,
 	apis: RUNTIME_API_VERSIONS,
 	transaction_version: 1,
@@ -694,17 +690,10 @@
 	type SessionHandler = <SessionKeys as OpaqueKeys>::KeyTypeIdProviders;
 	type Keys = SessionKeys;
 	type DisabledValidatorsThreshold = DisabledValidatorsThreshold;
-<<<<<<< HEAD
 	type WeightInfo = pallet_session::weights::SubstrateWeight<Runtime>;
 }
 
 impl pallet_grandpa::Config for Runtime {
-=======
-	type WeightInfo = weights::pallet_session::WeightInfo<Runtime>;
-}
-
-impl pallet_grandpa::Trait for Runtime {
->>>>>>> c832068d
 	type Event = Event;
 	type Call = Call;
 	type KeyOwnerProof =
@@ -1088,16 +1077,7 @@
 	type RingCurrency = Ring;
 	type KtonCurrency = Kton;
 	type Event = Event;
-<<<<<<< HEAD
-	type Precompiles = (
-		darwinia_evm_precompile_simple::ECRecover,
-		darwinia_evm_precompile_simple::Sha256,
-		darwinia_evm_precompile_simple::Ripemd160,
-		darwinia_evm_precompile_simple::Identity,
-	);
-=======
 	type Precompiles = darwinia_evm_precompile::DarwiniaPrecompiles<Self>;
->>>>>>> c832068d
 	type ChainId = ChainId;
 	type AccountBasicMapping = DVMAccountBasicMapping<Self>;
 	type Runner = darwinia_evm::runner::stack::Runner<Self>;
@@ -1149,11 +1129,7 @@
 parameter_types! {
 	pub BlockGasLimit: U256 = U256::from(u32::max_value());
 }
-<<<<<<< HEAD
-impl dvm_ethereum::Config for Runtime {
-=======
 impl dvm_ethereum::Trait for Runtime {
->>>>>>> c832068d
 	type Event = Event;
 	type FindAuthor = EthereumFindAuthor<Babe>;
 	type StateRoot = dvm_ethereum::IntermediateStateRoot;
@@ -1182,16 +1158,6 @@
 		TransactionPayment: pallet_transaction_payment::{Module, Storage} = 6,
 
 		// Consensus support.
-<<<<<<< HEAD
-		Authorship: pallet_authorship::{Module, Call, Storage, Inherent},
-		Staking: darwinia_staking::{Module, Call, Storage, Config<T>, Event<T>, ValidateUnsigned},
-		Offences: pallet_offences::{Module, Call, Storage, Event},
-		Historical: pallet_session_historical::{Module},
-		Session: pallet_session::{Module, Call, Storage, Config<T>, Event},
-		Grandpa: pallet_grandpa::{Module, Call, Storage, Config, Event, ValidateUnsigned},
-		ImOnline: pallet_im_online::{Module, Call, Storage, Config<T>, Event<T>, ValidateUnsigned},
-		AuthorityDiscovery: pallet_authority_discovery::{Module, Call, Config},
-=======
 		Authorship: pallet_authorship::{Module, Call, Storage, Inherent} = 7,
 		Staking: darwinia_staking::{Module, Call, Storage, Config<T>, Event<T>, ValidateUnsigned} = 8,
 		Offences: pallet_offences::{Module, Call, Storage, Event} = 9,
@@ -1200,7 +1166,6 @@
 		Grandpa: pallet_grandpa::{Module, Call, Storage, Config, Event, ValidateUnsigned} = 12,
 		ImOnline: pallet_im_online::{Module, Call, Storage, Config<T>, Event<T>, ValidateUnsigned} = 13,
 		AuthorityDiscovery: pallet_authority_discovery::{Module, Call, Config} = 14,
->>>>>>> c832068d
 
 		// Governance stuff; uncallable initially.
 		Democracy: darwinia_democracy::{Module, Call, Storage, Config, Event<T>} = 15,
