--- conflicted
+++ resolved
@@ -10,26 +10,9 @@
 version     = "2.2.0"
 
 [dependencies]
-<<<<<<< HEAD
-
-# Bridge Dependencies
-
-bp-messages = { git = "https://github.com/darwinia-network/parity-bridges-common", branch = "darwinia-s2s", default-features = false }
-bp-runtime = { git = "https://github.com/darwinia-network/parity-bridges-common", branch = "darwinia-s2s", default-features = false }
-
-# Substrate Based Dependencies
-
-frame-support = { git = "https://github.com/darwinia-network/substrate.git", tag = "darwinia-v0.10.0" , default-features = false }
-frame-system = { git = "https://github.com/darwinia-network/substrate.git", tag = "darwinia-v0.10.0" , default-features = false }
-sp-api = { git = "https://github.com/darwinia-network/substrate.git", tag = "darwinia-v0.10.0" , default-features = false }
-sp-core = { git = "https://github.com/darwinia-network/substrate.git", tag = "darwinia-v0.10.0" , default-features = false }
-sp-runtime = { git = "https://github.com/darwinia-network/substrate.git", tag = "darwinia-v0.10.0" , default-features = false }
-sp-std = { git = "https://github.com/darwinia-network/substrate.git", tag = "darwinia-v0.10.0" , default-features = false }
-=======
 # substrate
 sp-core    = { default-features = false, git = "https://github.com/darwinia-network/substrate.git", branch = "s2s" }
 sp-runtime = { default-features = false, git = "https://github.com/darwinia-network/substrate.git", branch = "s2s" }
->>>>>>> 17e2cb49
 
 [features]
 default = ["std"]
@@ -39,11 +22,4 @@
 substrate-primitives-std = [
 	"sp-core/std",
 	"sp-runtime/std",
-
-	"bp-messages/std",
-	"bp-runtime/std",
-	"frame-support/std",
-	"frame-system/std",
-	"sp-api/std",
-	"sp-std/std",
 ]