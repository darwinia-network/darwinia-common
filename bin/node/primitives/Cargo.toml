[package]
authors     = ["Darwinia Network <hello@darwinia.network>"]
description = "DRML node runtime primitives"
edition     = "2018"
homepage    = "https://darwinia.network/"
license     = "GPL-3.0"
name        = "drml-primitives"
readme      = "README.md"
repository  = "https://github.com/darwinia-network/darwinia-common/"
<<<<<<< HEAD
version     = "1.0.11"
=======
version     = "1.0.12"
>>>>>>> c832068d

[dependencies]
# substrate
sp-core    = { default-features = false, git = "https://github.com/darwinia-network/substrate.git", branch = "common-library-alpha" }
sp-runtime = { default-features = false, git = "https://github.com/darwinia-network/substrate.git", branch = "common-library-alpha" }

[features]
default = ["std"]

std = ["substrate-primitives-std"]

substrate-primitives-std = [
	"sp-core/std",
	"sp-runtime/std",
]<|MERGE_RESOLUTION|>--- conflicted
+++ resolved
@@ -7,11 +7,7 @@
 name        = "drml-primitives"
 readme      = "README.md"
 repository  = "https://github.com/darwinia-network/darwinia-common/"
-<<<<<<< HEAD
-version     = "1.0.11"
-=======
 version     = "1.0.12"
->>>>>>> c832068d
 
 [dependencies]
 # substrate
