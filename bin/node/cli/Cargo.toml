--- conflicted
+++ resolved
@@ -37,18 +37,13 @@
 darwinia-staking-rpc                = { path = "../../../frame/staking/rpc" }
 darwinia-staking-rpc-runtime-api    = { path = "../../../frame/staking/rpc/runtime-api" }
 drml-primitives                     = { path = "../primitives" }
-<<<<<<< HEAD
 dc-consensus                        = { path = "../../../client/dvm/consensus" }
 dc-db                               = { path = "../../../client/dvm/db" }
 dc-mapping-sync                     = { path = "../../../client/dvm/mapping-sync" }
-dc-rpc                              = { path = "../../../client/dvm/rpc" }
+dc-rpc                              = { path = "../../../client/dvm/rpc", features = ["rpc_binary_search_estimate"]}
 dp_consensus                        = { path = "../../../primitives/consensus" }
 dp-rpc                              = { path = "../../../primitives/rpc" }
 dvm-ethereum                        = { path = "../../../frame/dvm" }
-=======
-dvm-consensus                       = { path = "../../../client/dvm/consensus" }
-dvm-rpc                             = { path = "../../../client/dvm/rpc", features = ["rpc_binary_search_estimate"] }
->>>>>>> 09ccb98d
 dvm-rpc-runtime-api                 = { path = "../../../frame/dvm/rpc/runtime-api" }
 pangolin-runtime                    = { path = "../runtime/pangolin" }
 # substrate
