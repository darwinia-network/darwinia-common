--- conflicted
+++ resolved
@@ -16,14 +16,9 @@
 
 [dependencies]
 # crates
-<<<<<<< HEAD
 array-bytes    = { version = "1.1.0" }
-codec          = { package = "parity-scale-codec", version = "1.3.6" }
-futures        = { version = "0.3.12" }
-=======
 codec          = { package = "parity-scale-codec", version = "1.3.7" }
 futures        = { version = "0.3.13" }
->>>>>>> 7521f2ab
 jsonrpc-core   = { version = "15.1.0" }
 jsonrpc-pubsub = { version = "15.1.0" }
 log            = { version = "0.4.14" }
