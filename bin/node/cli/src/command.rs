// This file is part of Darwinia.
//
// Copyright (C) 2018-2021 Darwinia Network
// SPDX-License-Identifier: GPL-3.0
//
// Darwinia is free software: you can redistribute it and/or modify
// it under the terms of the GNU General Public License as published by
// the Free Software Foundation, either version 3 of the License, or
// (at your option) any later version.
//
// Darwinia is distributed in the hope that it will be useful,
// but WITHOUT ANY WARRANTY; without even the implied warranty of
// MERCHANTABILITY or FITNESS FOR A PARTICULAR PURPOSE. See the
// GNU General Public License for more details.
//
// You should have received a copy of the GNU General Public License
// along with Darwinia. If not, see <https://www.gnu.org/licenses/>.

// --- std ---
use std::{env, path::PathBuf};
// --- substrate ---
use sc_cli::{Role, RuntimeVersion, SubstrateCli};
// --- darwinia ---
use crate::{
	chain_spec,
	cli::{Cli, Subcommand},
	service,
};

impl SubstrateCli for Cli {
	fn impl_name() -> String {
		"Darwinia Runtime Module Library".into()
	}

	fn impl_version() -> String {
		env!("SUBSTRATE_CLI_IMPL_VERSION").into()
	}

	fn description() -> String {
		env!("CARGO_PKG_DESCRIPTION").into()
	}

	fn author() -> String {
		env!("CARGO_PKG_AUTHORS").into()
	}

	fn support_url() -> String {
		"https://github.com/darwinia-network/darwinia-common/issues/new".into()
	}

	fn copyright_start_year() -> i32 {
		2018
	}

	fn executable_name() -> String {
		"drml".into()
	}

	fn native_runtime_version(_spec: &Box<dyn sc_service::ChainSpec>) -> &'static RuntimeVersion {
		&service::pangolin_runtime::VERSION
	}

	fn load_spec(&self, id: &str) -> Result<Box<dyn sc_service::ChainSpec>, String> {
		let id = if id == "" {
			let n = get_exec_name().unwrap_or_default();
			["pangolin"]
				.iter()
				.cloned()
				.find(|&chain| n.starts_with(chain))
				.unwrap_or("pangolin")
		} else {
			id
		};

		Ok(match id.to_lowercase().as_ref() {
			"pangolin" => Box::new(chain_spec::pangolin_config()?),
			"pangolin-genesis" => Box::new(chain_spec::pangolin_build_spec_config()),
			"pangolin-dev" | "dev" => Box::new(chain_spec::pangolin_development_config()),
			"pangolin-local" | "local" => Box::new(chain_spec::pangolin_local_testnet_config()),
			path => Box::new(chain_spec::PangolinChainSpec::from_json_file(
				PathBuf::from(path),
			)?),
		})
	}
}

fn get_exec_name() -> Option<String> {
	env::current_exe()
		.ok()
		.and_then(|pb| pb.file_name().map(|s| s.to_os_string()))
		.and_then(|s| s.into_string().ok())
}

/// Parse command line arguments into service configuration.
pub fn run() -> sc_cli::Result<()> {
	let cli = Cli::from_args();
	let max_past_logs = cli.run.dvm_args.max_past_logs;
	let target_gas_price = cli.run.dvm_args.target_gas_price;

	match &cli.subcommand {
		None => {
<<<<<<< HEAD
			let authority_discovery_disabled = cli.run.authority_discovery_disabled;
			let runner = Configuration::create_runner(cli)?;
=======
			let runner = cli.create_runner(&cli.run.base)?;
>>>>>>> 8d2c06dc

			runner.run_node_until_exit(|config| async move {
				match config.role {
					Role::Light => {
						service::drml_new_light(config).map(|(task_manager, _)| task_manager)
					}
					_ => service::drml_new_full(
						config,
						authority_discovery_disabled,
						max_past_logs,
						target_gas_price,
					)
					.map(|(task_manager, _, _)| task_manager),
				}
				.map_err(sc_cli::Error::Service)
			})
		}
		Some(Subcommand::BuildSpec(cmd)) => {
			let runner = cli.create_runner(cmd)?;

			runner.sync_run(|config| cmd.run(config.chain_spec, config.network))
		}
		Some(Subcommand::CheckBlock(cmd)) => {
			let runner = cli.create_runner(cmd)?;

			runner.async_run(|mut config| {
				let (client, _, import_queue, task_manager) =
					service::new_chain_ops::<
						service::pangolin_runtime::RuntimeApi,
						service::PangolinExecutor,
					>(&mut config, max_past_logs, target_gas_price)?;

				Ok((cmd.run(client, import_queue), task_manager))
			})
		}
		Some(Subcommand::ExportBlocks(cmd)) => {
			let runner = cli.create_runner(cmd)?;

			runner.async_run(|mut config| {
				let (client, _, _, task_manager) = service::new_chain_ops::<
					service::pangolin_runtime::RuntimeApi,
					service::PangolinExecutor,
				>(&mut config, max_past_logs, target_gas_price)?;

				Ok((cmd.run(client, config.database), task_manager))
			})
		}
		Some(Subcommand::ExportState(cmd)) => {
			let runner = cli.create_runner(cmd)?;

			runner.async_run(|mut config| {
				let (client, _, _, task_manager) = service::new_chain_ops::<
					service::pangolin_runtime::RuntimeApi,
					service::PangolinExecutor,
				>(&mut config, max_past_logs, target_gas_price)?;

				Ok((cmd.run(client, config.chain_spec), task_manager))
			})
		}
		Some(Subcommand::ImportBlocks(cmd)) => {
			let runner = cli.create_runner(cmd)?;

			runner.async_run(|mut config| {
				let (client, _, import_queue, task_manager) =
					service::new_chain_ops::<
						service::pangolin_runtime::RuntimeApi,
						service::PangolinExecutor,
					>(&mut config, max_past_logs, target_gas_price)?;

				Ok((cmd.run(client, import_queue), task_manager))
			})
		}
		Some(Subcommand::PurgeChain(cmd)) => {
			let runner = cli.create_runner(cmd)?;

			runner.sync_run(|config| {
				// Remove dvm offchain db
				let dvm_database_config = sc_service::DatabaseConfig::RocksDb {
					path: service::dvm_database_dir(&config),
					cache_size: 0,
				};
				cmd.run(dvm_database_config)?;

				cmd.run(config.database)
			})
		}
		Some(Subcommand::Revert(cmd)) => {
			let runner = cli.create_runner(cmd)?;

			runner.async_run(|mut config| {
				let (client, backend, _, task_manager) =
					service::new_chain_ops::<
						service::pangolin_runtime::RuntimeApi,
						service::PangolinExecutor,
					>(&mut config, max_past_logs, target_gas_price)?;

				Ok((cmd.run(client, backend), task_manager))
			})
		}
		Some(Subcommand::Key(cmd)) => cmd.run(&cli),
		Some(Subcommand::Sign(cmd)) => cmd.run(),
		Some(Subcommand::Verify(cmd)) => cmd.run(),
		Some(Subcommand::Vanity(cmd)) => cmd.run(),
		#[cfg(feature = "try-runtime")]
		Some(Subcommand::TryRuntime(cmd)) => {
			let runner = cli.create_runner(cmd)?;

			runner.async_run(|config| {
				// we don't need any of the components of new_partial, just a runtime, or a task
				// manager to do `async_run`.
				let registry = config.prometheus_config.as_ref().map(|cfg| &cfg.registry);
				let task_manager =
					sc_service::TaskManager::new(config.task_executor.clone(), registry)
						.map_err(|e| sc_cli::Error::Service(sc_service::Error::Prometheus(e)))?;

				Ok((
					cmd.run::<service::pangolin_runtime::Block, service::PangolinExecutor>(config),
					task_manager,
				))
			})
		}
		#[cfg(feature = "runtime-benchmarks")]
		Some(Subcommand::Benchmark(cmd)) => {
			let runner = cli.create_runner(cmd)?;

			runner.sync_run(|config| {
				cmd.run::<service::pangolin_runtime::Block, service::PangolinExecutor>(config)
			})
		}
	}
}<|MERGE_RESOLUTION|>--- conflicted
+++ resolved
@@ -99,12 +99,8 @@
 
 	match &cli.subcommand {
 		None => {
-<<<<<<< HEAD
 			let authority_discovery_disabled = cli.run.authority_discovery_disabled;
-			let runner = Configuration::create_runner(cli)?;
-=======
 			let runner = cli.create_runner(&cli.run.base)?;
->>>>>>> 8d2c06dc
 
 			runner.run_node_until_exit(|config| async move {
 				match config.role {
