// This file is part of Darwinia.
//
// Copyright (C) 2018-2021 Darwinia Network
// SPDX-License-Identifier: GPL-3.0
//
// Darwinia is free software: you can redistribute it and/or modify
// it under the terms of the GNU General Public License as published by
// the Free Software Foundation, either version 3 of the License, or
// (at your option) any later version.
//
// Darwinia is distributed in the hope that it will be useful,
// but WITHOUT ANY WARRANTY; without even the implied warranty of
// MERCHANTABILITY or FITNESS FOR A PARTICULAR PURPOSE. See the
// GNU General Public License for more details.
//
// You should have received a copy of the GNU General Public License
// along with Darwinia. If not, see <https://www.gnu.org/licenses/>.

// --- std ---
use std::{collections::BTreeMap, marker::PhantomData};
// --- substrate ---
use pallet_im_online::sr25519::AuthorityId as ImOnlineId;
use sc_service::{ChainType, Properties};
use sc_telemetry::TelemetryEndpoints;
use sp_authority_discovery::AuthorityId as AuthorityDiscoveryId;
use sp_consensus_babe::AuthorityId as BabeId;
use sp_core::{crypto::UncheckedInto, sr25519, Pair, Public};
use sp_finality_grandpa::AuthorityId as GrandpaId;
use sp_runtime::{
	traits::{IdentifyAccount, Verify},
	Perbill,
};
// --- darwinia ---
use darwinia_claims::ClaimsList;
use darwinia_ethereum_relay::DagsMerkleRootsLoader as DagsMerkleRootsLoaderR;
use darwinia_evm::GenesisAccount;
use drml_primitives::*;

pub type PangolinChainSpec = sc_service::GenericChainSpec<pangolin_runtime::GenesisConfig>;

type AccountPublic = <Signature as Verify>::Signer;

const PANGOLIN_TELEMETRY_URL: &str = "wss://telemetry.polkadot.io/submit/";

const TEAM_MEMBERS: &[&'static str] = &[
	// Huiyi
	"0x281b7ec1e05feb46457caa9c54cef0ebdaf7f65d31fd6ed740a34dbc9875304c",
	// Ron
	"0x9cf0c0ea7488a17e348f0abba9c229032f3240a793ffcfbedc4b46db0aeb306c",
	// Cheng
	"0x922b6854052ba1084c74dd323ee70047d58ae4eb068f20bc251831f1ec109030",
	// Jane
	"0xb26268877f72c4dcd9c2459a99dde0d2caf5a816c6b4cd3bd1721252b26f4909",
	// Cai
	"0xf41d3260d736f5b3db8a6351766e97619ea35972546a5f850bbf0b27764abe03",
	// Tiny
	"0xf29638cb649d469c317a4c64381e179d5f64ef4d30207b4c52f2725c9d2ec533",
	// Eve
	"0x1a7008a33fa595398b509ef56841db3340931c28a42881e36c9f34b1f15f9271",
	// Yuqi
	"0x500e3197e075610c1925ddcd86d66836bf93ae0a476c64f56f611afc7d64d16f",
	// Aki
	"0x129f002b1c0787ea72c31b2dc986e66911fe1b4d6dc16f83a1127f33e5a74c7d",
	// Alex
	"0x26fe37ba5d35ac650ba37c5cc84525ed135e772063941ae221a1caca192fff49",
	// Shell
	"0x187c272f576b1999d6cf3dd529b59b832db12125b43e57fb088677eb0c570a6b",
	// Xavier
	"0xb4f7f03bebc56ebe96bc52ea5ed3159d45a0ce3a8d7f082983c33ef133274747",
];
const EVM_ACCOUNTS: &[&'static str] = &[
	"0x68898db1012808808c903f390909c52d9f706749",
	"0x6be02d1d3665660d22ff9624b7be0551ee1ac91b",
	"0xB90168C8CBcd351D069ffFdA7B71cd846924d551",
	// Echo
	"0x0f14341A7f464320319025540E8Fe48Ad0fe5aec",
	// for External Project
	"0x7682Ba569E3823Ca1B7317017F5769F8Aa8842D4",
	// Subswap
	"0xbB3E51d20CA651fBE19b1a1C2a6C8B1A4d950437",
];
const A_FEW_COINS: Balance = 1 << 44;
const MANY_COINS: Balance = A_FEW_COINS << 6;
const BUNCH_OF_COINS: Balance = MANY_COINS << 6;

const TOKEN_REDEEM_ADDRESS: &'static str = "0x49262B932E439271d05634c32978294C7Ea15d0C";
const DEPOSIT_REDEEM_ADDRESS: &'static str = "0x6EF538314829EfA8386Fc43386cB13B4e0A67D1e";
const SET_AUTHORITIES_ADDRESS: &'static str = "0xD35Bb6F1bc1C84b53E0995c1830454AB7C4147f1";
const RING_TOKEN_ADDRESS: &'static str = "0xb52FBE2B925ab79a821b261C82c5Ba0814AAA5e0";
const KTON_TOKEN_ADDRESS: &'static str = "0x1994100c58753793D52c6f457f189aa3ce9cEe94";
const ETHEREUM_RELAY_AUTHORITY_SIGNER: &'static str = "0x68898db1012808808c903f390909c52d9f706749";

fn session_keys(
	babe: BabeId,
	grandpa: GrandpaId,
	im_online: ImOnlineId,
	authority_discovery: AuthorityDiscoveryId,
) -> pangolin_runtime::SessionKeys {
	pangolin_runtime::SessionKeys {
		babe,
		grandpa,
		im_online,
		authority_discovery,
	}
}

fn properties() -> Properties {
	let mut properties = Properties::new();

	properties.insert("ss58Format".into(), 18.into());
	properties.insert("tokenDecimals".into(), vec![9, 9].into());
	properties.insert("tokenSymbol".into(), vec!["PRING", "PKTON"].into());

	properties
}

fn get_from_seed<TPublic: Public>(seed: &str) -> <TPublic::Pair as Pair>::Public {
	TPublic::Pair::from_string(&format!("//{}", seed), None)
		.expect("static values are valid; qed")
		.public()
}

fn get_account_id_from_seed<TPublic: Public>(seed: &str) -> AccountId
where
	AccountPublic: From<<TPublic::Pair as Pair>::Public>,
{
	AccountPublic::from(get_from_seed::<TPublic>(seed)).into_account()
}

fn get_authority_keys_from_seed(
	s: &str,
) -> (
	AccountId,
	AccountId,
	BabeId,
	GrandpaId,
	ImOnlineId,
	AuthorityDiscoveryId,
) {
	(
		get_account_id_from_seed::<sr25519::Public>(&format!("{}//stash", s)),
		get_account_id_from_seed::<sr25519::Public>(s),
		get_from_seed::<BabeId>(s),
		get_from_seed::<GrandpaId>(s),
		get_from_seed::<ImOnlineId>(s),
		get_from_seed::<AuthorityDiscoveryId>(s),
	)
}

pub fn pangolin_config() -> Result<PangolinChainSpec, String> {
	PangolinChainSpec::from_json_bytes(&include_bytes!("../../../res/pangolin/pangolin.json")[..])
}

pub fn pangolin_build_spec_config() -> PangolinChainSpec {
	PangolinChainSpec::from_genesis(
		"Pangolin",
		"pangolin",
		ChainType::Live,
		pangolin_build_spec_genesis,
		vec![],
		Some(
			TelemetryEndpoints::new(vec![(PANGOLIN_TELEMETRY_URL.to_string(), 0)])
				.expect("Pangolin telemetry url is valid; qed"),
		),
		None,
		Some(properties()),
		None,
	)
}

fn pangolin_build_spec_genesis() -> pangolin_runtime::GenesisConfig {
	struct Keys {
		stash: AccountId,
		session: pangolin_runtime::SessionKeys,
	}
	impl Keys {
		fn new(sr25519: &str, ed25519: &str) -> Self {
			let sr25519 = array_bytes::hex2array_unchecked!(sr25519, 32);
			let ed25519 = array_bytes::hex2array_unchecked!(ed25519, 32);

<<<<<<< HEAD
	const TOKEN_REDEEM_ADDRESS: &'static str = "0x49262B932E439271d05634c32978294C7Ea15d0C";
	const DEPOSIT_REDEEM_ADDRESS: &'static str = "0x6EF538314829EfA8386Fc43386cB13B4e0A67D1e";
	const SET_AUTHORITIES_ADDRESS: &'static str = "0xE4A2892599Ad9527D76Ce6E26F93620FA7396D85";
	const RING_TOKEN_ADDRESS: &'static str = "0xb52FBE2B925ab79a821b261C82c5Ba0814AAA5e0";
	const KTON_TOKEN_ADDRESS: &'static str = "0x1994100c58753793D52c6f457f189aa3ce9cEe94";
	const MAPPING_FACTORY_ADDRESS: &'static str = "0x7C0437357a7ef3a8467C66E6352Be91dAbcB1199";
=======
			Self {
				stash: sr25519.into(),
				session: session_keys(
					sr25519.unchecked_into(),
					ed25519.unchecked_into(),
					sr25519.unchecked_into(),
					sr25519.unchecked_into(),
				),
			}
		}
	}
>>>>>>> 77453420

	let root = AccountId::from(array_bytes::hex2array_unchecked!(
		"0x72819fbc1b93196fa230243947c1726cbea7e33044c7eb6f736ff345561f9e4c",
		32
	));
	let initial_authorities = vec![
		Keys::new(
			"0x9c43c00407c0a51e0d88ede9d531f165e370013b648e6b62f4b3bcff4689df02",
			"0x63e122d962a835020bef656ad5a80dbcc994bb48a659f1af955552f4b3c27b09",
		),
		Keys::new(
			"0x741a9f507722713ec0a5df1558ac375f62469b61d1f60fa60f5dedfc85425b2e",
			"0x8a50704f41448fca63f608575debb626639ac00ad151a1db08af1368be9ccb1d",
		),
		Keys::new(
			"0x2276a3162f1b63c21b3396c5846d43874c5b8ba69917d756142d460b2d70d036",
			"0xb28fade2d023f08c0d5a131eac7d64a107a2660f22a0aca09b37a3f321259ef6",
		),
		Keys::new(
			"0x7a8b265c416eab5fdf8e5a1b3c7635131ca7164fbe6f66d8a70feeeba7c4dd7f",
			"0x305bafd512366e7fd535fdc144c7034b8683e1814d229c84a116f3cb27a97643",
		),
		Keys::new(
			"0xe446c1f1f419cc0927ad3319e141501b02844dee6252d905aae406f0c7097d1a",
			"0xc3c9880f6821b6e906c4396e54137297b1ee6c4c448b6a98abc5e29ffcdcec81",
		),
		Keys::new(
			"0xae05263d9508581f657ce584184721884ee2886eb66765db0c4f5195aa1d4e21",
			"0x1ed7de3855ffcce134d718b570febb49bbbbeb32ebbc8c319f44fb9f5690643a",
		),
	];
	let collective_members = vec![get_account_id_from_seed::<sr25519::Public>("Alice")];
	let evm_accounts = {
		let mut map = BTreeMap::new();

		for account in EVM_ACCOUNTS.iter() {
			map.insert(
				array_bytes::hex2array_unchecked!(account, 20).into(),
				GenesisAccount {
					nonce: 0.into(),
					balance: (MANY_COINS * (10 as Balance).pow(9)).into(),
					storage: BTreeMap::new(),
					code: vec![],
				},
			);
		}

		map
	};

	pangolin_runtime::GenesisConfig {
		frame_system: pangolin_runtime::SystemConfig {
			code: pangolin_runtime::wasm_binary_unwrap().to_vec(),
			changes_trie_config: Default::default(),
		},
		pallet_babe: pangolin_runtime::BabeConfig {
			authorities: vec![],
			epoch_config: Some(pangolin_runtime::BABE_GENESIS_EPOCH_CONFIG)
		},
		darwinia_balances_Instance0: pangolin_runtime::BalancesConfig {
			balances: vec![
				(root.clone(), BUNCH_OF_COINS),
				(get_account_id_from_seed::<sr25519::Public>("Alice"), A_FEW_COINS),
			]
			.into_iter()
			.chain(
				initial_authorities
					.iter()
					.map(|Keys { stash, .. }| (stash.to_owned(), A_FEW_COINS)),
			)
			.chain(
				TEAM_MEMBERS
					.iter()
					.map(|m| (array_bytes::hex2array_unchecked!(m, 32).into(), MANY_COINS)),
			)
			.collect()
		},
		darwinia_balances_Instance1: pangolin_runtime::KtonConfig {
			balances: vec![(root.clone(), BUNCH_OF_COINS)]
				.into_iter()
				.chain(
					initial_authorities
						.iter()
						.map(|Keys { stash, .. }| (stash.to_owned(), A_FEW_COINS)),
				)
				.chain(
					TEAM_MEMBERS
						.iter()
						.map(|m| (array_bytes::hex2array_unchecked!(m, 32).into(), A_FEW_COINS)),
				)
				.collect()
		},
		darwinia_staking: pangolin_runtime::StakingConfig {
			minimum_validator_count: 6,
			validator_count: 6,
			stakers: initial_authorities
				.iter()
				.map(|Keys { stash, .. }| (
					stash.to_owned(),
					stash.to_owned(),
					A_FEW_COINS,
					pangolin_runtime::StakerStatus::Validator
				))
				.collect(),
			slash_reward_fraction: Perbill::from_percent(10),
			payout_fraction: Perbill::from_percent(50),
			..Default::default()
		},
		pallet_session: pangolin_runtime::SessionConfig {
			keys: initial_authorities
				.iter()
				.map(|Keys { stash, session }| (
					stash.to_owned(),
					stash.to_owned(),
					session.to_owned()
				))
				.collect(),
<<<<<<< HEAD
		}),
		pallet_grandpa: Some(Default::default()),
		pallet_im_online: Some(Default::default()),
		pallet_authority_discovery: Some(Default::default()),
		darwinia_democracy: Some(Default::default()),
		pallet_collective_Instance0: Some(Default::default()),
		pallet_collective_Instance1: Some(Default::default()),
		darwinia_elections_phragmen: Some(Default::default()),
		pallet_membership_Instance0: Some(Default::default()),
		darwinia_claims: Some(Default::default()),
		darwinia_vesting: Some(Default::default()),
		pallet_sudo: Some(SudoConfig { key: root.clone() }),
		darwinia_crab_issuing: Some(CrabIssuingConfig {
			total_mapped_ring: 1 << 56
		}),
		darwinia_crab_backing: Some(CrabBackingConfig {
			backed_ring: 1 << 56
		}),
		darwinia_ethereum_backing: Some(EthereumBackingConfig {
			token_redeem_address: array_bytes::hex2array_unchecked!(TOKEN_REDEEM_ADDRESS, 20).into(),
			deposit_redeem_address: array_bytes::hex2array_unchecked!(DEPOSIT_REDEEM_ADDRESS, 20).into(),
			set_authorities_address: array_bytes::hex2array_unchecked!(SET_AUTHORITIES_ADDRESS, 20).into(),
			ring_token_address: array_bytes::hex2array_unchecked!(RING_TOKEN_ADDRESS, 20).into(),
			kton_token_address: array_bytes::hex2array_unchecked!(KTON_TOKEN_ADDRESS, 20).into(),
			ring_locked: 1 << 56,
			kton_locked: 1 << 56,
		}),
		darwinia_ethereum_issuing: Some(EthereumIssuingConfig {
			mapping_factory_address: array_bytes::hex2array_unchecked!(MAPPING_FACTORY_ADDRESS, 20).into(),
		}),
		darwinia_ethereum_relay: Some(EthereumRelayConfig {
=======
		},
		pallet_grandpa: Default::default(),
		pallet_im_online: Default::default(),
		pallet_authority_discovery: Default::default(),
		darwinia_democracy: Default::default(),
		pallet_collective_Instance0: pangolin_runtime::CouncilConfig {
			phantom: PhantomData::<pangolin_runtime::CouncilCollective>,
			members: collective_members.clone(),
		},
		pallet_collective_Instance1: pangolin_runtime::TechnicalCommitteeConfig {
			phantom: PhantomData::<pangolin_runtime::TechnicalCollective>,
			members: collective_members
		},
		darwinia_elections_phragmen: Default::default(),
		pallet_membership_Instance0: Default::default(),
		darwinia_claims: Default::default(),
		darwinia_vesting: Default::default(),
		pallet_sudo: pangolin_runtime::SudoConfig { key: root.clone() },
		darwinia_crab_issuing: pangolin_runtime::CrabIssuingConfig { total_mapped_ring: BUNCH_OF_COINS },
		darwinia_crab_backing: pangolin_runtime::CrabBackingConfig { backed_ring: BUNCH_OF_COINS },
		darwinia_ethereum_relay: pangolin_runtime::EthereumRelayConfig {
>>>>>>> 77453420
			genesis_header_info: (
				vec![0, 0, 0, 0, 0, 0, 0, 0, 0, 0, 0, 0, 0, 0, 0, 0, 0, 0, 0, 0, 0, 0, 0, 0, 0, 0, 0, 0, 0, 0, 0, 0, 0, 0, 0, 0, 0, 0, 0, 0, 0, 0, 0, 0, 0, 0, 0, 0, 0, 0, 0, 0, 0, 0, 0, 0, 0, 0, 0, 0, 0, 0, 0, 0, 0, 0, 0, 0, 86, 232, 31, 23, 27, 204, 85, 166, 255, 131, 69, 230, 146, 192, 248, 110, 91, 72, 224, 27, 153, 108, 173, 192, 1, 98, 47, 181, 227, 99, 180, 33, 29, 204, 77, 232, 222, 199, 93, 122, 171, 133, 181, 103, 182, 204, 212, 26, 211, 18, 69, 27, 148, 138, 116, 19, 240, 161, 66, 253, 64, 212, 147, 71, 128, 53, 53, 53, 53, 53, 53, 53, 53, 53, 53, 53, 53, 53, 53, 53, 53, 53, 53, 53, 53, 53, 53, 53, 53, 53, 53, 53, 53, 53, 53, 53, 53, 33, 123, 11, 188, 251, 114, 226, 213, 126, 40, 243, 60, 179, 97, 185, 152, 53, 19, 23, 119, 85, 220, 63, 51, 206, 62, 112, 34, 237, 98, 183, 123, 86, 232, 31, 23, 27, 204, 85, 166, 255, 131, 69, 230, 146, 192, 248, 110, 91, 72, 224, 27, 153, 108, 173, 192, 1, 98, 47, 181, 227, 99, 180, 33, 0, 0, 0, 0, 0, 0, 0, 0, 0, 0, 0, 0, 0, 0, 0, 0, 0, 0, 0, 0, 0, 0, 0, 0, 0, 0, 0, 0, 0, 0, 0, 0, 0, 0, 0, 0, 0, 0, 0, 0, 0, 0, 0, 0, 0, 0, 0, 0, 0, 0, 0, 0, 0, 0, 0, 0, 0, 0, 0, 0, 0, 0, 0, 0, 0, 0, 0, 0, 0, 0, 0, 0, 0, 0, 0, 0, 0, 0, 0, 0, 0, 0, 0, 0, 0, 0, 0, 0, 0, 0, 0, 0, 0, 0, 0, 0, 0, 0, 0, 0, 0, 0, 0, 0, 0, 0, 0, 0, 0, 0, 0, 0, 0, 0, 0, 0, 0, 0, 0, 0, 0, 0, 0, 0, 0, 0, 0, 0, 0, 0, 0, 0, 0, 0, 0, 0, 0, 0, 0, 0, 0, 0, 0, 0, 0, 0, 0, 0, 0, 0, 0, 0, 0, 0, 0, 0, 0, 0, 0, 0, 0, 0, 0, 0, 0, 0, 0, 0, 0, 0, 0, 0, 0, 0, 0, 0, 0, 0, 0, 0, 0, 0, 0, 0, 0, 0, 0, 0, 0, 0, 0, 0, 0, 0, 0, 0, 0, 0, 0, 0, 0, 0, 0, 0, 0, 0, 0, 0, 0, 0, 0, 0, 0, 0, 0, 0, 0, 0, 0, 0, 0, 0, 0, 0, 0, 0, 0, 0, 0, 0, 0, 0, 0, 0, 0, 0, 0, 0, 0, 0, 0, 0, 0, 0, 0, 0, 0, 0, 0, 0, 0, 0, 0, 0, 0, 0, 0, 0, 0, 0, 0, 0, 0, 0, 0, 0, 0, 0, 0, 0, 0, 0, 0, 0, 0, 0, 0, 0, 0, 0, 0, 0, 0, 0, 0, 0, 0, 0, 0, 0, 0, 1, 0, 0, 0, 0, 0, 0, 0, 0, 0, 0, 0, 0, 0, 0, 0, 0, 0, 0, 0, 0, 0, 0, 0, 0, 0, 0, 0, 0, 0, 0, 16, 0, 0, 0, 0, 0, 0, 0, 0, 0, 0, 0, 0, 0, 0, 0, 0, 0, 0, 0, 0, 0, 0, 0, 0, 0, 0, 0, 0, 0, 8, 132, 160, 0, 0, 0, 0, 0, 0, 0, 0, 0, 0, 0, 0, 0, 0, 0, 0, 0, 0, 0, 0, 0, 0, 0, 0, 0, 0, 0, 0, 0, 0, 0, 0, 36, 136, 0, 0, 0, 0, 0, 0, 0, 66, 1, 65, 148, 16, 35, 104, 9, 35, 224, 254, 77, 116, 163, 75, 218, 200, 20, 31, 37, 64, 227, 174, 144, 98, 55, 24, 228, 125, 102, 209, 202, 74, 45],
				b"\x00\x00\x00\x00\x00\x00\x00\x00\x00\x00\x00\x00\x00\x00\x00\x00\x00\x00\x00\x00\x00\x00\x00\x00\x00\x00\x00\x00\x00\x00\x00\x00".into()
			),
			dags_merkle_roots_loader: DagsMerkleRootsLoaderR::from_file(
				"bin/res/ethereum/dags-merkle-roots.json",
				"DAG_MERKLE_ROOTS_PATH",
			),
			..Default::default()
		},
		darwinia_ethereum_backing: pangolin_runtime::EthereumBackingConfig {
			token_redeem_address: array_bytes::hex2array_unchecked!(TOKEN_REDEEM_ADDRESS, 20).into(),
			deposit_redeem_address: array_bytes::hex2array_unchecked!(DEPOSIT_REDEEM_ADDRESS, 20).into(),
			set_authorities_address: array_bytes::hex2array_unchecked!(SET_AUTHORITIES_ADDRESS, 20).into(),
			ring_token_address: array_bytes::hex2array_unchecked!(RING_TOKEN_ADDRESS, 20).into(),
			kton_token_address: array_bytes::hex2array_unchecked!(KTON_TOKEN_ADDRESS, 20).into(),
			ring_locked: BUNCH_OF_COINS,
			kton_locked: BUNCH_OF_COINS,
		},
		darwinia_relay_authorities_Instance0: pangolin_runtime::EthereumRelayAuthoritiesConfig {
			authorities: vec![(
				get_account_id_from_seed::<sr25519::Public>("Alice"),
				array_bytes::hex2array_unchecked!(ETHEREUM_RELAY_AUTHORITY_SIGNER, 20).into(),
				1
			)]
		},
		darwinia_tron_backing: pangolin_runtime::TronBackingConfig {
			backed_ring: BUNCH_OF_COINS,
			backed_kton: BUNCH_OF_COINS,
		},
		darwinia_evm: pangolin_runtime::EVMConfig { accounts: evm_accounts },
		dvm_ethereum: Default::default(),
	}
}

pub fn pangolin_development_config() -> PangolinChainSpec {
	PangolinChainSpec::from_genesis(
		"Pangolin",
		"pangolin",
		ChainType::Development,
		pangolin_development_genesis,
		vec![],
		None,
		None,
		Some(properties()),
		None,
	)
}

<<<<<<< HEAD
fn pangolin_development_genesis(
	initial_authorities: Vec<(
		AccountId,
		AccountId,
		BabeId,
		GrandpaId,
		ImOnlineId,
		AuthorityDiscoveryId,
	)>,
	root_key: AccountId,
	mut endowed_accounts: Vec<AccountId>,
	evm_accounts: BTreeMap<H160, GenesisAccount>,
) -> GenesisConfig {
	const GENESIS_ETHEREUM_RELAY_AUTHORITY_SIGNER: &'static str =
		"0x6aA70f55E5D770898Dd45aa1b7078b8A80AAbD6C";

	const TOKEN_REDEEM_ADDRESS: &'static str = "0x49262B932E439271d05634c32978294C7Ea15d0C";
	const DEPOSIT_REDEEM_ADDRESS: &'static str = "0x6EF538314829EfA8386Fc43386cB13B4e0A67D1e";
	const SET_AUTHORITIES_ADDRESS: &'static str = "0xE4A2892599Ad9527D76Ce6E26F93620FA7396D85";
	const RING_TOKEN_ADDRESS: &'static str = "0xb52FBE2B925ab79a821b261C82c5Ba0814AAA5e0";
	const KTON_TOKEN_ADDRESS: &'static str = "0x1994100c58753793D52c6f457f189aa3ce9cEe94";
	const MAPPING_FACTORY_ADDRESS: &'static str = "0x7C0437357a7ef3a8467C66E6352Be91dAbcB1199";
=======
fn pangolin_development_genesis() -> pangolin_runtime::GenesisConfig {
	let root = get_account_id_from_seed::<sr25519::Public>("Alice");
	let initial_authorities = vec![get_authority_keys_from_seed("Alice")];
	let endowed_accounts = vec![
		get_account_id_from_seed::<sr25519::Public>("Alice"),
		get_account_id_from_seed::<sr25519::Public>("Bob"),
		get_account_id_from_seed::<sr25519::Public>("Alice//stash"),
		get_account_id_from_seed::<sr25519::Public>("Bob//stash"),
	]
	.into_iter()
	.chain(
		TEAM_MEMBERS
			.iter()
			.map(|m| array_bytes::hex2array_unchecked!(m, 32).into()),
	)
	.collect::<Vec<_>>();
	let collective_members = vec![get_account_id_from_seed::<sr25519::Public>("Alice")];
	let evm_accounts = {
		let mut map = BTreeMap::new();
>>>>>>> 77453420

		for account in EVM_ACCOUNTS.iter() {
			map.insert(
				array_bytes::hex2array_unchecked!(account, 20).into(),
				GenesisAccount {
					nonce: 0.into(),
					balance: (123_456_789_000_000_000_000_090 as Balance).into(),
					storage: BTreeMap::new(),
					code: vec![],
				},
			);
		}

		map
	};

	pangolin_runtime::GenesisConfig {
		frame_system: pangolin_runtime::SystemConfig {
			code: pangolin_runtime::wasm_binary_unwrap().to_vec(),
			changes_trie_config: Default::default(),
		},
		pallet_babe: pangolin_runtime::BabeConfig {
			authorities: vec![],
			epoch_config: Some(pangolin_runtime::BABE_GENESIS_EPOCH_CONFIG)
		},
		darwinia_balances_Instance0: pangolin_runtime::BalancesConfig {
			balances: endowed_accounts
				.clone()
				.into_iter()
				.map(|a| (a, MANY_COINS))
				.collect()
		},
		darwinia_balances_Instance1: pangolin_runtime::KtonConfig {
			balances: endowed_accounts
				.clone()
				.into_iter()
				.map(|a| (a, A_FEW_COINS))
				.collect()
		},
		darwinia_staking: pangolin_runtime::StakingConfig {
			minimum_validator_count: 1,
			validator_count: 2,
			stakers: initial_authorities
				.iter()
				.cloned()
				.map(|x| (x.0, x.1, A_FEW_COINS, pangolin_runtime::StakerStatus::Validator))
				.collect(),
			invulnerables: initial_authorities.iter().cloned().map(|x| x.0).collect(),
			force_era: darwinia_staking::Forcing::ForceAlways,
			slash_reward_fraction: Perbill::from_percent(10),
			payout_fraction: Perbill::from_percent(50),
			..Default::default()
		},
		pallet_session: pangolin_runtime::SessionConfig {
			keys: initial_authorities
				.iter()
				.cloned()
				.map(|x| (x.0.clone(), x.0, session_keys(x.2, x.3, x.4, x.5)))
				.collect(),
		},
		pallet_grandpa: Default::default(),
		pallet_im_online: Default::default(),
		pallet_authority_discovery: Default::default(),
		darwinia_democracy: Default::default(),
		pallet_collective_Instance0: pangolin_runtime::CouncilConfig {
			phantom: PhantomData::<pangolin_runtime::CouncilCollective>,
			members: collective_members.clone(),
		},
		pallet_collective_Instance1: pangolin_runtime::TechnicalCommitteeConfig {
			phantom: PhantomData::<pangolin_runtime::TechnicalCollective>,
			members: collective_members
		},
		darwinia_elections_phragmen: Default::default(),
		pallet_membership_Instance0: Default::default(),
		darwinia_claims: pangolin_runtime::ClaimsConfig {
			claims_list: ClaimsList::from_file(
				"bin/res/claims-list.json",
				"CLAIMS_LIST_PATH",
			),
<<<<<<< HEAD
		}),
		darwinia_vesting: Some(Default::default()),
		pallet_sudo: Some(SudoConfig { key: root_key.clone() }),
		darwinia_crab_issuing: Some(CrabIssuingConfig {
			total_mapped_ring: 1 << 56
		}),
		darwinia_crab_backing: Some(CrabBackingConfig {
			backed_ring: 1 << 56
		}),
		darwinia_ethereum_backing: Some(EthereumBackingConfig {
			token_redeem_address: array_bytes::hex2array_unchecked!(TOKEN_REDEEM_ADDRESS, 20).into(),
			deposit_redeem_address: array_bytes::hex2array_unchecked!(DEPOSIT_REDEEM_ADDRESS, 20).into(),
			set_authorities_address: array_bytes::hex2array_unchecked!(SET_AUTHORITIES_ADDRESS, 20).into(),
			ring_token_address: array_bytes::hex2array_unchecked!(RING_TOKEN_ADDRESS, 20).into(),
			kton_token_address: array_bytes::hex2array_unchecked!(KTON_TOKEN_ADDRESS, 20).into(),
			ring_locked: 1 << 56,
			kton_locked: 1 << 56,
		}),
		darwinia_ethereum_issuing: Some(EthereumIssuingConfig {
			mapping_factory_address: array_bytes::hex2array_unchecked!(MAPPING_FACTORY_ADDRESS, 20).into(),
		}),
		darwinia_ethereum_relay: Some(EthereumRelayConfig {
=======
		},
		darwinia_vesting: Default::default(),
		pallet_sudo: pangolin_runtime::SudoConfig { key: root.clone() },
		darwinia_crab_issuing: pangolin_runtime::CrabIssuingConfig { total_mapped_ring: BUNCH_OF_COINS },
		darwinia_crab_backing: pangolin_runtime::CrabBackingConfig { backed_ring: BUNCH_OF_COINS },
		darwinia_ethereum_relay: pangolin_runtime::EthereumRelayConfig {
>>>>>>> 77453420
			genesis_header_info: (
				vec![0, 0, 0, 0, 0, 0, 0, 0, 0, 0, 0, 0, 0, 0, 0, 0, 0, 0, 0, 0, 0, 0, 0, 0, 0, 0, 0, 0, 0, 0, 0, 0, 0, 0, 0, 0, 0, 0, 0, 0, 0, 0, 0, 0, 0, 0, 0, 0, 0, 0, 0, 0, 0, 0, 0, 0, 0, 0, 0, 0, 0, 0, 0, 0, 0, 0, 0, 0, 86, 232, 31, 23, 27, 204, 85, 166, 255, 131, 69, 230, 146, 192, 248, 110, 91, 72, 224, 27, 153, 108, 173, 192, 1, 98, 47, 181, 227, 99, 180, 33, 29, 204, 77, 232, 222, 199, 93, 122, 171, 133, 181, 103, 182, 204, 212, 26, 211, 18, 69, 27, 148, 138, 116, 19, 240, 161, 66, 253, 64, 212, 147, 71, 128, 53, 53, 53, 53, 53, 53, 53, 53, 53, 53, 53, 53, 53, 53, 53, 53, 53, 53, 53, 53, 53, 53, 53, 53, 53, 53, 53, 53, 53, 53, 53, 53, 33, 123, 11, 188, 251, 114, 226, 213, 126, 40, 243, 60, 179, 97, 185, 152, 53, 19, 23, 119, 85, 220, 63, 51, 206, 62, 112, 34, 237, 98, 183, 123, 86, 232, 31, 23, 27, 204, 85, 166, 255, 131, 69, 230, 146, 192, 248, 110, 91, 72, 224, 27, 153, 108, 173, 192, 1, 98, 47, 181, 227, 99, 180, 33, 0, 0, 0, 0, 0, 0, 0, 0, 0, 0, 0, 0, 0, 0, 0, 0, 0, 0, 0, 0, 0, 0, 0, 0, 0, 0, 0, 0, 0, 0, 0, 0, 0, 0, 0, 0, 0, 0, 0, 0, 0, 0, 0, 0, 0, 0, 0, 0, 0, 0, 0, 0, 0, 0, 0, 0, 0, 0, 0, 0, 0, 0, 0, 0, 0, 0, 0, 0, 0, 0, 0, 0, 0, 0, 0, 0, 0, 0, 0, 0, 0, 0, 0, 0, 0, 0, 0, 0, 0, 0, 0, 0, 0, 0, 0, 0, 0, 0, 0, 0, 0, 0, 0, 0, 0, 0, 0, 0, 0, 0, 0, 0, 0, 0, 0, 0, 0, 0, 0, 0, 0, 0, 0, 0, 0, 0, 0, 0, 0, 0, 0, 0, 0, 0, 0, 0, 0, 0, 0, 0, 0, 0, 0, 0, 0, 0, 0, 0, 0, 0, 0, 0, 0, 0, 0, 0, 0, 0, 0, 0, 0, 0, 0, 0, 0, 0, 0, 0, 0, 0, 0, 0, 0, 0, 0, 0, 0, 0, 0, 0, 0, 0, 0, 0, 0, 0, 0, 0, 0, 0, 0, 0, 0, 0, 0, 0, 0, 0, 0, 0, 0, 0, 0, 0, 0, 0, 0, 0, 0, 0, 0, 0, 0, 0, 0, 0, 0, 0, 0, 0, 0, 0, 0, 0, 0, 0, 0, 0, 0, 0, 0, 0, 0, 0, 0, 0, 0, 0, 0, 0, 0, 0, 0, 0, 0, 0, 0, 0, 0, 0, 0, 0, 0, 0, 0, 0, 0, 0, 0, 0, 0, 0, 0, 0, 0, 0, 0, 0, 0, 0, 0, 0, 0, 0, 0, 0, 0, 0, 0, 0, 0, 0, 0, 0, 0, 0, 0, 0, 0, 0, 0, 1, 0, 0, 0, 0, 0, 0, 0, 0, 0, 0, 0, 0, 0, 0, 0, 0, 0, 0, 0, 0, 0, 0, 0, 0, 0, 0, 0, 0, 0, 0, 16, 0, 0, 0, 0, 0, 0, 0, 0, 0, 0, 0, 0, 0, 0, 0, 0, 0, 0, 0, 0, 0, 0, 0, 0, 0, 0, 0, 0, 0, 8, 132, 160, 0, 0, 0, 0, 0, 0, 0, 0, 0, 0, 0, 0, 0, 0, 0, 0, 0, 0, 0, 0, 0, 0, 0, 0, 0, 0, 0, 0, 0, 0, 0, 0, 36, 136, 0, 0, 0, 0, 0, 0, 0, 66, 1, 65, 148, 16, 35, 104, 9, 35, 224, 254, 77, 116, 163, 75, 218, 200, 20, 31, 37, 64, 227, 174, 144, 98, 55, 24, 228, 125, 102, 209, 202, 74, 45],
				b"\x00\x00\x00\x00\x00\x00\x00\x00\x00\x00\x00\x00\x00\x00\x00\x00\x00\x00\x00\x00\x00\x00\x00\x00\x00\x00\x00\x00\x00\x00\x00\x00".into()
			),
			dags_merkle_roots_loader: DagsMerkleRootsLoaderR::from_file(
				"bin/res/ethereum/dags-merkle-roots.json",
				"DAG_MERKLE_ROOTS_PATH",
			),
			..Default::default()
		},
		darwinia_ethereum_backing: pangolin_runtime::EthereumBackingConfig {
			token_redeem_address: array_bytes::hex2array_unchecked!(TOKEN_REDEEM_ADDRESS, 20).into(),
			deposit_redeem_address: array_bytes::hex2array_unchecked!(DEPOSIT_REDEEM_ADDRESS, 20).into(),
			set_authorities_address: array_bytes::hex2array_unchecked!(SET_AUTHORITIES_ADDRESS, 20).into(),
			ring_token_address: array_bytes::hex2array_unchecked!(RING_TOKEN_ADDRESS, 20).into(),
			kton_token_address: array_bytes::hex2array_unchecked!(KTON_TOKEN_ADDRESS, 20).into(),
			ring_locked: BUNCH_OF_COINS,
			kton_locked: BUNCH_OF_COINS,
		},
		darwinia_relay_authorities_Instance0: pangolin_runtime::EthereumRelayAuthoritiesConfig {
			authorities: vec![(
				get_account_id_from_seed::<sr25519::Public>("Alice"),
				array_bytes::hex2array_unchecked!(ETHEREUM_RELAY_AUTHORITY_SIGNER, 20).into(),
				1
			)]
		},
		darwinia_tron_backing: pangolin_runtime::TronBackingConfig {
			backed_ring: BUNCH_OF_COINS,
			backed_kton: BUNCH_OF_COINS,
		},
		darwinia_evm: pangolin_runtime::EVMConfig { accounts: evm_accounts },
		dvm_ethereum: Default::default(),
	}
}<|MERGE_RESOLUTION|>--- conflicted
+++ resolved
@@ -89,6 +89,7 @@
 const RING_TOKEN_ADDRESS: &'static str = "0xb52FBE2B925ab79a821b261C82c5Ba0814AAA5e0";
 const KTON_TOKEN_ADDRESS: &'static str = "0x1994100c58753793D52c6f457f189aa3ce9cEe94";
 const ETHEREUM_RELAY_AUTHORITY_SIGNER: &'static str = "0x68898db1012808808c903f390909c52d9f706749";
+const MAPPING_FACTORY_ADDRESS: &'static str = "0x7C0437357a7ef3a8467C66E6352Be91dAbcB1199";
 
 fn session_keys(
 	babe: BabeId,
@@ -178,14 +179,6 @@
 			let sr25519 = array_bytes::hex2array_unchecked!(sr25519, 32);
 			let ed25519 = array_bytes::hex2array_unchecked!(ed25519, 32);
 
-<<<<<<< HEAD
-	const TOKEN_REDEEM_ADDRESS: &'static str = "0x49262B932E439271d05634c32978294C7Ea15d0C";
-	const DEPOSIT_REDEEM_ADDRESS: &'static str = "0x6EF538314829EfA8386Fc43386cB13B4e0A67D1e";
-	const SET_AUTHORITIES_ADDRESS: &'static str = "0xE4A2892599Ad9527D76Ce6E26F93620FA7396D85";
-	const RING_TOKEN_ADDRESS: &'static str = "0xb52FBE2B925ab79a821b261C82c5Ba0814AAA5e0";
-	const KTON_TOKEN_ADDRESS: &'static str = "0x1994100c58753793D52c6f457f189aa3ce9cEe94";
-	const MAPPING_FACTORY_ADDRESS: &'static str = "0x7C0437357a7ef3a8467C66E6352Be91dAbcB1199";
-=======
 			Self {
 				stash: sr25519.into(),
 				session: session_keys(
@@ -197,7 +190,6 @@
 			}
 		}
 	}
->>>>>>> 77453420
 
 	let root = AccountId::from(array_bytes::hex2array_unchecked!(
 		"0x72819fbc1b93196fa230243947c1726cbea7e33044c7eb6f736ff345561f9e4c",
@@ -315,39 +307,6 @@
 					session.to_owned()
 				))
 				.collect(),
-<<<<<<< HEAD
-		}),
-		pallet_grandpa: Some(Default::default()),
-		pallet_im_online: Some(Default::default()),
-		pallet_authority_discovery: Some(Default::default()),
-		darwinia_democracy: Some(Default::default()),
-		pallet_collective_Instance0: Some(Default::default()),
-		pallet_collective_Instance1: Some(Default::default()),
-		darwinia_elections_phragmen: Some(Default::default()),
-		pallet_membership_Instance0: Some(Default::default()),
-		darwinia_claims: Some(Default::default()),
-		darwinia_vesting: Some(Default::default()),
-		pallet_sudo: Some(SudoConfig { key: root.clone() }),
-		darwinia_crab_issuing: Some(CrabIssuingConfig {
-			total_mapped_ring: 1 << 56
-		}),
-		darwinia_crab_backing: Some(CrabBackingConfig {
-			backed_ring: 1 << 56
-		}),
-		darwinia_ethereum_backing: Some(EthereumBackingConfig {
-			token_redeem_address: array_bytes::hex2array_unchecked!(TOKEN_REDEEM_ADDRESS, 20).into(),
-			deposit_redeem_address: array_bytes::hex2array_unchecked!(DEPOSIT_REDEEM_ADDRESS, 20).into(),
-			set_authorities_address: array_bytes::hex2array_unchecked!(SET_AUTHORITIES_ADDRESS, 20).into(),
-			ring_token_address: array_bytes::hex2array_unchecked!(RING_TOKEN_ADDRESS, 20).into(),
-			kton_token_address: array_bytes::hex2array_unchecked!(KTON_TOKEN_ADDRESS, 20).into(),
-			ring_locked: 1 << 56,
-			kton_locked: 1 << 56,
-		}),
-		darwinia_ethereum_issuing: Some(EthereumIssuingConfig {
-			mapping_factory_address: array_bytes::hex2array_unchecked!(MAPPING_FACTORY_ADDRESS, 20).into(),
-		}),
-		darwinia_ethereum_relay: Some(EthereumRelayConfig {
-=======
 		},
 		pallet_grandpa: Default::default(),
 		pallet_im_online: Default::default(),
@@ -369,7 +328,6 @@
 		darwinia_crab_issuing: pangolin_runtime::CrabIssuingConfig { total_mapped_ring: BUNCH_OF_COINS },
 		darwinia_crab_backing: pangolin_runtime::CrabBackingConfig { backed_ring: BUNCH_OF_COINS },
 		darwinia_ethereum_relay: pangolin_runtime::EthereumRelayConfig {
->>>>>>> 77453420
 			genesis_header_info: (
 				vec![0, 0, 0, 0, 0, 0, 0, 0, 0, 0, 0, 0, 0, 0, 0, 0, 0, 0, 0, 0, 0, 0, 0, 0, 0, 0, 0, 0, 0, 0, 0, 0, 0, 0, 0, 0, 0, 0, 0, 0, 0, 0, 0, 0, 0, 0, 0, 0, 0, 0, 0, 0, 0, 0, 0, 0, 0, 0, 0, 0, 0, 0, 0, 0, 0, 0, 0, 0, 86, 232, 31, 23, 27, 204, 85, 166, 255, 131, 69, 230, 146, 192, 248, 110, 91, 72, 224, 27, 153, 108, 173, 192, 1, 98, 47, 181, 227, 99, 180, 33, 29, 204, 77, 232, 222, 199, 93, 122, 171, 133, 181, 103, 182, 204, 212, 26, 211, 18, 69, 27, 148, 138, 116, 19, 240, 161, 66, 253, 64, 212, 147, 71, 128, 53, 53, 53, 53, 53, 53, 53, 53, 53, 53, 53, 53, 53, 53, 53, 53, 53, 53, 53, 53, 53, 53, 53, 53, 53, 53, 53, 53, 53, 53, 53, 53, 33, 123, 11, 188, 251, 114, 226, 213, 126, 40, 243, 60, 179, 97, 185, 152, 53, 19, 23, 119, 85, 220, 63, 51, 206, 62, 112, 34, 237, 98, 183, 123, 86, 232, 31, 23, 27, 204, 85, 166, 255, 131, 69, 230, 146, 192, 248, 110, 91, 72, 224, 27, 153, 108, 173, 192, 1, 98, 47, 181, 227, 99, 180, 33, 0, 0, 0, 0, 0, 0, 0, 0, 0, 0, 0, 0, 0, 0, 0, 0, 0, 0, 0, 0, 0, 0, 0, 0, 0, 0, 0, 0, 0, 0, 0, 0, 0, 0, 0, 0, 0, 0, 0, 0, 0, 0, 0, 0, 0, 0, 0, 0, 0, 0, 0, 0, 0, 0, 0, 0, 0, 0, 0, 0, 0, 0, 0, 0, 0, 0, 0, 0, 0, 0, 0, 0, 0, 0, 0, 0, 0, 0, 0, 0, 0, 0, 0, 0, 0, 0, 0, 0, 0, 0, 0, 0, 0, 0, 0, 0, 0, 0, 0, 0, 0, 0, 0, 0, 0, 0, 0, 0, 0, 0, 0, 0, 0, 0, 0, 0, 0, 0, 0, 0, 0, 0, 0, 0, 0, 0, 0, 0, 0, 0, 0, 0, 0, 0, 0, 0, 0, 0, 0, 0, 0, 0, 0, 0, 0, 0, 0, 0, 0, 0, 0, 0, 0, 0, 0, 0, 0, 0, 0, 0, 0, 0, 0, 0, 0, 0, 0, 0, 0, 0, 0, 0, 0, 0, 0, 0, 0, 0, 0, 0, 0, 0, 0, 0, 0, 0, 0, 0, 0, 0, 0, 0, 0, 0, 0, 0, 0, 0, 0, 0, 0, 0, 0, 0, 0, 0, 0, 0, 0, 0, 0, 0, 0, 0, 0, 0, 0, 0, 0, 0, 0, 0, 0, 0, 0, 0, 0, 0, 0, 0, 0, 0, 0, 0, 0, 0, 0, 0, 0, 0, 0, 0, 0, 0, 0, 0, 0, 0, 0, 0, 0, 0, 0, 0, 0, 0, 0, 0, 0, 0, 0, 0, 0, 0, 0, 0, 0, 0, 0, 0, 0, 0, 0, 0, 0, 0, 0, 0, 0, 0, 0, 0, 0, 0, 0, 0, 0, 0, 0, 0, 0, 1, 0, 0, 0, 0, 0, 0, 0, 0, 0, 0, 0, 0, 0, 0, 0, 0, 0, 0, 0, 0, 0, 0, 0, 0, 0, 0, 0, 0, 0, 0, 16, 0, 0, 0, 0, 0, 0, 0, 0, 0, 0, 0, 0, 0, 0, 0, 0, 0, 0, 0, 0, 0, 0, 0, 0, 0, 0, 0, 0, 0, 8, 132, 160, 0, 0, 0, 0, 0, 0, 0, 0, 0, 0, 0, 0, 0, 0, 0, 0, 0, 0, 0, 0, 0, 0, 0, 0, 0, 0, 0, 0, 0, 0, 0, 0, 36, 136, 0, 0, 0, 0, 0, 0, 0, 66, 1, 65, 148, 16, 35, 104, 9, 35, 224, 254, 77, 116, 163, 75, 218, 200, 20, 31, 37, 64, 227, 174, 144, 98, 55, 24, 228, 125, 102, 209, 202, 74, 45],
 				b"\x00\x00\x00\x00\x00\x00\x00\x00\x00\x00\x00\x00\x00\x00\x00\x00\x00\x00\x00\x00\x00\x00\x00\x00\x00\x00\x00\x00\x00\x00\x00\x00".into()
@@ -402,6 +360,9 @@
 		},
 		darwinia_evm: pangolin_runtime::EVMConfig { accounts: evm_accounts },
 		dvm_ethereum: Default::default(),
+		darwinia_ethereum_issuing: Some(EthereumIssuingConfig {
+			mapping_factory_address: array_bytes::hex2array_unchecked!(MAPPING_FACTORY_ADDRESS, 20).into(),
+		}),
 	}
 }
 
@@ -419,30 +380,6 @@
 	)
 }
 
-<<<<<<< HEAD
-fn pangolin_development_genesis(
-	initial_authorities: Vec<(
-		AccountId,
-		AccountId,
-		BabeId,
-		GrandpaId,
-		ImOnlineId,
-		AuthorityDiscoveryId,
-	)>,
-	root_key: AccountId,
-	mut endowed_accounts: Vec<AccountId>,
-	evm_accounts: BTreeMap<H160, GenesisAccount>,
-) -> GenesisConfig {
-	const GENESIS_ETHEREUM_RELAY_AUTHORITY_SIGNER: &'static str =
-		"0x6aA70f55E5D770898Dd45aa1b7078b8A80AAbD6C";
-
-	const TOKEN_REDEEM_ADDRESS: &'static str = "0x49262B932E439271d05634c32978294C7Ea15d0C";
-	const DEPOSIT_REDEEM_ADDRESS: &'static str = "0x6EF538314829EfA8386Fc43386cB13B4e0A67D1e";
-	const SET_AUTHORITIES_ADDRESS: &'static str = "0xE4A2892599Ad9527D76Ce6E26F93620FA7396D85";
-	const RING_TOKEN_ADDRESS: &'static str = "0xb52FBE2B925ab79a821b261C82c5Ba0814AAA5e0";
-	const KTON_TOKEN_ADDRESS: &'static str = "0x1994100c58753793D52c6f457f189aa3ce9cEe94";
-	const MAPPING_FACTORY_ADDRESS: &'static str = "0x7C0437357a7ef3a8467C66E6352Be91dAbcB1199";
-=======
 fn pangolin_development_genesis() -> pangolin_runtime::GenesisConfig {
 	let root = get_account_id_from_seed::<sr25519::Public>("Alice");
 	let initial_authorities = vec![get_authority_keys_from_seed("Alice")];
@@ -462,7 +399,6 @@
 	let collective_members = vec![get_account_id_from_seed::<sr25519::Public>("Alice")];
 	let evm_accounts = {
 		let mut map = BTreeMap::new();
->>>>>>> 77453420
 
 		for account in EVM_ACCOUNTS.iter() {
 			map.insert(
@@ -542,37 +478,12 @@
 				"bin/res/claims-list.json",
 				"CLAIMS_LIST_PATH",
 			),
-<<<<<<< HEAD
-		}),
-		darwinia_vesting: Some(Default::default()),
-		pallet_sudo: Some(SudoConfig { key: root_key.clone() }),
-		darwinia_crab_issuing: Some(CrabIssuingConfig {
-			total_mapped_ring: 1 << 56
-		}),
-		darwinia_crab_backing: Some(CrabBackingConfig {
-			backed_ring: 1 << 56
-		}),
-		darwinia_ethereum_backing: Some(EthereumBackingConfig {
-			token_redeem_address: array_bytes::hex2array_unchecked!(TOKEN_REDEEM_ADDRESS, 20).into(),
-			deposit_redeem_address: array_bytes::hex2array_unchecked!(DEPOSIT_REDEEM_ADDRESS, 20).into(),
-			set_authorities_address: array_bytes::hex2array_unchecked!(SET_AUTHORITIES_ADDRESS, 20).into(),
-			ring_token_address: array_bytes::hex2array_unchecked!(RING_TOKEN_ADDRESS, 20).into(),
-			kton_token_address: array_bytes::hex2array_unchecked!(KTON_TOKEN_ADDRESS, 20).into(),
-			ring_locked: 1 << 56,
-			kton_locked: 1 << 56,
-		}),
-		darwinia_ethereum_issuing: Some(EthereumIssuingConfig {
-			mapping_factory_address: array_bytes::hex2array_unchecked!(MAPPING_FACTORY_ADDRESS, 20).into(),
-		}),
-		darwinia_ethereum_relay: Some(EthereumRelayConfig {
-=======
 		},
 		darwinia_vesting: Default::default(),
 		pallet_sudo: pangolin_runtime::SudoConfig { key: root.clone() },
 		darwinia_crab_issuing: pangolin_runtime::CrabIssuingConfig { total_mapped_ring: BUNCH_OF_COINS },
 		darwinia_crab_backing: pangolin_runtime::CrabBackingConfig { backed_ring: BUNCH_OF_COINS },
 		darwinia_ethereum_relay: pangolin_runtime::EthereumRelayConfig {
->>>>>>> 77453420
 			genesis_header_info: (
 				vec![0, 0, 0, 0, 0, 0, 0, 0, 0, 0, 0, 0, 0, 0, 0, 0, 0, 0, 0, 0, 0, 0, 0, 0, 0, 0, 0, 0, 0, 0, 0, 0, 0, 0, 0, 0, 0, 0, 0, 0, 0, 0, 0, 0, 0, 0, 0, 0, 0, 0, 0, 0, 0, 0, 0, 0, 0, 0, 0, 0, 0, 0, 0, 0, 0, 0, 0, 0, 86, 232, 31, 23, 27, 204, 85, 166, 255, 131, 69, 230, 146, 192, 248, 110, 91, 72, 224, 27, 153, 108, 173, 192, 1, 98, 47, 181, 227, 99, 180, 33, 29, 204, 77, 232, 222, 199, 93, 122, 171, 133, 181, 103, 182, 204, 212, 26, 211, 18, 69, 27, 148, 138, 116, 19, 240, 161, 66, 253, 64, 212, 147, 71, 128, 53, 53, 53, 53, 53, 53, 53, 53, 53, 53, 53, 53, 53, 53, 53, 53, 53, 53, 53, 53, 53, 53, 53, 53, 53, 53, 53, 53, 53, 53, 53, 53, 33, 123, 11, 188, 251, 114, 226, 213, 126, 40, 243, 60, 179, 97, 185, 152, 53, 19, 23, 119, 85, 220, 63, 51, 206, 62, 112, 34, 237, 98, 183, 123, 86, 232, 31, 23, 27, 204, 85, 166, 255, 131, 69, 230, 146, 192, 248, 110, 91, 72, 224, 27, 153, 108, 173, 192, 1, 98, 47, 181, 227, 99, 180, 33, 0, 0, 0, 0, 0, 0, 0, 0, 0, 0, 0, 0, 0, 0, 0, 0, 0, 0, 0, 0, 0, 0, 0, 0, 0, 0, 0, 0, 0, 0, 0, 0, 0, 0, 0, 0, 0, 0, 0, 0, 0, 0, 0, 0, 0, 0, 0, 0, 0, 0, 0, 0, 0, 0, 0, 0, 0, 0, 0, 0, 0, 0, 0, 0, 0, 0, 0, 0, 0, 0, 0, 0, 0, 0, 0, 0, 0, 0, 0, 0, 0, 0, 0, 0, 0, 0, 0, 0, 0, 0, 0, 0, 0, 0, 0, 0, 0, 0, 0, 0, 0, 0, 0, 0, 0, 0, 0, 0, 0, 0, 0, 0, 0, 0, 0, 0, 0, 0, 0, 0, 0, 0, 0, 0, 0, 0, 0, 0, 0, 0, 0, 0, 0, 0, 0, 0, 0, 0, 0, 0, 0, 0, 0, 0, 0, 0, 0, 0, 0, 0, 0, 0, 0, 0, 0, 0, 0, 0, 0, 0, 0, 0, 0, 0, 0, 0, 0, 0, 0, 0, 0, 0, 0, 0, 0, 0, 0, 0, 0, 0, 0, 0, 0, 0, 0, 0, 0, 0, 0, 0, 0, 0, 0, 0, 0, 0, 0, 0, 0, 0, 0, 0, 0, 0, 0, 0, 0, 0, 0, 0, 0, 0, 0, 0, 0, 0, 0, 0, 0, 0, 0, 0, 0, 0, 0, 0, 0, 0, 0, 0, 0, 0, 0, 0, 0, 0, 0, 0, 0, 0, 0, 0, 0, 0, 0, 0, 0, 0, 0, 0, 0, 0, 0, 0, 0, 0, 0, 0, 0, 0, 0, 0, 0, 0, 0, 0, 0, 0, 0, 0, 0, 0, 0, 0, 0, 0, 0, 0, 0, 0, 0, 0, 0, 0, 0, 0, 0, 0, 0, 0, 0, 1, 0, 0, 0, 0, 0, 0, 0, 0, 0, 0, 0, 0, 0, 0, 0, 0, 0, 0, 0, 0, 0, 0, 0, 0, 0, 0, 0, 0, 0, 0, 16, 0, 0, 0, 0, 0, 0, 0, 0, 0, 0, 0, 0, 0, 0, 0, 0, 0, 0, 0, 0, 0, 0, 0, 0, 0, 0, 0, 0, 0, 8, 132, 160, 0, 0, 0, 0, 0, 0, 0, 0, 0, 0, 0, 0, 0, 0, 0, 0, 0, 0, 0, 0, 0, 0, 0, 0, 0, 0, 0, 0, 0, 0, 0, 0, 36, 136, 0, 0, 0, 0, 0, 0, 0, 66, 1, 65, 148, 16, 35, 104, 9, 35, 224, 254, 77, 116, 163, 75, 218, 200, 20, 31, 37, 64, 227, 174, 144, 98, 55, 24, 228, 125, 102, 209, 202, 74, 45],
 				b"\x00\x00\x00\x00\x00\x00\x00\x00\x00\x00\x00\x00\x00\x00\x00\x00\x00\x00\x00\x00\x00\x00\x00\x00\x00\x00\x00\x00\x00\x00\x00\x00".into()
@@ -605,5 +516,8 @@
 		},
 		darwinia_evm: pangolin_runtime::EVMConfig { accounts: evm_accounts },
 		dvm_ethereum: Default::default(),
+		darwinia_ethereum_issuing: Some(EthereumIssuingConfig {
+			mapping_factory_address: array_bytes::hex2array_unchecked!(MAPPING_FACTORY_ADDRESS, 20).into(),
+		}),
 	}
 }