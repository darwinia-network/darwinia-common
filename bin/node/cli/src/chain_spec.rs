// This file is part of Darwinia.
//
// Copyright (C) 2018-2021 Darwinia Network
// SPDX-License-Identifier: GPL-3.0
//
// Darwinia is free software: you can redistribute it and/or modify
// it under the terms of the GNU General Public License as published by
// the Free Software Foundation, either version 3 of the License, or
// (at your option) any later version.
//
// Darwinia is distributed in the hope that it will be useful,
// but WITHOUT ANY WARRANTY; without even the implied warranty of
// MERCHANTABILITY or FITNESS FOR A PARTICULAR PURPOSE. See the
// GNU General Public License for more details.
//
// You should have received a copy of the GNU General Public License
// along with Darwinia. If not, see <https://www.gnu.org/licenses/>.

// --- std ---
use std::{collections::BTreeMap, marker::PhantomData, str::FromStr};
// --- crates ---
use rand::{seq::SliceRandom, Rng};
// --- substrate ---
use pallet_im_online::sr25519::AuthorityId as ImOnlineId;
use sc_service::{ChainType, Properties};
use sc_telemetry::TelemetryEndpoints;
use sp_authority_discovery::AuthorityId as AuthorityDiscoveryId;
use sp_consensus_babe::AuthorityId as BabeId;
use sp_core::{crypto::UncheckedInto, sr25519, Pair, Public};
use sp_finality_grandpa::AuthorityId as GrandpaId;
use sp_runtime::{
	traits::{IdentifyAccount, Verify},
	Perbill,
};
// --- darwinia ---
use darwinia_claims::ClaimsList;
use darwinia_ethereum_relay::DagsMerkleRootsLoader as DagsMerkleRootsLoaderR;
use darwinia_evm::GenesisAccount;
use drml_primitives::*;

pub type PangolinChainSpec = sc_service::GenericChainSpec<pangolin_runtime::GenesisConfig>;

type AccountPublic = <Signature as Verify>::Signer;

const PANGOLIN_TELEMETRY_URL: &str = "wss://telemetry.polkadot.io/submit/";

const TEAM_MEMBERS: &[&str] = &[
	// Cheng
	"0x922b6854052ba1084c74dd323ee70047d58ae4eb068f20bc251831f1ec109030",
	// Jane
	"0xb26268877f72c4dcd9c2459a99dde0d2caf5a816c6b4cd3bd1721252b26f4909",
	// Cai
	"0xf41d3260d736f5b3db8a6351766e97619ea35972546a5f850bbf0b27764abe03",
	// Tiny
	"0xf29638cb649d469c317a4c64381e179d5f64ef4d30207b4c52f2725c9d2ec533",
	// Eve
	"0x1a7008a33fa595398b509ef56841db3340931c28a42881e36c9f34b1f15f9271",
	// Yuqi
	"0x500e3197e075610c1925ddcd86d66836bf93ae0a476c64f56f611afc7d64d16f",
	// Aki
	"0x129f002b1c0787ea72c31b2dc986e66911fe1b4d6dc16f83a1127f33e5a74c7d",
	// Alex
	"0x26fe37ba5d35ac650ba37c5cc84525ed135e772063941ae221a1caca192fff49",
	// Shell
	"0x187c272f576b1999d6cf3dd529b59b832db12125b43e57fb088677eb0c570a6b",
	// Xavier
	"0xb4f7f03bebc56ebe96bc52ea5ed3159d45a0ce3a8d7f082983c33ef133274747",
	// Xuelei
	"0x88d388115bd0df43e805b029207cfa4925cecfb29026e345979d9b0004466c49",
];
const EVM_ACCOUNTS: &[&str] = &[
	"0x68898db1012808808c903f390909c52d9f706749",
	"0x6be02d1d3665660d22ff9624b7be0551ee1ac91b",
	"0xB90168C8CBcd351D069ffFdA7B71cd846924d551",
	// Echo
	"0x0f14341A7f464320319025540E8Fe48Ad0fe5aec",
	// for External Project
	"0x7682Ba569E3823Ca1B7317017F5769F8Aa8842D4",
	// Subswap
	"0xbB3E51d20CA651fBE19b1a1C2a6C8B1A4d950437",
];
const A_FEW_COINS: Balance = 1 << 44;
const MANY_COINS: Balance = A_FEW_COINS << 6;
const BUNCH_OF_COINS: Balance = MANY_COINS << 6;

const S2S_RELAYER: &str = "ec7c1c10c73a2d90c6a4fc92a5212caaff849a65193db3a2b2aa1ffdadb99f06";
const TOKEN_REDEEM_ADDRESS: &str = "0x49262B932E439271d05634c32978294C7Ea15d0C";
const DEPOSIT_REDEEM_ADDRESS: &str = "0x6EF538314829EfA8386Fc43386cB13B4e0A67D1e";
const SET_AUTHORITIES_ADDRESS: &str = "0xD35Bb6F1bc1C84b53E0995c1830454AB7C4147f1";
const RING_TOKEN_ADDRESS: &str = "0xb52FBE2B925ab79a821b261C82c5Ba0814AAA5e0";
const KTON_TOKEN_ADDRESS: &str = "0x1994100c58753793D52c6f457f189aa3ce9cEe94";
const ETHEREUM_RELAY_AUTHORITY_SIGNER: &str = "0x68898db1012808808c903f390909c52d9f706749";
const MAPPING_FACTORY_ADDRESS: &str = "0xE1586e744b99bF8e4C981DfE4dD4369d6f8Ed88A";
const ETHEREUM_BACKING_ADDRESS: &str = "0xb2Bea2358d817dAE01B0FD0DC3aECB25910E65AA";

fn session_keys(
	babe: BabeId,
	grandpa: GrandpaId,
	im_online: ImOnlineId,
	authority_discovery: AuthorityDiscoveryId,
) -> pangolin_runtime::SessionKeys {
	pangolin_runtime::SessionKeys {
		babe,
		grandpa,
		im_online,
		authority_discovery,
	}
}

fn properties() -> Properties {
	let mut properties = Properties::new();

	properties.insert("ss58Format".into(), 18.into());
	properties.insert("tokenDecimals".into(), vec![9, 9].into());
	properties.insert("tokenSymbol".into(), vec!["PRING", "PKTON"].into());

	properties
}

fn get_from_seed<TPublic: Public>(seed: &str) -> <TPublic::Pair as Pair>::Public {
	TPublic::Pair::from_string(&format!("//{}", seed), None)
		.expect("static values are valid; qed")
		.public()
}

fn get_account_id_from_seed<TPublic: Public>(seed: &str) -> AccountId
where
	AccountPublic: From<<TPublic::Pair as Pair>::Public>,
{
	AccountPublic::from(get_from_seed::<TPublic>(seed)).into_account()
}

fn get_authority_keys_from_seed(
	s: &str,
) -> (
	AccountId,
	AccountId,
	BabeId,
	GrandpaId,
	ImOnlineId,
	AuthorityDiscoveryId,
) {
	(
		get_account_id_from_seed::<sr25519::Public>(&format!("{}//stash", s)),
		get_account_id_from_seed::<sr25519::Public>(s),
		get_from_seed::<BabeId>(s),
		get_from_seed::<GrandpaId>(s),
		get_from_seed::<ImOnlineId>(s),
		get_from_seed::<AuthorityDiscoveryId>(s),
	)
}

pub fn pangolin_config() -> Result<PangolinChainSpec, String> {
	PangolinChainSpec::from_json_bytes(&include_bytes!("../../../res/pangolin/pangolin.json")[..])
}

pub fn pangolin_build_spec_config() -> PangolinChainSpec {
	fn pangolin_build_spec_genesis() -> pangolin_runtime::GenesisConfig {
		struct Keys {
			stash: AccountId,
			session: pangolin_runtime::SessionKeys,
		}
		impl Keys {
			fn new(sr25519: &str, ed25519: &str) -> Self {
				let sr25519 = array_bytes::hex2array_unchecked(sr25519);
				let ed25519 = array_bytes::hex2array_unchecked(ed25519);

				Self {
					stash: sr25519.into(),
					session: session_keys(
						sr25519.unchecked_into(),
						ed25519.unchecked_into(),
						sr25519.unchecked_into(),
						sr25519.unchecked_into(),
					),
				}
			}
		}

		let root = AccountId::from(array_bytes::hex2array_unchecked(
			"0x72819fbc1b93196fa230243947c1726cbea7e33044c7eb6f736ff345561f9e4c",
		));
		let s2s_relayer = array_bytes::hex_into_unchecked(S2S_RELAYER);
		let initial_authorities = vec![
			Keys::new(
				"0x9c43c00407c0a51e0d88ede9d531f165e370013b648e6b62f4b3bcff4689df02",
				"0x63e122d962a835020bef656ad5a80dbcc994bb48a659f1af955552f4b3c27b09",
			),
			Keys::new(
				"0x741a9f507722713ec0a5df1558ac375f62469b61d1f60fa60f5dedfc85425b2e",
				"0x8a50704f41448fca63f608575debb626639ac00ad151a1db08af1368be9ccb1d",
			),
			Keys::new(
				"0x2276a3162f1b63c21b3396c5846d43874c5b8ba69917d756142d460b2d70d036",
				"0xb28fade2d023f08c0d5a131eac7d64a107a2660f22a0aca09b37a3f321259ef6",
			),
			Keys::new(
				"0x7a8b265c416eab5fdf8e5a1b3c7635131ca7164fbe6f66d8a70feeeba7c4dd7f",
				"0x305bafd512366e7fd535fdc144c7034b8683e1814d229c84a116f3cb27a97643",
			),
			Keys::new(
				"0xe446c1f1f419cc0927ad3319e141501b02844dee6252d905aae406f0c7097d1a",
				"0xc3c9880f6821b6e906c4396e54137297b1ee6c4c448b6a98abc5e29ffcdcec81",
			),
			Keys::new(
				"0xae05263d9508581f657ce584184721884ee2886eb66765db0c4f5195aa1d4e21",
				"0x1ed7de3855ffcce134d718b570febb49bbbbeb32ebbc8c319f44fb9f5690643a",
			),
		];
		let initial_nominators = <Vec<AccountId>>::new();
		let collective_members = vec![get_account_id_from_seed::<sr25519::Public>("Alice")];
		let evm_accounts = {
			let mut map = BTreeMap::new();

			for account in EVM_ACCOUNTS.iter() {
				map.insert(
					array_bytes::hex_into_unchecked(account),
					GenesisAccount {
						nonce: 0.into(),
						balance: (MANY_COINS * (10 as Balance).pow(9)).into(),
						storage: BTreeMap::new(),
						code: vec![],
					},
				);
			}

			map
		};

		pangolin_runtime::GenesisConfig {
			frame_system: pangolin_runtime::SystemConfig {
				code: pangolin_runtime::wasm_binary_unwrap().to_vec(),
				changes_trie_config: Default::default(),
			},
			pallet_babe: pangolin_runtime::BabeConfig {
				authorities: vec![],
				epoch_config: Some(pangolin_runtime::BABE_GENESIS_EPOCH_CONFIG)
			},
			darwinia_balances_Instance1: pangolin_runtime::BalancesConfig {
				balances: vec![
					(root.clone(), BUNCH_OF_COINS),
					(get_account_id_from_seed::<sr25519::Public>("Alice"), A_FEW_COINS),
				]
				.into_iter()
				.chain(
					initial_authorities
						.iter()
						.map(|Keys { stash, .. }| (stash.to_owned(), A_FEW_COINS)),
				)
				.chain(
					initial_nominators
						.iter()
						.map(|n| (n.to_owned(), A_FEW_COINS))
				)
				.chain(
					TEAM_MEMBERS
						.iter()
						.map(|m| (array_bytes::hex_into_unchecked(m), MANY_COINS)),
				)
				.collect()
			},
			darwinia_balances_Instance2: pangolin_runtime::KtonConfig {
				balances: vec![(root.clone(), BUNCH_OF_COINS), (s2s_relayer, BUNCH_OF_COINS)]
					.into_iter()
					.chain(
						initial_authorities
							.iter()
							.map(|Keys { stash, .. }| (stash.to_owned(), A_FEW_COINS)),
					)
					.chain(
						initial_nominators
							.iter()
							.map(|n| (n.to_owned(), A_FEW_COINS))
					)
					.chain(
						TEAM_MEMBERS
							.iter()
							.map(|m| (array_bytes::hex_into_unchecked(m), A_FEW_COINS)),
					)
					.collect()
			},
			darwinia_staking: pangolin_runtime::StakingConfig {
				minimum_validator_count: 6,
				validator_count: 6,
				stakers: initial_authorities
					.iter()
					.map(|Keys { stash, .. }| (
						stash.to_owned(),
						stash.to_owned(),
						A_FEW_COINS,
						pangolin_runtime::StakerStatus::Validator
					))
					.chain(initial_nominators.iter().map(|n| {
						let mut rng = rand::thread_rng();
						let limit = (pangolin_runtime::MAX_NOMINATIONS as usize).min(initial_authorities.len());
						let count = rng.gen::<usize>() % limit;
						let nominations = initial_authorities
							.as_slice()
							.choose_multiple(&mut rng, count)
							.into_iter()
							.map(|c| c.stash.clone())
							.collect::<Vec<_>>();

						(n.clone(), n.clone(), A_FEW_COINS, pangolin_runtime::StakerStatus::Nominator(nominations))
					}))
					.collect(),
				slash_reward_fraction: Perbill::from_percent(10),
				payout_fraction: Perbill::from_percent(50),
				..Default::default()
			},
			pallet_session: pangolin_runtime::SessionConfig {
				keys: initial_authorities
					.iter()
					.map(|Keys { stash, session }| (
						stash.to_owned(),
						stash.to_owned(),
						session.to_owned()
					))
					.collect(),
			},
			pallet_grandpa: Default::default(),
			pallet_im_online: Default::default(),
			pallet_authority_discovery: Default::default(),
			darwinia_democracy: Default::default(),
			pallet_collective_Instance1: Default::default(),
			pallet_collective_Instance2: Default::default(),
			darwinia_elections_phragmen: pangolin_runtime::PhragmenElectionConfig {
				members: collective_members
					.iter()
					.cloned()
					.map(|a| (a, A_FEW_COINS))
					.collect(),
			},
			pallet_membership_Instance1: pangolin_runtime::TechnicalMembershipConfig {
				phantom: PhantomData::<pangolin_runtime::TechnicalMembershipInstance>,
				members: collective_members.clone(),
			},
<<<<<<< HEAD
			darwinia_elections_phragmen: Default::default(),
			pallet_membership_Instance1: Default::default(),
			pallet_treasury: Default::default(),
			pallet_treasury_Instance2: Default::default(),
=======
>>>>>>> 207c4707
			darwinia_claims: Default::default(),
			darwinia_vesting: Default::default(),
			pallet_sudo: pangolin_runtime::SudoConfig { key: root.clone() },
			darwinia_crab_issuing: pangolin_runtime::CrabIssuingConfig { total_mapped_ring: BUNCH_OF_COINS },
			darwinia_crab_backing: pangolin_runtime::CrabBackingConfig { backed_ring: BUNCH_OF_COINS },
			darwinia_ethereum_relay: pangolin_runtime::EthereumRelayConfig {
				genesis_header_parcel: r#"{
					"header": {
						"baseFeePerGas": "0xeb",
						"difficulty": "0x4186f54e",
						"extraData": "0xd883010a06846765746888676f312e31352e36856c696e7578",
						"gasLimit": "0x7a1200",
						"gasUsed": "0x5e949",
						"hash": "0x9db735cdbe337477d38b70d96998decb9d8ea1d796cdc6c97546132978db668c",
						"logsBloom": "0x00200000000000000000000080000000000000004000001000010000000000000000000000000000000000000000000000000000000000000000000008000000040000000020400000004008000020200000010000000000004000008000000000000400020000800100000000000800080000000000400000000010000000000000000000000000004000000080000000000081010000080000004000200000000080000020000000000000000000000000200000080000000000000000000000000006000000000000000000000000000000200000001000002000000020000000000000000000000a00000000200000002000000000400000000000000000",
						"miner": "0xfbb61b8b98a59fbc4bd79c23212addbefaeb289f",
						"mixHash": "0xbb166a439393a562d5c71973a7e3f1b87bc6bb65b1b2524e846b021c6c170a16",
						"nonce": "0xee2e3a941040cee1",
						"number": "0xa367a4",
						"parentHash": "0xcaf94fe7cc38a012316dba0cc1296fa2ab3fb401aacef819c39aac934c29ef34",
						"receiptsRoot": "0x27f5405108f65bd36455ddddf2ce32fe2b87851be97fce3e5eff48636ee52f1e",
						"sha3Uncles": "0x1dcc4de8dec75d7aab85b567b6ccd41ad312451b948a7413f0a142fd40d49347",
						"size": "0x794",
						"stateRoot": "0xfcd5f2e0b1a728dbb2112c21c375cdfe425568493dde3bb71d036509c404a236",
						"timestamp": "0x60fe2f75",
						"totalDifficulty": "0x79b2e0d1c5829f",
						"transactions": [],
						"transactionsRoot": "0x2169e889c51cc5605d055a54a3fb095a90a33db18fbcf28e86073fd33288fbb4",
						"uncles": []
					},
					"parent_mmr_root": "0x1183acf36ada5ca93e31e618e7632c3ed23eddf3cebf077eb868873d6212179a"
				}"#.into(),
				dags_merkle_roots_loader: DagsMerkleRootsLoaderR::from_file(
					"bin/res/ethereum/dags-merkle-roots.json",
					"DAG_MERKLE_ROOTS_PATH",
				),
				..Default::default()
			},
			darwinia_ethereum_backing: pangolin_runtime::EthereumBackingConfig {
				token_redeem_address: array_bytes::hex_into_unchecked(TOKEN_REDEEM_ADDRESS),
				deposit_redeem_address: array_bytes::hex_into_unchecked(DEPOSIT_REDEEM_ADDRESS),
				set_authorities_address: array_bytes::hex_into_unchecked(SET_AUTHORITIES_ADDRESS),
				ring_token_address: array_bytes::hex_into_unchecked(RING_TOKEN_ADDRESS),
				kton_token_address: array_bytes::hex_into_unchecked(KTON_TOKEN_ADDRESS),
				backed_ring: BUNCH_OF_COINS,
				backed_kton: BUNCH_OF_COINS,
			},
			darwinia_ethereum_issuing: pangolin_runtime::EthereumIssuingConfig {
				mapping_factory_address: array_bytes::hex_into_unchecked(MAPPING_FACTORY_ADDRESS),
				ethereum_backing_address: array_bytes::hex_into_unchecked(ETHEREUM_BACKING_ADDRESS),
			},
			darwinia_relay_authorities_Instance1: pangolin_runtime::EthereumRelayAuthoritiesConfig {
				authorities: vec![(
					get_account_id_from_seed::<sr25519::Public>("Alice"),
					array_bytes::hex_into_unchecked(ETHEREUM_RELAY_AUTHORITY_SIGNER),
					1
				)]
			},
			darwinia_tron_backing: pangolin_runtime::TronBackingConfig {
				backed_ring: BUNCH_OF_COINS,
				backed_kton: BUNCH_OF_COINS,
			},
			darwinia_evm: pangolin_runtime::EVMConfig { accounts: evm_accounts },
			dvm_ethereum: Default::default(),
			darwinia_s2s_issuing: pangolin_runtime::Substrate2SubstrateIssuingConfig {
				mapping_factory_address: array_bytes::hex_into_unchecked(MAPPING_FACTORY_ADDRESS),
			},
			darwinia_bridge_bsc: pangolin_runtime::BSCConfig {
				genesis_header: serde_json::from_str(r#"{
					"difficulty": "0x2",
					"extraData": "0xd883010100846765746888676f312e31352e35856c696e7578000000fc3ca6b72465176c461afb316ebc773c61faee85a6515daa295e26495cef6f69dfa69911d9d8e4f3bbadb89b29a97c6effb8a411dabc6adeefaa84f5067c8bbe2d4c407bbe49438ed859fe965b140dcf1aab71a93f349bbafec1551819b8be1efea2fc46ca749aa14430b3230294d12c6ab2aac5c2cd68e80b16b581685b1ded8013785d6623cc18d214320b6bb6475970f657164e5b75689b64b7fd1fa275f334f28e1872b61c6014342d914470ec7ac2975be345796c2b7ae2f5b9e386cd1b50a4550696d957cb4900f03a8b6c8fd93d6f4cea42bbb345dbc6f0dfdb5bec739bb832254baf4e8b4cc26bd2b52b31389b56e98b9f8ccdafcc39f3c7d6ebf637c9151673cbc36b88a6f79b60359f141df90a0c745125b131caaffd12b8f7166496996a7da21cf1f1b04d9b3e26a3d077be807dddb074639cd9fa61b47676c064fc50d62cce2fd7544e0b2cc94692d4a704debef7bcb61328e2d3a739effcd3a99387d015e260eefac72ebea1e9ae3261a475a27bb1028f140bc2a7c843318afdea0a6e3c511bbd10f4519ece37dc24887e11b55dee226379db83cffc681495730c11fdde79ba4c0c0670403d7dfc4c816a313885fe04b850f96f27b2e9fd88b147c882ad7caf9b964abfe6543625fcca73b56fe29d3046831574b0681d52bf5383d6f2187b6276c100",
					"gasLimit": "0x38ff37a",
					"gasUsed": "0x1364017",
					"logsBloom": "0x2c30123db854d838c878e978cd2117896aa092e4ce08f078424e9ec7f2312f1909b35e579fb2702d571a3be04a8f01328e51af205100a7c32e3dd8faf8222fcf03f3545655314abf91c4c0d80cea6aa46f122c2a9c596c6a99d5842786d40667eb195877bbbb128890a824506c81a9e5623d4355e08a16f384bf709bf4db598bbcb88150abcd4ceba89cc798000bdccf5cf4d58d50828d3b7dc2bc5d8a928a32d24b845857da0b5bcf2c5dec8230643d4bec452491ba1260806a9e68a4a530de612e5c2676955a17400ce1d4fd6ff458bc38a8b1826e1c1d24b9516ef84ea6d8721344502a6c732ed7f861bb0ea017d520bad5fa53cfc67c678a2e6f6693c8ee",
					"miner": "0xe9ae3261a475a27bb1028f140bc2a7c843318afd",
					"mixHash": "0x0000000000000000000000000000000000000000000000000000000000000000",
					"nonce": "0x0000000000000000",
					"number": "0x7594c8",
					"parentHash": "0x5cb4b6631001facd57be810d5d1383ee23a31257d2430f097291d25fc1446d4f",
					"receiptsRoot": "0x1bfba16a9e34a12ff7c4b88be484ccd8065b90abea026f6c1f97c257fdb4ad2b",
					"sha3Uncles": "0x1dcc4de8dec75d7aab85b567b6ccd41ad312451b948a7413f0a142fd40d49347",
					"stateRoot": "0xa6cd7017374dfe102e82d2b3b8a43dbe1d41cc0e4569f3dc45db6c4e687949ae",
					"timestamp": "0x60ac7137",
					"transactionsRoot": "0x657f5876113ac9abe5cf0460aa8d6b3b53abfc336cea4ab3ee594586f8b584ca"
				}"#).unwrap()
			},
		}
	}

	PangolinChainSpec::from_genesis(
		"Pangolin",
		"pangolin",
		ChainType::Live,
		pangolin_build_spec_genesis,
		[
			"/dns4/t1.pangolin-p2p.darwinia.network/tcp/30333/p2p/12D3KooWLc6ZD4PGjnRz8CuVioW1dEr8rVBVEAFb1vpxFHXU4g2Y",
			"/dns4/t2.pangolin-p2p.darwinia.network/tcp/30333/p2p/12D3KooWHf1v45q3u1qPrkwSUq7ybzNfXf5ELPcpoBTJ4k49axfk",
			"/dns4/t3.pangolin-p2p.darwinia.network/tcp/30333/p2p/12D3KooWCXW7Ds6invyE1rF4BSfwpMgNKzzBxbnEGGjcqZ6cSgap",
			"/dns4/t4.pangolin-p2p.darwinia.network/tcp/30333/p2p/12D3KooWHokmaoAJp2vVPkw2YG3HFa799RUAJvdfy4dcaEzBdkGw",
			"/dns4/t5.pangolin-p2p.darwinia.network/tcp/30333/p2p/12D3KooWGJM9oAV95rM67Vad7j7jZGcH7mRoXM4R3gFNYGWE8Nsj",
			"/dns4/t6.pangolin-p2p.darwinia.network/tcp/30333/p2p/12D3KooWKhUXATik7HPz7EC3865dd7XihbnbCA3ciVjuvPv3YXwr"
		]
		.iter()
		.filter_map(|s| FromStr::from_str(s).ok())
		.collect(),
		Some(
			TelemetryEndpoints::new(vec![(PANGOLIN_TELEMETRY_URL.to_string(), 0)])
				.expect("Pangolin telemetry url is valid; qed"),
		),
		None,
		Some(properties()),
		None,
	)
}

pub fn pangolin_development_config() -> PangolinChainSpec {
	fn pangolin_development_genesis() -> pangolin_runtime::GenesisConfig {
		let root = get_account_id_from_seed::<sr25519::Public>("Alice");
		let s2s_relayer = array_bytes::hex_into_unchecked(S2S_RELAYER);
		let initial_authorities = vec![get_authority_keys_from_seed("Alice")];
		let endowed_accounts = vec![
			root.clone(),
			get_account_id_from_seed::<sr25519::Public>("Alice//stash"),
			get_account_id_from_seed::<sr25519::Public>("Bob"),
			get_account_id_from_seed::<sr25519::Public>("Bob//stash"),
			s2s_relayer,
		]
		.into_iter()
		.chain(
			TEAM_MEMBERS
				.iter()
				.map(|m| array_bytes::hex_into_unchecked(m)),
		)
		.collect::<Vec<_>>();
		let collective_members = vec![get_account_id_from_seed::<sr25519::Public>("Alice")];
		let evm_accounts = {
			let mut map = BTreeMap::new();

			for account in EVM_ACCOUNTS.iter() {
				map.insert(
					array_bytes::hex_into_unchecked(account),
					GenesisAccount {
						nonce: 0.into(),
						balance: (123_456_789_000_000_000_000_090 as Balance).into(),
						storage: BTreeMap::new(),
						code: vec![],
					},
				);
			}

			map
		};

		pangolin_runtime::GenesisConfig {
			frame_system: pangolin_runtime::SystemConfig {
				code: pangolin_runtime::wasm_binary_unwrap().to_vec(),
				changes_trie_config: Default::default(),
			},
			pallet_babe: pangolin_runtime::BabeConfig {
				authorities: vec![],
				epoch_config: Some(pangolin_runtime::BABE_GENESIS_EPOCH_CONFIG)
			},
			darwinia_balances_Instance1: pangolin_runtime::BalancesConfig {
				balances: endowed_accounts
					.clone()
					.into_iter()
					.map(|a| (a, MANY_COINS))
					.collect()
			},
			darwinia_balances_Instance2: pangolin_runtime::KtonConfig {
				balances: endowed_accounts
					.clone()
					.into_iter()
					.map(|a| (a, A_FEW_COINS))
					.collect()
			},
			darwinia_staking: pangolin_runtime::StakingConfig {
				minimum_validator_count: 1,
				validator_count: 2,
				stakers: initial_authorities
					.iter()
					.cloned()
					.map(|x| (x.0, x.1, A_FEW_COINS, pangolin_runtime::StakerStatus::Validator))
					.collect(),
				invulnerables: initial_authorities.iter().cloned().map(|x| x.0).collect(),
				force_era: darwinia_staking::Forcing::ForceAlways,
				slash_reward_fraction: Perbill::from_percent(10),
				payout_fraction: Perbill::from_percent(50),
				..Default::default()
			},
			pallet_session: pangolin_runtime::SessionConfig {
				keys: initial_authorities
					.iter()
					.cloned()
					.map(|x| (x.0.clone(), x.0, session_keys(x.2, x.3, x.4, x.5)))
					.collect(),
			},
			pallet_grandpa: Default::default(),
			pallet_im_online: Default::default(),
			pallet_authority_discovery: Default::default(),
			darwinia_democracy: Default::default(),
			pallet_collective_Instance1: Default::default(),
			pallet_collective_Instance2: Default::default(),
			darwinia_elections_phragmen: pangolin_runtime::PhragmenElectionConfig {
				members: collective_members
					.iter()
					.cloned()
					.map(|a| (a, A_FEW_COINS))
					.collect(),
			},
			pallet_membership_Instance1: pangolin_runtime::TechnicalMembershipConfig {
				phantom: PhantomData::<pangolin_runtime::TechnicalMembershipInstance>,
				members: collective_members.clone(),
			},
			pallet_treasury: Default::default(),
			pallet_treasury_Instance2: Default::default(),
			darwinia_claims: pangolin_runtime::ClaimsConfig {
				claims_list: ClaimsList::from_file(
					"bin/res/claims-list.json",
					"CLAIMS_LIST_PATH",
				),
			},
			darwinia_vesting: Default::default(),
			pallet_sudo: pangolin_runtime::SudoConfig { key: root.clone() },
			darwinia_crab_issuing: pangolin_runtime::CrabIssuingConfig { total_mapped_ring: BUNCH_OF_COINS },
			darwinia_crab_backing: pangolin_runtime::CrabBackingConfig { backed_ring: BUNCH_OF_COINS },
			darwinia_ethereum_relay: pangolin_runtime::EthereumRelayConfig {
				genesis_header_parcel: r#"{
					"header": {
						"baseFeePerGas": "0xeb",
						"difficulty": "0x4186f54e",
						"extraData": "0xd883010a06846765746888676f312e31352e36856c696e7578",
						"gasLimit": "0x7a1200",
						"gasUsed": "0x5e949",
						"hash": "0x9db735cdbe337477d38b70d96998decb9d8ea1d796cdc6c97546132978db668c",
						"logsBloom": "0x00200000000000000000000080000000000000004000001000010000000000000000000000000000000000000000000000000000000000000000000008000000040000000020400000004008000020200000010000000000004000008000000000000400020000800100000000000800080000000000400000000010000000000000000000000000004000000080000000000081010000080000004000200000000080000020000000000000000000000000200000080000000000000000000000000006000000000000000000000000000000200000001000002000000020000000000000000000000a00000000200000002000000000400000000000000000",
						"miner": "0xfbb61b8b98a59fbc4bd79c23212addbefaeb289f",
						"mixHash": "0xbb166a439393a562d5c71973a7e3f1b87bc6bb65b1b2524e846b021c6c170a16",
						"nonce": "0xee2e3a941040cee1",
						"number": "0xa367a4",
						"parentHash": "0xcaf94fe7cc38a012316dba0cc1296fa2ab3fb401aacef819c39aac934c29ef34",
						"receiptsRoot": "0x27f5405108f65bd36455ddddf2ce32fe2b87851be97fce3e5eff48636ee52f1e",
						"sha3Uncles": "0x1dcc4de8dec75d7aab85b567b6ccd41ad312451b948a7413f0a142fd40d49347",
						"size": "0x794",
						"stateRoot": "0xfcd5f2e0b1a728dbb2112c21c375cdfe425568493dde3bb71d036509c404a236",
						"timestamp": "0x60fe2f75",
						"totalDifficulty": "0x79b2e0d1c5829f",
						"transactions": [],
						"transactionsRoot": "0x2169e889c51cc5605d055a54a3fb095a90a33db18fbcf28e86073fd33288fbb4",
						"uncles": []
					},
					"parent_mmr_root": "0x1183acf36ada5ca93e31e618e7632c3ed23eddf3cebf077eb868873d6212179a"
				}"#.into(),
				dags_merkle_roots_loader: DagsMerkleRootsLoaderR::from_file(
					"bin/res/ethereum/dags-merkle-roots.json",
					"DAG_MERKLE_ROOTS_PATH",
				),
				..Default::default()
			},
			darwinia_ethereum_backing: pangolin_runtime::EthereumBackingConfig {
				token_redeem_address: array_bytes::hex_into_unchecked(TOKEN_REDEEM_ADDRESS),
				deposit_redeem_address: array_bytes::hex_into_unchecked(DEPOSIT_REDEEM_ADDRESS),
				set_authorities_address: array_bytes::hex_into_unchecked(SET_AUTHORITIES_ADDRESS),
				ring_token_address: array_bytes::hex_into_unchecked(RING_TOKEN_ADDRESS),
				kton_token_address: array_bytes::hex_into_unchecked(KTON_TOKEN_ADDRESS),
				backed_ring: BUNCH_OF_COINS,
				backed_kton: BUNCH_OF_COINS,
			},
			darwinia_ethereum_issuing: pangolin_runtime::EthereumIssuingConfig {
				mapping_factory_address: array_bytes::hex_into_unchecked(MAPPING_FACTORY_ADDRESS),
				ethereum_backing_address: array_bytes::hex_into_unchecked(ETHEREUM_BACKING_ADDRESS),
			},
			darwinia_relay_authorities_Instance1: pangolin_runtime::EthereumRelayAuthoritiesConfig {
				authorities: vec![(
					get_account_id_from_seed::<sr25519::Public>("Alice"),
					array_bytes::hex_into_unchecked(ETHEREUM_RELAY_AUTHORITY_SIGNER),
					1
				)]
			},
			darwinia_tron_backing: pangolin_runtime::TronBackingConfig {
				backed_ring: BUNCH_OF_COINS,
				backed_kton: BUNCH_OF_COINS,
			},
			darwinia_evm: pangolin_runtime::EVMConfig { accounts: evm_accounts },
			dvm_ethereum: Default::default(),
			darwinia_s2s_issuing: pangolin_runtime::Substrate2SubstrateIssuingConfig {
				mapping_factory_address: array_bytes::hex_into_unchecked(MAPPING_FACTORY_ADDRESS),
			},
			darwinia_bridge_bsc: pangolin_runtime::BSCConfig {
				genesis_header: serde_json::from_str(r#"{
					"difficulty": "0x2",
					"extraData": "0xd883010100846765746888676f312e31352e35856c696e7578000000fc3ca6b72465176c461afb316ebc773c61faee85a6515daa295e26495cef6f69dfa69911d9d8e4f3bbadb89b29a97c6effb8a411dabc6adeefaa84f5067c8bbe2d4c407bbe49438ed859fe965b140dcf1aab71a93f349bbafec1551819b8be1efea2fc46ca749aa14430b3230294d12c6ab2aac5c2cd68e80b16b581685b1ded8013785d6623cc18d214320b6bb6475970f657164e5b75689b64b7fd1fa275f334f28e1872b61c6014342d914470ec7ac2975be345796c2b7ae2f5b9e386cd1b50a4550696d957cb4900f03a8b6c8fd93d6f4cea42bbb345dbc6f0dfdb5bec739bb832254baf4e8b4cc26bd2b52b31389b56e98b9f8ccdafcc39f3c7d6ebf637c9151673cbc36b88a6f79b60359f141df90a0c745125b131caaffd12b8f7166496996a7da21cf1f1b04d9b3e26a3d077be807dddb074639cd9fa61b47676c064fc50d62cce2fd7544e0b2cc94692d4a704debef7bcb61328e2d3a739effcd3a99387d015e260eefac72ebea1e9ae3261a475a27bb1028f140bc2a7c843318afdea0a6e3c511bbd10f4519ece37dc24887e11b55dee226379db83cffc681495730c11fdde79ba4c0c0670403d7dfc4c816a313885fe04b850f96f27b2e9fd88b147c882ad7caf9b964abfe6543625fcca73b56fe29d3046831574b0681d52bf5383d6f2187b6276c100",
					"gasLimit": "0x38ff37a",
					"gasUsed": "0x1364017",
					"logsBloom": "0x2c30123db854d838c878e978cd2117896aa092e4ce08f078424e9ec7f2312f1909b35e579fb2702d571a3be04a8f01328e51af205100a7c32e3dd8faf8222fcf03f3545655314abf91c4c0d80cea6aa46f122c2a9c596c6a99d5842786d40667eb195877bbbb128890a824506c81a9e5623d4355e08a16f384bf709bf4db598bbcb88150abcd4ceba89cc798000bdccf5cf4d58d50828d3b7dc2bc5d8a928a32d24b845857da0b5bcf2c5dec8230643d4bec452491ba1260806a9e68a4a530de612e5c2676955a17400ce1d4fd6ff458bc38a8b1826e1c1d24b9516ef84ea6d8721344502a6c732ed7f861bb0ea017d520bad5fa53cfc67c678a2e6f6693c8ee",
					"miner": "0xe9ae3261a475a27bb1028f140bc2a7c843318afd",
					"mixHash": "0x0000000000000000000000000000000000000000000000000000000000000000",
					"nonce": "0x0000000000000000",
					"number": "0x7594c8",
					"parentHash": "0x5cb4b6631001facd57be810d5d1383ee23a31257d2430f097291d25fc1446d4f",
					"receiptsRoot": "0x1bfba16a9e34a12ff7c4b88be484ccd8065b90abea026f6c1f97c257fdb4ad2b",
					"sha3Uncles": "0x1dcc4de8dec75d7aab85b567b6ccd41ad312451b948a7413f0a142fd40d49347",
					"stateRoot": "0xa6cd7017374dfe102e82d2b3b8a43dbe1d41cc0e4569f3dc45db6c4e687949ae",
					"timestamp": "0x60ac7137",
					"transactionsRoot": "0x657f5876113ac9abe5cf0460aa8d6b3b53abfc336cea4ab3ee594586f8b584ca"
				}"#).unwrap()
			},
		}
	}

	PangolinChainSpec::from_genesis(
		"Pangolin",
		"pangolin",
		ChainType::Development,
		pangolin_development_genesis,
		vec![],
		None,
		None,
		Some(properties()),
		None,
	)
}

pub fn pangolin_local_testnet_config() -> PangolinChainSpec {
	fn pangolin_local_testnet_genesis() -> pangolin_runtime::GenesisConfig {
		let root = get_account_id_from_seed::<sr25519::Public>("Alice");
		let s2s_relayer = array_bytes::hex_into_unchecked(S2S_RELAYER);
		let initial_authorities = vec![
			get_authority_keys_from_seed("Alice"),
			get_authority_keys_from_seed("Bob"),
			get_authority_keys_from_seed("Charlie"),
			get_authority_keys_from_seed("Dave"),
			get_authority_keys_from_seed("Eve"),
			get_authority_keys_from_seed("Ferdie"),
		];
		let endowed_accounts = vec![
			get_account_id_from_seed::<sr25519::Public>("Alice"),
			get_account_id_from_seed::<sr25519::Public>("Alice//stash"),
			get_account_id_from_seed::<sr25519::Public>("Bob"),
			get_account_id_from_seed::<sr25519::Public>("Bob//stash"),
			get_account_id_from_seed::<sr25519::Public>("Charlie"),
			get_account_id_from_seed::<sr25519::Public>("Charlie//stash"),
			get_account_id_from_seed::<sr25519::Public>("Dave"),
			get_account_id_from_seed::<sr25519::Public>("Dave//stash"),
			get_account_id_from_seed::<sr25519::Public>("Eve"),
			get_account_id_from_seed::<sr25519::Public>("Eve//stash"),
			get_account_id_from_seed::<sr25519::Public>("Ferdie"),
			get_account_id_from_seed::<sr25519::Public>("Ferdie//stash"),
			s2s_relayer,
		]
		.into_iter()
		.chain(
			TEAM_MEMBERS
				.iter()
				.map(|m| array_bytes::hex_into_unchecked(m)),
		)
		.collect::<Vec<_>>();
		let collective_members = vec![get_account_id_from_seed::<sr25519::Public>("Alice")];
		let evm_accounts = {
			let mut map = BTreeMap::new();

			for account in EVM_ACCOUNTS.iter() {
				map.insert(
					array_bytes::hex_into_unchecked(account),
					GenesisAccount {
						nonce: 0.into(),
						balance: (123_456_789_000_000_000_000_090 as Balance).into(),
						storage: BTreeMap::new(),
						code: vec![],
					},
				);
			}

			map
		};

		pangolin_runtime::GenesisConfig {
			frame_system: pangolin_runtime::SystemConfig {
				code: pangolin_runtime::wasm_binary_unwrap().to_vec(),
				changes_trie_config: Default::default(),
			},
			pallet_babe: pangolin_runtime::BabeConfig {
				authorities: vec![],
				epoch_config: Some(pangolin_runtime::BABE_GENESIS_EPOCH_CONFIG)
			},
			darwinia_balances_Instance1: pangolin_runtime::BalancesConfig {
				balances: endowed_accounts
					.clone()
					.into_iter()
					.map(|a| (a, MANY_COINS))
					.collect()
			},
			darwinia_balances_Instance2: pangolin_runtime::KtonConfig {
				balances: endowed_accounts
					.clone()
					.into_iter()
					.map(|a| (a, A_FEW_COINS))
					.collect()
			},
			darwinia_staking: pangolin_runtime::StakingConfig {
				minimum_validator_count: 6,
				validator_count: 6,
				stakers: initial_authorities
					.iter()
					.cloned()
					.map(|x| (x.0, x.1, A_FEW_COINS, pangolin_runtime::StakerStatus::Validator))
					.collect(),
				invulnerables: initial_authorities.iter().cloned().map(|x| x.0).collect(),
				force_era: darwinia_staking::Forcing::ForceAlways,
				slash_reward_fraction: Perbill::from_percent(10),
				payout_fraction: Perbill::from_percent(50),
				..Default::default()
			},
			pallet_session: pangolin_runtime::SessionConfig {
				keys: initial_authorities
					.iter()
					.cloned()
					.map(|x| (x.0.clone(), x.0, session_keys(x.2, x.3, x.4, x.5)))
					.collect(),
			},
			pallet_grandpa: Default::default(),
			pallet_im_online: Default::default(),
			pallet_authority_discovery: Default::default(),
			darwinia_democracy: Default::default(),
			pallet_collective_Instance1: Default::default(),
			pallet_collective_Instance2: Default::default(),
			darwinia_elections_phragmen: pangolin_runtime::PhragmenElectionConfig {
				members: collective_members
					.iter()
					.cloned()
					.map(|a| (a, A_FEW_COINS))
					.collect(),
			},
			pallet_membership_Instance1: pangolin_runtime::TechnicalMembershipConfig {
				phantom: PhantomData::<pangolin_runtime::TechnicalMembershipInstance>,
				members: collective_members.clone(),
			},
			pallet_treasury: Default::default(),
			pallet_treasury_Instance2: Default::default(),
			darwinia_claims: pangolin_runtime::ClaimsConfig {
				claims_list: ClaimsList::from_file(
					"bin/res/claims-list.json",
					"CLAIMS_LIST_PATH",
				),
			},
			darwinia_vesting: Default::default(),
			pallet_sudo: pangolin_runtime::SudoConfig { key: root.clone() },
			darwinia_crab_issuing: pangolin_runtime::CrabIssuingConfig { total_mapped_ring: BUNCH_OF_COINS },
			darwinia_crab_backing: pangolin_runtime::CrabBackingConfig { backed_ring: BUNCH_OF_COINS },
			darwinia_ethereum_relay: pangolin_runtime::EthereumRelayConfig {
				genesis_header_parcel: r#"{
					"header": {
						"baseFeePerGas": "0xeb",
						"difficulty": "0x4186f54e",
						"extraData": "0xd883010a06846765746888676f312e31352e36856c696e7578",
						"gasLimit": "0x7a1200",
						"gasUsed": "0x5e949",
						"hash": "0x9db735cdbe337477d38b70d96998decb9d8ea1d796cdc6c97546132978db668c",
						"logsBloom": "0x00200000000000000000000080000000000000004000001000010000000000000000000000000000000000000000000000000000000000000000000008000000040000000020400000004008000020200000010000000000004000008000000000000400020000800100000000000800080000000000400000000010000000000000000000000000004000000080000000000081010000080000004000200000000080000020000000000000000000000000200000080000000000000000000000000006000000000000000000000000000000200000001000002000000020000000000000000000000a00000000200000002000000000400000000000000000",
						"miner": "0xfbb61b8b98a59fbc4bd79c23212addbefaeb289f",
						"mixHash": "0xbb166a439393a562d5c71973a7e3f1b87bc6bb65b1b2524e846b021c6c170a16",
						"nonce": "0xee2e3a941040cee1",
						"number": "0xa367a4",
						"parentHash": "0xcaf94fe7cc38a012316dba0cc1296fa2ab3fb401aacef819c39aac934c29ef34",
						"receiptsRoot": "0x27f5405108f65bd36455ddddf2ce32fe2b87851be97fce3e5eff48636ee52f1e",
						"sha3Uncles": "0x1dcc4de8dec75d7aab85b567b6ccd41ad312451b948a7413f0a142fd40d49347",
						"size": "0x794",
						"stateRoot": "0xfcd5f2e0b1a728dbb2112c21c375cdfe425568493dde3bb71d036509c404a236",
						"timestamp": "0x60fe2f75",
						"totalDifficulty": "0x79b2e0d1c5829f",
						"transactions": [],
						"transactionsRoot": "0x2169e889c51cc5605d055a54a3fb095a90a33db18fbcf28e86073fd33288fbb4",
						"uncles": []
					},
					"parent_mmr_root": "0x1183acf36ada5ca93e31e618e7632c3ed23eddf3cebf077eb868873d6212179a"
				}"#.into(),
				dags_merkle_roots_loader: DagsMerkleRootsLoaderR::from_file(
					"bin/res/ethereum/dags-merkle-roots.json",
					"DAG_MERKLE_ROOTS_PATH",
				),
				..Default::default()
			},
			darwinia_ethereum_backing: pangolin_runtime::EthereumBackingConfig {
				token_redeem_address: array_bytes::hex_into_unchecked(TOKEN_REDEEM_ADDRESS),
				deposit_redeem_address: array_bytes::hex_into_unchecked(DEPOSIT_REDEEM_ADDRESS),
				set_authorities_address: array_bytes::hex_into_unchecked(SET_AUTHORITIES_ADDRESS),
				ring_token_address: array_bytes::hex_into_unchecked(RING_TOKEN_ADDRESS),
				kton_token_address: array_bytes::hex_into_unchecked(KTON_TOKEN_ADDRESS),
				backed_ring: BUNCH_OF_COINS,
				backed_kton: BUNCH_OF_COINS,
			},
			darwinia_ethereum_issuing: pangolin_runtime::EthereumIssuingConfig {
				mapping_factory_address: array_bytes::hex_into_unchecked(MAPPING_FACTORY_ADDRESS),
				ethereum_backing_address: array_bytes::hex_into_unchecked(ETHEREUM_BACKING_ADDRESS),
			},
			darwinia_relay_authorities_Instance1: pangolin_runtime::EthereumRelayAuthoritiesConfig {
				authorities: vec![(
					get_account_id_from_seed::<sr25519::Public>("Alice"),
					array_bytes::hex_into_unchecked(ETHEREUM_RELAY_AUTHORITY_SIGNER),
					1
				)]
			},
			darwinia_tron_backing: pangolin_runtime::TronBackingConfig {
				backed_ring: BUNCH_OF_COINS,
				backed_kton: BUNCH_OF_COINS,
			},
			darwinia_evm: pangolin_runtime::EVMConfig { accounts: evm_accounts },
			dvm_ethereum: Default::default(),
			darwinia_s2s_issuing: pangolin_runtime::Substrate2SubstrateIssuingConfig {
				mapping_factory_address: array_bytes::hex_into_unchecked(MAPPING_FACTORY_ADDRESS),
			},
			darwinia_bridge_bsc: pangolin_runtime::BSCConfig {
				genesis_header: serde_json::from_str(r#"{
					"difficulty": "0x2",
					"extraData": "0xd883010100846765746888676f312e31352e35856c696e7578000000fc3ca6b72465176c461afb316ebc773c61faee85a6515daa295e26495cef6f69dfa69911d9d8e4f3bbadb89b29a97c6effb8a411dabc6adeefaa84f5067c8bbe2d4c407bbe49438ed859fe965b140dcf1aab71a93f349bbafec1551819b8be1efea2fc46ca749aa14430b3230294d12c6ab2aac5c2cd68e80b16b581685b1ded8013785d6623cc18d214320b6bb6475970f657164e5b75689b64b7fd1fa275f334f28e1872b61c6014342d914470ec7ac2975be345796c2b7ae2f5b9e386cd1b50a4550696d957cb4900f03a8b6c8fd93d6f4cea42bbb345dbc6f0dfdb5bec739bb832254baf4e8b4cc26bd2b52b31389b56e98b9f8ccdafcc39f3c7d6ebf637c9151673cbc36b88a6f79b60359f141df90a0c745125b131caaffd12b8f7166496996a7da21cf1f1b04d9b3e26a3d077be807dddb074639cd9fa61b47676c064fc50d62cce2fd7544e0b2cc94692d4a704debef7bcb61328e2d3a739effcd3a99387d015e260eefac72ebea1e9ae3261a475a27bb1028f140bc2a7c843318afdea0a6e3c511bbd10f4519ece37dc24887e11b55dee226379db83cffc681495730c11fdde79ba4c0c0670403d7dfc4c816a313885fe04b850f96f27b2e9fd88b147c882ad7caf9b964abfe6543625fcca73b56fe29d3046831574b0681d52bf5383d6f2187b6276c100",
					"gasLimit": "0x38ff37a",
					"gasUsed": "0x1364017",
					"logsBloom": "0x2c30123db854d838c878e978cd2117896aa092e4ce08f078424e9ec7f2312f1909b35e579fb2702d571a3be04a8f01328e51af205100a7c32e3dd8faf8222fcf03f3545655314abf91c4c0d80cea6aa46f122c2a9c596c6a99d5842786d40667eb195877bbbb128890a824506c81a9e5623d4355e08a16f384bf709bf4db598bbcb88150abcd4ceba89cc798000bdccf5cf4d58d50828d3b7dc2bc5d8a928a32d24b845857da0b5bcf2c5dec8230643d4bec452491ba1260806a9e68a4a530de612e5c2676955a17400ce1d4fd6ff458bc38a8b1826e1c1d24b9516ef84ea6d8721344502a6c732ed7f861bb0ea017d520bad5fa53cfc67c678a2e6f6693c8ee",
					"miner": "0xe9ae3261a475a27bb1028f140bc2a7c843318afd",
					"mixHash": "0x0000000000000000000000000000000000000000000000000000000000000000",
					"nonce": "0x0000000000000000",
					"number": "0x7594c8",
					"parentHash": "0x5cb4b6631001facd57be810d5d1383ee23a31257d2430f097291d25fc1446d4f",
					"receiptsRoot": "0x1bfba16a9e34a12ff7c4b88be484ccd8065b90abea026f6c1f97c257fdb4ad2b",
					"sha3Uncles": "0x1dcc4de8dec75d7aab85b567b6ccd41ad312451b948a7413f0a142fd40d49347",
					"stateRoot": "0xa6cd7017374dfe102e82d2b3b8a43dbe1d41cc0e4569f3dc45db6c4e687949ae",
					"timestamp": "0x60ac7137",
					"transactionsRoot": "0x657f5876113ac9abe5cf0460aa8d6b3b53abfc336cea4ab3ee594586f8b584ca"
				}"#).unwrap()
			},
		}
	}

	PangolinChainSpec::from_genesis(
		"Pangolin",
		"pangolin",
		ChainType::Development,
		pangolin_local_testnet_genesis,
		vec![
			"/ip4/127.0.0.1/tcp/30333/p2p/12D3KooWEyoppNCUx8Yx66oV9fJnriXwCcXwDDUA2kj6vnc6iDEp"
				.parse()
				.unwrap(),
			"/ip4/127.0.0.1/tcp/30334/p2p/12D3KooWHdiAxVd8uMQR1hGWXccidmfCwLqcMpGwR6QcTP6QRMuD"
				.parse()
				.unwrap(),
			"/ip4/127.0.0.1/tcp/30335/p2p/12D3KooWSCufgHzV4fCwRijfH2k3abrpAJxTKxEvN1FDuRXA2U9x"
				.parse()
				.unwrap(),
			"/ip4/127.0.0.1/tcp/30336/p2p/12D3KooWSsChzF81YDUKpe9Uk5AHV5oqAaXAcWNSPYgoLauUk4st"
				.parse()
				.unwrap(),
			"/ip4/127.0.0.1/tcp/30337/p2p/12D3KooWSuTq6MG9gPt7qZqLFKkYrfxMewTZhj9nmRHJkPwzWDG2"
				.parse()
				.unwrap(),
			"/ip4/127.0.0.1/tcp/30338/p2p/12D3KooWMz5U7fR8mF5DNhZSSyFN8c19kU63xYopzDSNCzoFigYk"
				.parse()
				.unwrap(),
		],
		None,
		None,
		Some(properties()),
		None,
	)
}<|MERGE_RESOLUTION|>--- conflicted
+++ resolved
@@ -335,13 +335,8 @@
 				phantom: PhantomData::<pangolin_runtime::TechnicalMembershipInstance>,
 				members: collective_members.clone(),
 			},
-<<<<<<< HEAD
-			darwinia_elections_phragmen: Default::default(),
-			pallet_membership_Instance1: Default::default(),
 			pallet_treasury: Default::default(),
 			pallet_treasury_Instance2: Default::default(),
-=======
->>>>>>> 207c4707
 			darwinia_claims: Default::default(),
 			darwinia_vesting: Default::default(),
 			pallet_sudo: pangolin_runtime::SudoConfig { key: root.clone() },
