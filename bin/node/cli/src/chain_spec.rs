// This file is part of Darwinia.
//
// Copyright (C) 2018-2021 Darwinia Network
// SPDX-License-Identifier: GPL-3.0
//
// Darwinia is free software: you can redistribute it and/or modify
// it under the terms of the GNU General Public License as published by
// the Free Software Foundation, either version 3 of the License, or
// (at your option) any later version.
//
// Darwinia is distributed in the hope that it will be useful,
// but WITHOUT ANY WARRANTY; without even the implied warranty of
// MERCHANTABILITY or FITNESS FOR A PARTICULAR PURPOSE. See the
// GNU General Public License for more details.
//
// You should have received a copy of the GNU General Public License
// along with Darwinia. If not, see <https://www.gnu.org/licenses/>.

// --- std ---
use std::{collections::BTreeMap, marker::PhantomData};
// --- crates ---
use rand::{seq::SliceRandom, Rng};
// --- substrate ---
use pallet_im_online::sr25519::AuthorityId as ImOnlineId;
use sc_service::{ChainType, Properties};
use sc_telemetry::TelemetryEndpoints;
use sp_authority_discovery::AuthorityId as AuthorityDiscoveryId;
use sp_consensus_babe::AuthorityId as BabeId;
use sp_core::{crypto::UncheckedInto, sr25519, Pair, Public};
use sp_finality_grandpa::AuthorityId as GrandpaId;
use sp_runtime::{
	traits::{IdentifyAccount, Verify},
	Perbill,
};
// --- darwinia ---
use darwinia_claims::ClaimsList;
use darwinia_ethereum_relay::DagsMerkleRootsLoader as DagsMerkleRootsLoaderR;
use darwinia_evm::GenesisAccount;
use drml_primitives::*;

pub type PangolinChainSpec = sc_service::GenericChainSpec<pangolin_runtime::GenesisConfig>;

type AccountPublic = <Signature as Verify>::Signer;

const PANGOLIN_TELEMETRY_URL: &str = "wss://telemetry.polkadot.io/submit/";

const TEAM_MEMBERS: &[&'static str] = &[
	// Huiyi
	"0x281b7ec1e05feb46457caa9c54cef0ebdaf7f65d31fd6ed740a34dbc9875304c",
	// Ron
	"0x9cf0c0ea7488a17e348f0abba9c229032f3240a793ffcfbedc4b46db0aeb306c",
	// Cheng
	"0x922b6854052ba1084c74dd323ee70047d58ae4eb068f20bc251831f1ec109030",
	// Jane
	"0xb26268877f72c4dcd9c2459a99dde0d2caf5a816c6b4cd3bd1721252b26f4909",
	// Cai
	"0xf41d3260d736f5b3db8a6351766e97619ea35972546a5f850bbf0b27764abe03",
	// Tiny
	"0xf29638cb649d469c317a4c64381e179d5f64ef4d30207b4c52f2725c9d2ec533",
	// Eve
	"0x1a7008a33fa595398b509ef56841db3340931c28a42881e36c9f34b1f15f9271",
	// Yuqi
	"0x500e3197e075610c1925ddcd86d66836bf93ae0a476c64f56f611afc7d64d16f",
	// Aki
	"0x129f002b1c0787ea72c31b2dc986e66911fe1b4d6dc16f83a1127f33e5a74c7d",
	// Alex
	"0x26fe37ba5d35ac650ba37c5cc84525ed135e772063941ae221a1caca192fff49",
	// Shell
	"0x187c272f576b1999d6cf3dd529b59b832db12125b43e57fb088677eb0c570a6b",
	// Xavier
	"0xb4f7f03bebc56ebe96bc52ea5ed3159d45a0ce3a8d7f082983c33ef133274747",
	// Xuelei
	"0x88d388115bd0df43e805b029207cfa4925cecfb29026e345979d9b0004466c49",
];
const EVM_ACCOUNTS: &[&'static str] = &[
	"0x68898db1012808808c903f390909c52d9f706749",
	"0x6be02d1d3665660d22ff9624b7be0551ee1ac91b",
	"0xB90168C8CBcd351D069ffFdA7B71cd846924d551",
	// Echo
	"0x0f14341A7f464320319025540E8Fe48Ad0fe5aec",
	// for External Project
	"0x7682Ba569E3823Ca1B7317017F5769F8Aa8842D4",
	// Subswap
	"0xbB3E51d20CA651fBE19b1a1C2a6C8B1A4d950437",
];
const A_FEW_COINS: Balance = 1 << 44;
const MANY_COINS: Balance = A_FEW_COINS << 6;
const BUNCH_OF_COINS: Balance = MANY_COINS << 6;

const TOKEN_REDEEM_ADDRESS: &'static str = "0x49262B932E439271d05634c32978294C7Ea15d0C";
const DEPOSIT_REDEEM_ADDRESS: &'static str = "0x6EF538314829EfA8386Fc43386cB13B4e0A67D1e";
const SET_AUTHORITIES_ADDRESS: &'static str = "0xD35Bb6F1bc1C84b53E0995c1830454AB7C4147f1";
const RING_TOKEN_ADDRESS: &'static str = "0xb52FBE2B925ab79a821b261C82c5Ba0814AAA5e0";
const KTON_TOKEN_ADDRESS: &'static str = "0x1994100c58753793D52c6f457f189aa3ce9cEe94";
const ETHEREUM_RELAY_AUTHORITY_SIGNER: &'static str = "0x68898db1012808808c903f390909c52d9f706749";
const MAPPING_FACTORY_ADDRESS: &'static str = "0xcB8531Bc0B7C8F41B55CF4E94698C37b130597B9";
const ETHEREUM_BACKING_ADDRESS: &'static str = "0xb2Bea2358d817dAE01B0FD0DC3aECB25910E65AA";

// TODO use the same address as ethereum bridge
const S2S_MAPPING_FACTORY_ADDRESS: &'static str = "0xE1586e744b99bF8e4C981DfE4dD4369d6f8Ed88A";

fn session_keys(
	babe: BabeId,
	grandpa: GrandpaId,
	im_online: ImOnlineId,
	authority_discovery: AuthorityDiscoveryId,
) -> pangolin_runtime::SessionKeys {
	pangolin_runtime::SessionKeys {
		babe,
		grandpa,
		im_online,
		authority_discovery,
	}
}

fn properties() -> Properties {
	let mut properties = Properties::new();

	properties.insert("ss58Format".into(), 18.into());
	properties.insert("tokenDecimals".into(), vec![9, 9].into());
	properties.insert("tokenSymbol".into(), vec!["PRING", "PKTON"].into());

	properties
}

fn get_from_seed<TPublic: Public>(seed: &str) -> <TPublic::Pair as Pair>::Public {
	TPublic::Pair::from_string(&format!("//{}", seed), None)
		.expect("static values are valid; qed")
		.public()
}

fn get_account_id_from_seed<TPublic: Public>(seed: &str) -> AccountId
where
	AccountPublic: From<<TPublic::Pair as Pair>::Public>,
{
	AccountPublic::from(get_from_seed::<TPublic>(seed)).into_account()
}

fn get_authority_keys_from_seed(
	s: &str,
) -> (
	AccountId,
	AccountId,
	BabeId,
	GrandpaId,
	ImOnlineId,
	AuthorityDiscoveryId,
) {
	(
		get_account_id_from_seed::<sr25519::Public>(&format!("{}//stash", s)),
		get_account_id_from_seed::<sr25519::Public>(s),
		get_from_seed::<BabeId>(s),
		get_from_seed::<GrandpaId>(s),
		get_from_seed::<ImOnlineId>(s),
		get_from_seed::<AuthorityDiscoveryId>(s),
	)
}

pub fn pangolin_config() -> Result<PangolinChainSpec, String> {
	PangolinChainSpec::from_json_bytes(&include_bytes!("../../../res/pangolin/pangolin.json")[..])
}

pub fn pangolin_build_spec_config() -> PangolinChainSpec {
	PangolinChainSpec::from_genesis(
		"Pangolin",
		"pangolin",
		ChainType::Live,
		pangolin_build_spec_genesis,
		vec![],
		Some(
			TelemetryEndpoints::new(vec![(PANGOLIN_TELEMETRY_URL.to_string(), 0)])
				.expect("Pangolin telemetry url is valid; qed"),
		),
		None,
		Some(properties()),
		None,
	)
}

fn pangolin_build_spec_genesis() -> pangolin_runtime::GenesisConfig {
	struct Keys {
		stash: AccountId,
		session: pangolin_runtime::SessionKeys,
	}
	impl Keys {
		fn new(sr25519: &str, ed25519: &str) -> Self {
			let sr25519 = array_bytes::hex2array_unchecked(sr25519);
			let ed25519 = array_bytes::hex2array_unchecked(ed25519);

			Self {
				stash: sr25519.into(),
				session: session_keys(
					sr25519.unchecked_into(),
					ed25519.unchecked_into(),
					sr25519.unchecked_into(),
					sr25519.unchecked_into(),
				),
			}
		}
	}

	let root = AccountId::from(array_bytes::hex2array_unchecked(
		"0x72819fbc1b93196fa230243947c1726cbea7e33044c7eb6f736ff345561f9e4c",
	));
	let initial_authorities = vec![
		Keys::new(
			"0x9c43c00407c0a51e0d88ede9d531f165e370013b648e6b62f4b3bcff4689df02",
			"0x63e122d962a835020bef656ad5a80dbcc994bb48a659f1af955552f4b3c27b09",
		),
		Keys::new(
			"0x741a9f507722713ec0a5df1558ac375f62469b61d1f60fa60f5dedfc85425b2e",
			"0x8a50704f41448fca63f608575debb626639ac00ad151a1db08af1368be9ccb1d",
		),
		Keys::new(
			"0x2276a3162f1b63c21b3396c5846d43874c5b8ba69917d756142d460b2d70d036",
			"0xb28fade2d023f08c0d5a131eac7d64a107a2660f22a0aca09b37a3f321259ef6",
		),
		Keys::new(
			"0x7a8b265c416eab5fdf8e5a1b3c7635131ca7164fbe6f66d8a70feeeba7c4dd7f",
			"0x305bafd512366e7fd535fdc144c7034b8683e1814d229c84a116f3cb27a97643",
		),
		Keys::new(
			"0xe446c1f1f419cc0927ad3319e141501b02844dee6252d905aae406f0c7097d1a",
			"0xc3c9880f6821b6e906c4396e54137297b1ee6c4c448b6a98abc5e29ffcdcec81",
		),
		Keys::new(
			"0xae05263d9508581f657ce584184721884ee2886eb66765db0c4f5195aa1d4e21",
			"0x1ed7de3855ffcce134d718b570febb49bbbbeb32ebbc8c319f44fb9f5690643a",
		),
	];
	let initial_nominators = <Vec<AccountId>>::new();
	let collective_members = vec![get_account_id_from_seed::<sr25519::Public>("Alice")];
	let evm_accounts = {
		let mut map = BTreeMap::new();

		for account in EVM_ACCOUNTS.iter() {
			map.insert(
				array_bytes::hex_into_unchecked(account),
				GenesisAccount {
					nonce: 0.into(),
					balance: (MANY_COINS * (10 as Balance).pow(9)).into(),
					storage: BTreeMap::new(),
					code: vec![],
				},
			);
		}

		map
	};

	pangolin_runtime::GenesisConfig {
		frame_system: pangolin_runtime::SystemConfig {
			code: pangolin_runtime::wasm_binary_unwrap().to_vec(),
			changes_trie_config: Default::default(),
		},
		pallet_babe: pangolin_runtime::BabeConfig {
			authorities: vec![],
			epoch_config: Some(pangolin_runtime::BABE_GENESIS_EPOCH_CONFIG)
		},
		darwinia_balances_Instance1: pangolin_runtime::BalancesConfig {
			balances: vec![
				(root.clone(), BUNCH_OF_COINS),
				(get_account_id_from_seed::<sr25519::Public>("Alice"), A_FEW_COINS),
			]
			.into_iter()
			.chain(
				initial_authorities
					.iter()
					.map(|Keys { stash, .. }| (stash.to_owned(), A_FEW_COINS)),
			)
			.chain(
				initial_nominators
					.iter()
					.map(|n| (n.to_owned(), A_FEW_COINS))
			)
			.chain(
				TEAM_MEMBERS
					.iter()
					.map(|m| (array_bytes::hex_into_unchecked(m), MANY_COINS)),
			)
			.collect()
		},
		darwinia_balances_Instance2: pangolin_runtime::KtonConfig {
			balances: vec![(root.clone(), BUNCH_OF_COINS)]
				.into_iter()
				.chain(
					initial_authorities
						.iter()
						.map(|Keys { stash, .. }| (stash.to_owned(), A_FEW_COINS)),
				)
				.chain(
					initial_nominators
						.iter()
						.map(|n| (n.to_owned(), A_FEW_COINS))
				)
				.chain(
					TEAM_MEMBERS
						.iter()
						.map(|m| (array_bytes::hex_into_unchecked(m), A_FEW_COINS)),
				)
				.collect()
		},
		darwinia_staking: pangolin_runtime::StakingConfig {
			minimum_validator_count: 6,
			validator_count: 6,
			stakers: initial_authorities
				.iter()
				.map(|Keys { stash, .. }| (
					stash.to_owned(),
					stash.to_owned(),
					A_FEW_COINS,
					pangolin_runtime::StakerStatus::Validator
				))
				.chain(initial_nominators.iter().map(|n| {
					let mut rng = rand::thread_rng();
					let limit = (pangolin_runtime::MAX_NOMINATIONS as usize).min(initial_authorities.len());
					let count = rng.gen::<usize>() % limit;
					let nominations = initial_authorities
						.as_slice()
						.choose_multiple(&mut rng, count)
						.into_iter()
						.map(|c| c.stash.clone())
						.collect::<Vec<_>>();

					(n.clone(), n.clone(), A_FEW_COINS, pangolin_runtime::StakerStatus::Nominator(nominations))
				}))
				.collect(),
			slash_reward_fraction: Perbill::from_percent(10),
			payout_fraction: Perbill::from_percent(50),
			..Default::default()
		},
		pallet_session: pangolin_runtime::SessionConfig {
			keys: initial_authorities
				.iter()
				.map(|Keys { stash, session }| (
					stash.to_owned(),
					stash.to_owned(),
					session.to_owned()
				))
				.collect(),
		},
		pallet_grandpa: Default::default(),
		pallet_im_online: Default::default(),
		pallet_authority_discovery: Default::default(),
		darwinia_democracy: Default::default(),
		pallet_collective_Instance1: pangolin_runtime::CouncilConfig {
			phantom: PhantomData::<pangolin_runtime::CouncilCollective>,
			members: collective_members.clone(),
		},
		pallet_collective_Instance2: pangolin_runtime::TechnicalCommitteeConfig {
			phantom: PhantomData::<pangolin_runtime::TechnicalCollective>,
			members: collective_members
		},
		darwinia_elections_phragmen: Default::default(),
		pallet_membership_Instance1: Default::default(),
		darwinia_claims: Default::default(),
		darwinia_vesting: Default::default(),
		pallet_sudo: pangolin_runtime::SudoConfig { key: root.clone() },
		darwinia_crab_issuing: pangolin_runtime::CrabIssuingConfig { total_mapped_ring: BUNCH_OF_COINS },
		darwinia_crab_backing: pangolin_runtime::CrabBackingConfig { backed_ring: BUNCH_OF_COINS },
		darwinia_ethereum_relay: pangolin_runtime::EthereumRelayConfig {
			genesis_header_info: (
				vec![0, 0, 0, 0, 0, 0, 0, 0, 0, 0, 0, 0, 0, 0, 0, 0, 0, 0, 0, 0, 0, 0, 0, 0, 0, 0, 0, 0, 0, 0, 0, 0, 0, 0, 0, 0, 0, 0, 0, 0, 0, 0, 0, 0, 0, 0, 0, 0, 0, 0, 0, 0, 0, 0, 0, 0, 0, 0, 0, 0, 0, 0, 0, 0, 0, 0, 0, 0, 86, 232, 31, 23, 27, 204, 85, 166, 255, 131, 69, 230, 146, 192, 248, 110, 91, 72, 224, 27, 153, 108, 173, 192, 1, 98, 47, 181, 227, 99, 180, 33, 29, 204, 77, 232, 222, 199, 93, 122, 171, 133, 181, 103, 182, 204, 212, 26, 211, 18, 69, 27, 148, 138, 116, 19, 240, 161, 66, 253, 64, 212, 147, 71, 128, 53, 53, 53, 53, 53, 53, 53, 53, 53, 53, 53, 53, 53, 53, 53, 53, 53, 53, 53, 53, 53, 53, 53, 53, 53, 53, 53, 53, 53, 53, 53, 53, 33, 123, 11, 188, 251, 114, 226, 213, 126, 40, 243, 60, 179, 97, 185, 152, 53, 19, 23, 119, 85, 220, 63, 51, 206, 62, 112, 34, 237, 98, 183, 123, 86, 232, 31, 23, 27, 204, 85, 166, 255, 131, 69, 230, 146, 192, 248, 110, 91, 72, 224, 27, 153, 108, 173, 192, 1, 98, 47, 181, 227, 99, 180, 33, 0, 0, 0, 0, 0, 0, 0, 0, 0, 0, 0, 0, 0, 0, 0, 0, 0, 0, 0, 0, 0, 0, 0, 0, 0, 0, 0, 0, 0, 0, 0, 0, 0, 0, 0, 0, 0, 0, 0, 0, 0, 0, 0, 0, 0, 0, 0, 0, 0, 0, 0, 0, 0, 0, 0, 0, 0, 0, 0, 0, 0, 0, 0, 0, 0, 0, 0, 0, 0, 0, 0, 0, 0, 0, 0, 0, 0, 0, 0, 0, 0, 0, 0, 0, 0, 0, 0, 0, 0, 0, 0, 0, 0, 0, 0, 0, 0, 0, 0, 0, 0, 0, 0, 0, 0, 0, 0, 0, 0, 0, 0, 0, 0, 0, 0, 0, 0, 0, 0, 0, 0, 0, 0, 0, 0, 0, 0, 0, 0, 0, 0, 0, 0, 0, 0, 0, 0, 0, 0, 0, 0, 0, 0, 0, 0, 0, 0, 0, 0, 0, 0, 0, 0, 0, 0, 0, 0, 0, 0, 0, 0, 0, 0, 0, 0, 0, 0, 0, 0, 0, 0, 0, 0, 0, 0, 0, 0, 0, 0, 0, 0, 0, 0, 0, 0, 0, 0, 0, 0, 0, 0, 0, 0, 0, 0, 0, 0, 0, 0, 0, 0, 0, 0, 0, 0, 0, 0, 0, 0, 0, 0, 0, 0, 0, 0, 0, 0, 0, 0, 0, 0, 0, 0, 0, 0, 0, 0, 0, 0, 0, 0, 0, 0, 0, 0, 0, 0, 0, 0, 0, 0, 0, 0, 0, 0, 0, 0, 0, 0, 0, 0, 0, 0, 0, 0, 0, 0, 0, 0, 0, 0, 0, 0, 0, 0, 0, 0, 0, 0, 0, 0, 0, 0, 0, 0, 0, 0, 0, 0, 0, 0, 0, 0, 0, 0, 0, 0, 0, 0, 0, 0, 1, 0, 0, 0, 0, 0, 0, 0, 0, 0, 0, 0, 0, 0, 0, 0, 0, 0, 0, 0, 0, 0, 0, 0, 0, 0, 0, 0, 0, 0, 0, 16, 0, 0, 0, 0, 0, 0, 0, 0, 0, 0, 0, 0, 0, 0, 0, 0, 0, 0, 0, 0, 0, 0, 0, 0, 0, 0, 0, 0, 0, 8, 132, 160, 0, 0, 0, 0, 0, 0, 0, 0, 0, 0, 0, 0, 0, 0, 0, 0, 0, 0, 0, 0, 0, 0, 0, 0, 0, 0, 0, 0, 0, 0, 0, 0, 36, 136, 0, 0, 0, 0, 0, 0, 0, 66, 1, 65, 148, 16, 35, 104, 9, 35, 224, 254, 77, 116, 163, 75, 218, 200, 20, 31, 37, 64, 227, 174, 144, 98, 55, 24, 228, 125, 102, 209, 202, 74, 45],
				b"\x00\x00\x00\x00\x00\x00\x00\x00\x00\x00\x00\x00\x00\x00\x00\x00\x00\x00\x00\x00\x00\x00\x00\x00\x00\x00\x00\x00\x00\x00\x00\x00".into()
			),
			dags_merkle_roots_loader: DagsMerkleRootsLoaderR::from_file(
				"bin/res/ethereum/dags-merkle-roots.json",
				"DAG_MERKLE_ROOTS_PATH",
			),
			..Default::default()
		},
		darwinia_ethereum_backing: pangolin_runtime::EthereumBackingConfig {
			token_redeem_address: array_bytes::hex_into_unchecked(TOKEN_REDEEM_ADDRESS),
			deposit_redeem_address: array_bytes::hex_into_unchecked(DEPOSIT_REDEEM_ADDRESS),
			set_authorities_address: array_bytes::hex_into_unchecked(SET_AUTHORITIES_ADDRESS),
			ring_token_address: array_bytes::hex_into_unchecked(RING_TOKEN_ADDRESS),
			kton_token_address: array_bytes::hex_into_unchecked(KTON_TOKEN_ADDRESS),
			backed_ring: BUNCH_OF_COINS,
			backed_kton: BUNCH_OF_COINS,
		},
		darwinia_ethereum_issuing: pangolin_runtime::EthereumIssuingConfig {
			mapping_factory_address: array_bytes::hex_into_unchecked(MAPPING_FACTORY_ADDRESS),
			ethereum_backing_address: array_bytes::hex_into_unchecked(ETHEREUM_BACKING_ADDRESS),
		},
		darwinia_relay_authorities_Instance1: pangolin_runtime::EthereumRelayAuthoritiesConfig {
			authorities: vec![(
				get_account_id_from_seed::<sr25519::Public>("Alice"),
				array_bytes::hex_into_unchecked(ETHEREUM_RELAY_AUTHORITY_SIGNER),
				1
			)]
		},
		darwinia_tron_backing: pangolin_runtime::TronBackingConfig {
			backed_ring: BUNCH_OF_COINS,
			backed_kton: BUNCH_OF_COINS,
		},
		darwinia_evm: pangolin_runtime::EVMConfig { accounts: evm_accounts },
		dvm_ethereum: Default::default(),
<<<<<<< HEAD
		darwinia_s2s_issuing: pangolin_runtime::Substrate2SubstrateIssuingConfig {
			mapping_factory_address: array_bytes::hex_into_unchecked(S2S_MAPPING_FACTORY_ADDRESS),
=======
		darwinia_bridge_bsc: pangolin_runtime::BSCConfig {
			genesis_header: serde_json::from_str(r#"{
				"difficulty": "0x2",
				"extraData": "0xd883010100846765746888676f312e31352e35856c696e7578000000fc3ca6b72465176c461afb316ebc773c61faee85a6515daa295e26495cef6f69dfa69911d9d8e4f3bbadb89b29a97c6effb8a411dabc6adeefaa84f5067c8bbe2d4c407bbe49438ed859fe965b140dcf1aab71a93f349bbafec1551819b8be1efea2fc46ca749aa14430b3230294d12c6ab2aac5c2cd68e80b16b581685b1ded8013785d6623cc18d214320b6bb6475970f657164e5b75689b64b7fd1fa275f334f28e1872b61c6014342d914470ec7ac2975be345796c2b7ae2f5b9e386cd1b50a4550696d957cb4900f03a8b6c8fd93d6f4cea42bbb345dbc6f0dfdb5bec739bb832254baf4e8b4cc26bd2b52b31389b56e98b9f8ccdafcc39f3c7d6ebf637c9151673cbc36b88a6f79b60359f141df90a0c745125b131caaffd12b8f7166496996a7da21cf1f1b04d9b3e26a3d077be807dddb074639cd9fa61b47676c064fc50d62cce2fd7544e0b2cc94692d4a704debef7bcb61328e2d3a739effcd3a99387d015e260eefac72ebea1e9ae3261a475a27bb1028f140bc2a7c843318afdea0a6e3c511bbd10f4519ece37dc24887e11b55dee226379db83cffc681495730c11fdde79ba4c0c0670403d7dfc4c816a313885fe04b850f96f27b2e9fd88b147c882ad7caf9b964abfe6543625fcca73b56fe29d3046831574b0681d52bf5383d6f2187b6276c100",
				"gasLimit": "0x38ff37a",
				"gasUsed": "0x1364017",
				"logsBloom": "0x2c30123db854d838c878e978cd2117896aa092e4ce08f078424e9ec7f2312f1909b35e579fb2702d571a3be04a8f01328e51af205100a7c32e3dd8faf8222fcf03f3545655314abf91c4c0d80cea6aa46f122c2a9c596c6a99d5842786d40667eb195877bbbb128890a824506c81a9e5623d4355e08a16f384bf709bf4db598bbcb88150abcd4ceba89cc798000bdccf5cf4d58d50828d3b7dc2bc5d8a928a32d24b845857da0b5bcf2c5dec8230643d4bec452491ba1260806a9e68a4a530de612e5c2676955a17400ce1d4fd6ff458bc38a8b1826e1c1d24b9516ef84ea6d8721344502a6c732ed7f861bb0ea017d520bad5fa53cfc67c678a2e6f6693c8ee",
				"miner": "0xe9ae3261a475a27bb1028f140bc2a7c843318afd",
				"mixHash": "0x0000000000000000000000000000000000000000000000000000000000000000",
				"nonce": "0x0000000000000000",
				"number": "0x7594c8",
				"parentHash": "0x5cb4b6631001facd57be810d5d1383ee23a31257d2430f097291d25fc1446d4f",
				"receiptsRoot": "0x1bfba16a9e34a12ff7c4b88be484ccd8065b90abea026f6c1f97c257fdb4ad2b",
				"sha3Uncles": "0x1dcc4de8dec75d7aab85b567b6ccd41ad312451b948a7413f0a142fd40d49347",
				"stateRoot": "0xa6cd7017374dfe102e82d2b3b8a43dbe1d41cc0e4569f3dc45db6c4e687949ae",
				"timestamp": "0x60ac7137",
				"transactionsRoot": "0x657f5876113ac9abe5cf0460aa8d6b3b53abfc336cea4ab3ee594586f8b584ca"
			}"#).unwrap()
>>>>>>> 9f0209b6
		},
	}
}

pub fn pangolin_development_config() -> PangolinChainSpec {
	PangolinChainSpec::from_genesis(
		"Pangolin",
		"pangolin",
		ChainType::Development,
		pangolin_development_genesis,
		vec![],
		None,
		None,
		Some(properties()),
		None,
	)
}

fn pangolin_development_genesis() -> pangolin_runtime::GenesisConfig {
	let root = get_account_id_from_seed::<sr25519::Public>("Alice");
	let initial_authorities = vec![get_authority_keys_from_seed("Alice")];
	let endowed_accounts = vec![
		get_account_id_from_seed::<sr25519::Public>("Alice"),
		get_account_id_from_seed::<sr25519::Public>("Bob"),
		get_account_id_from_seed::<sr25519::Public>("Alice//stash"),
		get_account_id_from_seed::<sr25519::Public>("Bob//stash"),
	]
	.into_iter()
	.chain(
		TEAM_MEMBERS
			.iter()
			.map(|m| array_bytes::hex_into_unchecked(m)),
	)
	.collect::<Vec<_>>();
	let collective_members = vec![get_account_id_from_seed::<sr25519::Public>("Alice")];
	let evm_accounts = {
		let mut map = BTreeMap::new();

		for account in EVM_ACCOUNTS.iter() {
			map.insert(
				array_bytes::hex_into_unchecked(account),
				GenesisAccount {
					nonce: 0.into(),
					balance: (123_456_789_000_000_000_000_090 as Balance).into(),
					storage: BTreeMap::new(),
					code: vec![],
				},
			);
		}

		map
	};

	pangolin_runtime::GenesisConfig {
		frame_system: pangolin_runtime::SystemConfig {
			code: pangolin_runtime::wasm_binary_unwrap().to_vec(),
			changes_trie_config: Default::default(),
		},
		pallet_babe: pangolin_runtime::BabeConfig {
			authorities: vec![],
			epoch_config: Some(pangolin_runtime::BABE_GENESIS_EPOCH_CONFIG)
		},
		darwinia_balances_Instance1: pangolin_runtime::BalancesConfig {
			balances: endowed_accounts
				.clone()
				.into_iter()
				.map(|a| (a, MANY_COINS))
				.collect()
		},
		darwinia_balances_Instance2: pangolin_runtime::KtonConfig {
			balances: endowed_accounts
				.clone()
				.into_iter()
				.map(|a| (a, A_FEW_COINS))
				.collect()
		},
		darwinia_staking: pangolin_runtime::StakingConfig {
			minimum_validator_count: 1,
			validator_count: 2,
			stakers: initial_authorities
				.iter()
				.cloned()
				.map(|x| (x.0, x.1, A_FEW_COINS, pangolin_runtime::StakerStatus::Validator))
				.collect(),
			invulnerables: initial_authorities.iter().cloned().map(|x| x.0).collect(),
			force_era: darwinia_staking::Forcing::ForceAlways,
			slash_reward_fraction: Perbill::from_percent(10),
			payout_fraction: Perbill::from_percent(50),
			..Default::default()
		},
		pallet_session: pangolin_runtime::SessionConfig {
			keys: initial_authorities
				.iter()
				.cloned()
				.map(|x| (x.0.clone(), x.0, session_keys(x.2, x.3, x.4, x.5)))
				.collect(),
		},
		pallet_grandpa: Default::default(),
		pallet_im_online: Default::default(),
		pallet_authority_discovery: Default::default(),
		darwinia_democracy: Default::default(),
		pallet_collective_Instance1: pangolin_runtime::CouncilConfig {
			phantom: PhantomData::<pangolin_runtime::CouncilCollective>,
			members: collective_members.clone(),
		},
		pallet_collective_Instance2: pangolin_runtime::TechnicalCommitteeConfig {
			phantom: PhantomData::<pangolin_runtime::TechnicalCollective>,
			members: collective_members
		},
		darwinia_elections_phragmen: Default::default(),
		pallet_membership_Instance1: Default::default(),
		darwinia_claims: pangolin_runtime::ClaimsConfig {
			claims_list: ClaimsList::from_file(
				"bin/res/claims-list.json",
				"CLAIMS_LIST_PATH",
			),
		},
		darwinia_vesting: Default::default(),
		pallet_sudo: pangolin_runtime::SudoConfig { key: root.clone() },
		darwinia_crab_issuing: pangolin_runtime::CrabIssuingConfig { total_mapped_ring: BUNCH_OF_COINS },
		darwinia_crab_backing: pangolin_runtime::CrabBackingConfig { backed_ring: BUNCH_OF_COINS },
		darwinia_ethereum_relay: pangolin_runtime::EthereumRelayConfig {
			genesis_header_info: (
				vec![0, 0, 0, 0, 0, 0, 0, 0, 0, 0, 0, 0, 0, 0, 0, 0, 0, 0, 0, 0, 0, 0, 0, 0, 0, 0, 0, 0, 0, 0, 0, 0, 0, 0, 0, 0, 0, 0, 0, 0, 0, 0, 0, 0, 0, 0, 0, 0, 0, 0, 0, 0, 0, 0, 0, 0, 0, 0, 0, 0, 0, 0, 0, 0, 0, 0, 0, 0, 86, 232, 31, 23, 27, 204, 85, 166, 255, 131, 69, 230, 146, 192, 248, 110, 91, 72, 224, 27, 153, 108, 173, 192, 1, 98, 47, 181, 227, 99, 180, 33, 29, 204, 77, 232, 222, 199, 93, 122, 171, 133, 181, 103, 182, 204, 212, 26, 211, 18, 69, 27, 148, 138, 116, 19, 240, 161, 66, 253, 64, 212, 147, 71, 128, 53, 53, 53, 53, 53, 53, 53, 53, 53, 53, 53, 53, 53, 53, 53, 53, 53, 53, 53, 53, 53, 53, 53, 53, 53, 53, 53, 53, 53, 53, 53, 53, 33, 123, 11, 188, 251, 114, 226, 213, 126, 40, 243, 60, 179, 97, 185, 152, 53, 19, 23, 119, 85, 220, 63, 51, 206, 62, 112, 34, 237, 98, 183, 123, 86, 232, 31, 23, 27, 204, 85, 166, 255, 131, 69, 230, 146, 192, 248, 110, 91, 72, 224, 27, 153, 108, 173, 192, 1, 98, 47, 181, 227, 99, 180, 33, 0, 0, 0, 0, 0, 0, 0, 0, 0, 0, 0, 0, 0, 0, 0, 0, 0, 0, 0, 0, 0, 0, 0, 0, 0, 0, 0, 0, 0, 0, 0, 0, 0, 0, 0, 0, 0, 0, 0, 0, 0, 0, 0, 0, 0, 0, 0, 0, 0, 0, 0, 0, 0, 0, 0, 0, 0, 0, 0, 0, 0, 0, 0, 0, 0, 0, 0, 0, 0, 0, 0, 0, 0, 0, 0, 0, 0, 0, 0, 0, 0, 0, 0, 0, 0, 0, 0, 0, 0, 0, 0, 0, 0, 0, 0, 0, 0, 0, 0, 0, 0, 0, 0, 0, 0, 0, 0, 0, 0, 0, 0, 0, 0, 0, 0, 0, 0, 0, 0, 0, 0, 0, 0, 0, 0, 0, 0, 0, 0, 0, 0, 0, 0, 0, 0, 0, 0, 0, 0, 0, 0, 0, 0, 0, 0, 0, 0, 0, 0, 0, 0, 0, 0, 0, 0, 0, 0, 0, 0, 0, 0, 0, 0, 0, 0, 0, 0, 0, 0, 0, 0, 0, 0, 0, 0, 0, 0, 0, 0, 0, 0, 0, 0, 0, 0, 0, 0, 0, 0, 0, 0, 0, 0, 0, 0, 0, 0, 0, 0, 0, 0, 0, 0, 0, 0, 0, 0, 0, 0, 0, 0, 0, 0, 0, 0, 0, 0, 0, 0, 0, 0, 0, 0, 0, 0, 0, 0, 0, 0, 0, 0, 0, 0, 0, 0, 0, 0, 0, 0, 0, 0, 0, 0, 0, 0, 0, 0, 0, 0, 0, 0, 0, 0, 0, 0, 0, 0, 0, 0, 0, 0, 0, 0, 0, 0, 0, 0, 0, 0, 0, 0, 0, 0, 0, 0, 0, 0, 0, 0, 0, 0, 0, 0, 0, 0, 0, 0, 0, 0, 0, 0, 1, 0, 0, 0, 0, 0, 0, 0, 0, 0, 0, 0, 0, 0, 0, 0, 0, 0, 0, 0, 0, 0, 0, 0, 0, 0, 0, 0, 0, 0, 0, 16, 0, 0, 0, 0, 0, 0, 0, 0, 0, 0, 0, 0, 0, 0, 0, 0, 0, 0, 0, 0, 0, 0, 0, 0, 0, 0, 0, 0, 0, 8, 132, 160, 0, 0, 0, 0, 0, 0, 0, 0, 0, 0, 0, 0, 0, 0, 0, 0, 0, 0, 0, 0, 0, 0, 0, 0, 0, 0, 0, 0, 0, 0, 0, 0, 36, 136, 0, 0, 0, 0, 0, 0, 0, 66, 1, 65, 148, 16, 35, 104, 9, 35, 224, 254, 77, 116, 163, 75, 218, 200, 20, 31, 37, 64, 227, 174, 144, 98, 55, 24, 228, 125, 102, 209, 202, 74, 45],
				b"\x00\x00\x00\x00\x00\x00\x00\x00\x00\x00\x00\x00\x00\x00\x00\x00\x00\x00\x00\x00\x00\x00\x00\x00\x00\x00\x00\x00\x00\x00\x00\x00".into()
			),
			dags_merkle_roots_loader: DagsMerkleRootsLoaderR::from_file(
				"bin/res/ethereum/dags-merkle-roots.json",
				"DAG_MERKLE_ROOTS_PATH",
			),
			..Default::default()
		},
		darwinia_ethereum_backing: pangolin_runtime::EthereumBackingConfig {
			token_redeem_address: array_bytes::hex_into_unchecked(TOKEN_REDEEM_ADDRESS),
			deposit_redeem_address: array_bytes::hex_into_unchecked(DEPOSIT_REDEEM_ADDRESS),
			set_authorities_address: array_bytes::hex_into_unchecked(SET_AUTHORITIES_ADDRESS),
			ring_token_address: array_bytes::hex_into_unchecked(RING_TOKEN_ADDRESS),
			kton_token_address: array_bytes::hex_into_unchecked(KTON_TOKEN_ADDRESS),
			backed_ring: BUNCH_OF_COINS,
			backed_kton: BUNCH_OF_COINS,
		},
		darwinia_ethereum_issuing: pangolin_runtime::EthereumIssuingConfig {
			mapping_factory_address: array_bytes::hex_into_unchecked(MAPPING_FACTORY_ADDRESS),
			ethereum_backing_address: array_bytes::hex_into_unchecked(ETHEREUM_BACKING_ADDRESS),
		},
		darwinia_relay_authorities_Instance1: pangolin_runtime::EthereumRelayAuthoritiesConfig {
			authorities: vec![(
				get_account_id_from_seed::<sr25519::Public>("Alice"),
				array_bytes::hex_into_unchecked(ETHEREUM_RELAY_AUTHORITY_SIGNER),
				1
			)]
		},
		darwinia_tron_backing: pangolin_runtime::TronBackingConfig {
			backed_ring: BUNCH_OF_COINS,
			backed_kton: BUNCH_OF_COINS,
		},
		darwinia_evm: pangolin_runtime::EVMConfig { accounts: evm_accounts },
		dvm_ethereum: Default::default(),
<<<<<<< HEAD
		darwinia_s2s_issuing: pangolin_runtime::Substrate2SubstrateIssuingConfig {
			mapping_factory_address: array_bytes::hex_into_unchecked(S2S_MAPPING_FACTORY_ADDRESS),
=======
		darwinia_bridge_bsc: pangolin_runtime::BSCConfig {
			genesis_header: serde_json::from_str(r#"{
				"difficulty": "0x2",
				"extraData": "0xd883010100846765746888676f312e31352e35856c696e7578000000fc3ca6b72465176c461afb316ebc773c61faee85a6515daa295e26495cef6f69dfa69911d9d8e4f3bbadb89b29a97c6effb8a411dabc6adeefaa84f5067c8bbe2d4c407bbe49438ed859fe965b140dcf1aab71a93f349bbafec1551819b8be1efea2fc46ca749aa14430b3230294d12c6ab2aac5c2cd68e80b16b581685b1ded8013785d6623cc18d214320b6bb6475970f657164e5b75689b64b7fd1fa275f334f28e1872b61c6014342d914470ec7ac2975be345796c2b7ae2f5b9e386cd1b50a4550696d957cb4900f03a8b6c8fd93d6f4cea42bbb345dbc6f0dfdb5bec739bb832254baf4e8b4cc26bd2b52b31389b56e98b9f8ccdafcc39f3c7d6ebf637c9151673cbc36b88a6f79b60359f141df90a0c745125b131caaffd12b8f7166496996a7da21cf1f1b04d9b3e26a3d077be807dddb074639cd9fa61b47676c064fc50d62cce2fd7544e0b2cc94692d4a704debef7bcb61328e2d3a739effcd3a99387d015e260eefac72ebea1e9ae3261a475a27bb1028f140bc2a7c843318afdea0a6e3c511bbd10f4519ece37dc24887e11b55dee226379db83cffc681495730c11fdde79ba4c0c0670403d7dfc4c816a313885fe04b850f96f27b2e9fd88b147c882ad7caf9b964abfe6543625fcca73b56fe29d3046831574b0681d52bf5383d6f2187b6276c100",
				"gasLimit": "0x38ff37a",
				"gasUsed": "0x1364017",
				"logsBloom": "0x2c30123db854d838c878e978cd2117896aa092e4ce08f078424e9ec7f2312f1909b35e579fb2702d571a3be04a8f01328e51af205100a7c32e3dd8faf8222fcf03f3545655314abf91c4c0d80cea6aa46f122c2a9c596c6a99d5842786d40667eb195877bbbb128890a824506c81a9e5623d4355e08a16f384bf709bf4db598bbcb88150abcd4ceba89cc798000bdccf5cf4d58d50828d3b7dc2bc5d8a928a32d24b845857da0b5bcf2c5dec8230643d4bec452491ba1260806a9e68a4a530de612e5c2676955a17400ce1d4fd6ff458bc38a8b1826e1c1d24b9516ef84ea6d8721344502a6c732ed7f861bb0ea017d520bad5fa53cfc67c678a2e6f6693c8ee",
				"miner": "0xe9ae3261a475a27bb1028f140bc2a7c843318afd",
				"mixHash": "0x0000000000000000000000000000000000000000000000000000000000000000",
				"nonce": "0x0000000000000000",
				"number": "0x7594c8",
				"parentHash": "0x5cb4b6631001facd57be810d5d1383ee23a31257d2430f097291d25fc1446d4f",
				"receiptsRoot": "0x1bfba16a9e34a12ff7c4b88be484ccd8065b90abea026f6c1f97c257fdb4ad2b",
				"sha3Uncles": "0x1dcc4de8dec75d7aab85b567b6ccd41ad312451b948a7413f0a142fd40d49347",
				"stateRoot": "0xa6cd7017374dfe102e82d2b3b8a43dbe1d41cc0e4569f3dc45db6c4e687949ae",
				"timestamp": "0x60ac7137",
				"transactionsRoot": "0x657f5876113ac9abe5cf0460aa8d6b3b53abfc336cea4ab3ee594586f8b584ca"
			}"#).unwrap()
>>>>>>> 9f0209b6
		},
	}
}<|MERGE_RESOLUTION|>--- conflicted
+++ resolved
@@ -395,10 +395,9 @@
 		},
 		darwinia_evm: pangolin_runtime::EVMConfig { accounts: evm_accounts },
 		dvm_ethereum: Default::default(),
-<<<<<<< HEAD
 		darwinia_s2s_issuing: pangolin_runtime::Substrate2SubstrateIssuingConfig {
 			mapping_factory_address: array_bytes::hex_into_unchecked(S2S_MAPPING_FACTORY_ADDRESS),
-=======
+		},
 		darwinia_bridge_bsc: pangolin_runtime::BSCConfig {
 			genesis_header: serde_json::from_str(r#"{
 				"difficulty": "0x2",
@@ -417,7 +416,6 @@
 				"timestamp": "0x60ac7137",
 				"transactionsRoot": "0x657f5876113ac9abe5cf0460aa8d6b3b53abfc336cea4ab3ee594586f8b584ca"
 			}"#).unwrap()
->>>>>>> 9f0209b6
 		},
 	}
 }
@@ -576,10 +574,9 @@
 		},
 		darwinia_evm: pangolin_runtime::EVMConfig { accounts: evm_accounts },
 		dvm_ethereum: Default::default(),
-<<<<<<< HEAD
 		darwinia_s2s_issuing: pangolin_runtime::Substrate2SubstrateIssuingConfig {
 			mapping_factory_address: array_bytes::hex_into_unchecked(S2S_MAPPING_FACTORY_ADDRESS),
-=======
+		},
 		darwinia_bridge_bsc: pangolin_runtime::BSCConfig {
 			genesis_header: serde_json::from_str(r#"{
 				"difficulty": "0x2",
@@ -598,7 +595,6 @@
 				"timestamp": "0x60ac7137",
 				"transactionsRoot": "0x657f5876113ac9abe5cf0460aa8d6b3b53abfc336cea4ab3ee594586f8b584ca"
 			}"#).unwrap()
->>>>>>> 9f0209b6
 		},
 	}
 }