--- conflicted
+++ resolved
@@ -11,13 +11,8 @@
 
 [dependencies]
 # bridge
-<<<<<<< HEAD
-bp-messages = { default-features = false, git = "https://github.com/darwinia-network/parity-bridges-common.git", branch = "xiaoch-s2s" }
-bp-runtime  = { default-features = false, git = "https://github.com/darwinia-network/parity-bridges-common.git", branch = "xiaoch-s2s" }
-=======
-bp-messages = { default-features = false, git = "https://github.com/darwinia-network/parity-bridges-common.git", tag = "darwinia-v0.11.1" }
-bp-runtime  = { default-features = false, git = "https://github.com/darwinia-network/parity-bridges-common.git", tag = "darwinia-v0.11.1" }
->>>>>>> 5d547cf5
+bp-messages = { default-features = false, git = "https://github.com/darwinia-network/parity-bridges-common.git", branch = "darwinia-v0.11.1-s2s" }
+bp-runtime  = { default-features = false, git = "https://github.com/darwinia-network/parity-bridges-common.git", branch = "darwinia-v0.11.1-s2s" }
 # darwinia
 drml-primitives = { default-features = false, path = "../../primitives" }
 # substrate
