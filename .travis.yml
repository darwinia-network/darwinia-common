language: rust
rust: nightly-2020-02-07

branches:
  only:
    - master
<<<<<<< HEAD
    - develop
=======
>>>>>>> 2c413acf

env:
  global:
    - RUST_BACKTRACE=1

before_install:
  # Check how much space we've got on this machine.
  - df -h
  - rustup target add wasm32-unknown-unknown --toolchain nightly-2020-02-07

jobs:
  include:
    - stage: Check & Prepare
      script: .maintain/ci/fmt_script.sh

    - stage: Build
      env: RUST_TOOLCHAIN=nightly-2020-02-07 TARGET=native
      script: .maintain/ci/build_script.sh

    - stage: Build
      env: RUST_TOOLCHAIN=nightly-2020-02-07 TARGET=wasm
      script: .maintain/ci/build_script.sh

    - stage: Darwinia Test
<<<<<<< HEAD
      env: KTON RUST_TOOLCHAIN=nightly-2020-02-07 TARGET=native
      script: .maintain/ci/darwinia_test_script.sh kton

    - stage: Darwinia Test
      env: RING RUST_TOOLCHAIN=nightly-2020-02-07 TARGET=native
      script: .maintain/ci/darwinia_test_script.sh ring
=======
      env: Balances RUST_TOOLCHAIN=nightly-2020-02-07 TARGET=native
      script: .maintain/ci/darwinia_test_script.sh balances
>>>>>>> 2c413acf

    - stage: Darwinia Test
      env: STAKING RUST_TOOLCHAIN=nightly-2020-02-07 TARGET=native
      script: .maintain/ci/darwinia_test_script.sh staking

    - stage: Darwinia Test
      env: TREASURY RUST_TOOLCHAIN=nightly-2020-02-07 TARGET=native
      script: .maintain/ci/darwinia_test_script.sh treasury

    - stage: Darwinia Test
      env: ETHRELAY RUST_TOOLCHAIN=nightly-2020-02-07 TARGET=native
      script: .maintain/ci/darwinia_test_script.sh eth-relay

    - stage: Darwinia Test
      env: ETHBACKING RUST_TOOLCHAIN=nightly-2020-02-07 TARGET=native
      script: .maintain/ci/darwinia_test_script.sh eth-backing

    - stage: Darwinia Test
      env: HEADERMMR RUST_TOOLCHAIN=nightly-2020-02-07 TARGET=native
      script: .maintain/ci/darwinia_test_script.sh header-mmr

    - stage: Darwinia Test
      env: ETHOFFCHAIN RUST_TOOLCHAIN=nightly-2020-02-07 TARGET=native
      script: .maintain/ci/darwinia_test_script.sh eth-offchain

    # over the time limitation, so we comment this
    # - stage: Overall Test
    #   env: RUST_TOOLCHAIN=nightly-2020-02-07 TARGET=native
    #   script: .maintain/ci/test_script.sh

after_script:
  # Check how much free disk space left after the build
  - df -h<|MERGE_RESOLUTION|>--- conflicted
+++ resolved
@@ -4,10 +4,6 @@
 branches:
   only:
     - master
-<<<<<<< HEAD
-    - develop
-=======
->>>>>>> 2c413acf
 
 env:
   global:
@@ -32,17 +28,8 @@
       script: .maintain/ci/build_script.sh
 
     - stage: Darwinia Test
-<<<<<<< HEAD
-      env: KTON RUST_TOOLCHAIN=nightly-2020-02-07 TARGET=native
-      script: .maintain/ci/darwinia_test_script.sh kton
-
-    - stage: Darwinia Test
-      env: RING RUST_TOOLCHAIN=nightly-2020-02-07 TARGET=native
-      script: .maintain/ci/darwinia_test_script.sh ring
-=======
       env: Balances RUST_TOOLCHAIN=nightly-2020-02-07 TARGET=native
       script: .maintain/ci/darwinia_test_script.sh balances
->>>>>>> 2c413acf
 
     - stage: Darwinia Test
       env: STAKING RUST_TOOLCHAIN=nightly-2020-02-07 TARGET=native
