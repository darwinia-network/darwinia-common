[package]
authors    = ["Darwinia Network <hello@darwinia.network>"]
build      = "build.rs"
edition    = "2021"
homepage   = "https://darwinia.network"
license    = "GPL-3.0"
name       = "template-runtime"
readme     = "README.md"
repository = "https://github.com/darwinia-network/darwinia-common"
version    = "2.8.18"

[dependencies]
# crates.io
codec      = { package = "parity-scale-codec", version = "2.3", default-features = false, features = ["derive"] }
scale-info = { version = "1.0", default-features = false, features = ["derive"] }
serde      = { version = "1.0", optional = true, features = ["derive"] }
# darwinia-network
darwinia-balances   = { default-features = false, path = "../../../frame/balances" }
darwinia-ethereum   = { default-features = false, path = "../../../frame/dvm/ethereum" }
darwinia-evm        = { default-features = false, path = "../../../frame/dvm/evm" }
darwinia-support    = { default-features = false, path = "../../../frame/support" }
dp-evm-trace-ext    = { default-features = false, path = "../../../primitives/evm-trace/ext" }
dp-evm-tracer       = { optional = true, default-features = false, path = "../../../primitives/evm-trace/tracer" }
drml-common-runtime = { default-features = false, path = "../common" }
drml-primitives     = { default-features = false, path = "../../primitives" }
# paritytech
frame-executive                            = { default-features = false, git = "https://github.com/darwinia-network/substrate", branch = "darwinia-v0.12.4" }
frame-support                              = { default-features = false, git = "https://github.com/darwinia-network/substrate", branch = "darwinia-v0.12.4" }
frame-system                               = { default-features = false, git = "https://github.com/darwinia-network/substrate", branch = "darwinia-v0.12.4" }
frame-system-rpc-runtime-api               = { default-features = false, git = "https://github.com/darwinia-network/substrate", branch = "darwinia-v0.12.4" }
pallet-aura                                = { default-features = false, git = "https://github.com/darwinia-network/substrate", branch = "darwinia-v0.12.4" }
pallet-grandpa                             = { default-features = false, git = "https://github.com/darwinia-network/substrate", branch = "darwinia-v0.12.4" }
pallet-sudo                                = { default-features = false, git = "https://github.com/darwinia-network/substrate", branch = "darwinia-v0.12.4" }
pallet-timestamp                           = { default-features = false, git = "https://github.com/darwinia-network/substrate", branch = "darwinia-v0.12.4" }
pallet-transaction-payment                 = { default-features = false, git = "https://github.com/darwinia-network/substrate", branch = "darwinia-v0.12.4" }
pallet-transaction-payment-rpc-runtime-api = { default-features = false, git = "https://github.com/darwinia-network/substrate", branch = "darwinia-v0.12.4" }
sp-api                                     = { default-features = false, git = "https://github.com/darwinia-network/substrate", branch = "darwinia-v0.12.4" }
sp-block-builder                           = { default-features = false, git = "https://github.com/darwinia-network/substrate", branch = "darwinia-v0.12.4" }
sp-consensus-aura                          = { default-features = false, git = "https://github.com/darwinia-network/substrate", branch = "darwinia-v0.12.4" }
sp-core                                    = { default-features = false, git = "https://github.com/darwinia-network/substrate", branch = "darwinia-v0.12.4" }
sp-inherents                               = { default-features = false, git = "https://github.com/darwinia-network/substrate", branch = "darwinia-v0.12.4" }
sp-io                                      = { default-features = false, git = "https://github.com/darwinia-network/substrate", branch = "darwinia-v0.12.4" }
sp-offchain                                = { default-features = false, git = "https://github.com/darwinia-network/substrate", branch = "darwinia-v0.12.4" }
sp-runtime                                 = { default-features = false, git = "https://github.com/darwinia-network/substrate", branch = "darwinia-v0.12.4" }
sp-session                                 = { default-features = false, git = "https://github.com/darwinia-network/substrate", branch = "darwinia-v0.12.4" }
sp-std                                     = { default-features = false, git = "https://github.com/darwinia-network/substrate", branch = "darwinia-v0.12.4" }
sp-transaction-pool                        = { default-features = false, git = "https://github.com/darwinia-network/substrate", branch = "darwinia-v0.12.4" }
sp-version                                 = { default-features = false, git = "https://github.com/darwinia-network/substrate", branch = "darwinia-v0.12.4" }
# frontier or moonbeam
evm-tracing-events             = { default-features = false, git = "https://github.com/darwinia-network/moonbeam", branch = "darwinia-v0.12.4" }
fp-evm                         = { default-features = false, git = "https://github.com/darwinia-network/frontier", branch = "darwinia-v0.12.4" }
fp-rpc                         = { default-features = false, git = "https://github.com/darwinia-network/frontier", branch = "darwinia-v0.12.4" }
fp-self-contained              = { default-features = false, git = "https://github.com/darwinia-network/frontier", branch = "darwinia-v0.12.4" }
moonbeam-rpc-primitives-debug  = { default-features = false, git = "https://github.com/darwinia-network/moonbeam", branch = "darwinia-v0.12.4" }
pallet-base-fee                = { default-features = false, git = "https://github.com/darwinia-network/frontier", branch = "darwinia-v0.12.4" }
<<<<<<< HEAD
=======
pallet-evm                     = { default-features = false, git = "https://github.com/darwinia-network/frontier", branch = "darwinia-v0.12.4" }
>>>>>>> 16692e32
pallet-evm-precompile-modexp   = { default-features = false, git = "https://github.com/darwinia-network/frontier", branch = "darwinia-v0.12.4" }
pallet-evm-precompile-sha3fips = { default-features = false, git = "https://github.com/darwinia-network/frontier", branch = "darwinia-v0.12.4" }
pallet-evm-precompile-simple   = { default-features = false, git = "https://github.com/darwinia-network/frontier", branch = "darwinia-v0.12.4" }

[build-dependencies]
substrate-wasm-builder = { git = "https://github.com/darwinia-network/substrate", branch = "darwinia-v0.12.4" }

[features]
default = ["std"]

std = [
	# crates.io
	"codec/std",
	"scale-info/std",
	"serde/std",
	# darwinia-network
	"darwinia-balances/std",
	"darwinia-ethereum/std",
	"darwinia-evm/std",
	"darwinia-support/std",
	"dp-evm-tracer/std",
	"dp-evm-trace-ext/std",
	"drml-primitives/std",
	"drml-common-runtime/std",
	# paritytech
	"frame-executive/std",
	"frame-support/std",
	"frame-system/std",
	"frame-system-rpc-runtime-api/std",
	"pallet-aura/std",
	"pallet-grandpa/std",
	"pallet-sudo/std",
	"pallet-timestamp/std",
	"pallet-transaction-payment/std",
	"pallet-transaction-payment-rpc-runtime-api/std",
	"sp-api/std",
	"sp-block-builder/std",
	"sp-consensus-aura/std",
	"sp-core/std",
	"sp-inherents/std",
	"sp-io/std",
	"sp-offchain/std",
	"sp-runtime/std",
	"sp-session/std",
	"sp-std/std",
	"sp-transaction-pool/std",
	"sp-version/std",
	# frontier or moonbeam
	"evm-tracing-events/std",
	"fp-evm/std",
	"fp-rpc/std",
	"fp-self-contained/std",
	"moonbeam-rpc-primitives-debug/std",
	"pallet-base-fee/std",
	"pallet-evm-precompile-modexp/std",
	"pallet-evm-precompile-sha3fips/std",
	"pallet-evm-precompile-simple/std",
]<|MERGE_RESOLUTION|>--- conflicted
+++ resolved
@@ -53,10 +53,6 @@
 fp-self-contained              = { default-features = false, git = "https://github.com/darwinia-network/frontier", branch = "darwinia-v0.12.4" }
 moonbeam-rpc-primitives-debug  = { default-features = false, git = "https://github.com/darwinia-network/moonbeam", branch = "darwinia-v0.12.4" }
 pallet-base-fee                = { default-features = false, git = "https://github.com/darwinia-network/frontier", branch = "darwinia-v0.12.4" }
-<<<<<<< HEAD
-=======
-pallet-evm                     = { default-features = false, git = "https://github.com/darwinia-network/frontier", branch = "darwinia-v0.12.4" }
->>>>>>> 16692e32
 pallet-evm-precompile-modexp   = { default-features = false, git = "https://github.com/darwinia-network/frontier", branch = "darwinia-v0.12.4" }
 pallet-evm-precompile-sha3fips = { default-features = false, git = "https://github.com/darwinia-network/frontier", branch = "darwinia-v0.12.4" }
 pallet-evm-precompile-simple   = { default-features = false, git = "https://github.com/darwinia-network/frontier", branch = "darwinia-v0.12.4" }
