--- conflicted
+++ resolved
@@ -14,23 +14,10 @@
 log         = { version = "0.4.14" }
 serde       = { version = "1.0.127", features = ["derive"], optional = true }
 # darwinia-network
-<<<<<<< HEAD
-bridge-primitives              = { default-features = false, path = "../../primitives/bridge" }
-common-primitives              = { default-features = false, path = "../../primitives/common" }
-darwinia-balances              = { default-features = false, path = "../../../frame/balances" }
-darwinia-evm                   = { default-features = false, path = "../../../frame/evm" }
-darwinia-staking               = { default-features = false, path = "../../../frame/staking" }
-darwinia-support               = { default-features = false, path = "../../../frame/support" }
-dp-asset                       = { default-features = false, path = "../../../primitives/asset" }
-pangolin-constants             = { default-features = false, path = "../pangolin/src/constants" }
-pangolin-runtime-system-params = { default-features = false, path = "../pangolin/src/pallets/system/params" }
-pangoro-constants              = { default-features = false, path = "src/constants" }
-pangoro-runtime-system-params  = { default-features = false, path = "src/pallets/system/params" }
-to-substrate-backing           = { default-features = false, path = "../../../frame/wormhole/backing/s2s" }
-=======
 bridge-primitives                   = { default-features = false, path = "../../primitives/bridge" }
 common-primitives                   = { default-features = false, path = "../../primitives/common" }
 darwinia-balances                   = { default-features = false, path = "../../../frame/balances" }
+darwinia-evm                        = { default-features = false, path = "../../../frame/evm" }
 darwinia-fee-market                 = { default-features = false, path = "../../../frame/fee-market" }
 darwinia-fee-market-rpc-runtime-api = { default-features = false, path = "../../../frame/fee-market/rpc/runtime-api" }
 darwinia-staking                    = { default-features = false, path = "../../../frame/staking" }
@@ -41,7 +28,6 @@
 pangoro-constants                   = { default-features = false, path = "src/constants" }
 pangoro-runtime-system-params       = { default-features = false, path = "src/pallets/system/params" }
 to-substrate-backing                = { default-features = false, path = "../../../frame/wormhole/backing/s2s" }
->>>>>>> e0274010
 # paritytech
 bp-header-chain                            = { default-features = false, git = "https://github.com/darwinia-network/parity-bridges-common", tag = "darwinia-v0.11.5" }
 bp-message-dispatch                        = { default-features = false, git = "https://github.com/darwinia-network/parity-bridges-common", tag = "darwinia-v0.11.5" }
@@ -102,13 +88,9 @@
 	"bridge-primitives/std",
 	"common-primitives/std",
 	"darwinia-balances/std",
-<<<<<<< HEAD
 	"darwinia-evm/std",
-	"to-substrate-backing/std",
-=======
 	"darwinia-fee-market/std",
 	"darwinia-fee-market-rpc-runtime-api/std",
->>>>>>> e0274010
 	"darwinia-staking/std",
 	"darwinia-support/std",
 	"dp-asset/std",
