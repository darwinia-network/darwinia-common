--- conflicted
+++ resolved
@@ -21,12 +21,9 @@
 common-runtime                      = { default-features = false, path = "../common" }
 darwinia-balances                   = { default-features = false, path = "../../../frame/balances" }
 darwinia-balances-rpc-runtime-api   = { default-features = false, path = "../../../frame/balances/rpc/runtime-api" }
-<<<<<<< HEAD
 darwinia-beefy-gadget               = { default-features = false, path = "../../../frame/beefy-gadget" }
 darwinia-beefy-primitives           = { path = "../../../primitives/beefy" }
-=======
 darwinia-bridge-bsc                 = { default-features = false, path = "../../../frame/bridge/bsc" }
->>>>>>> cbc85edf
 darwinia-evm                        = { default-features = false, path = "../../../frame/evm" }
 darwinia-evm-precompile-bridge-bsc  = { default-features = false, path = "../../../frame/evm/precompile/contracts/bridge/bsc" }
 darwinia-evm-precompile-transfer    = { default-features = false, path = "../../../frame/evm/precompile/contracts/transfer" }
@@ -126,11 +123,8 @@
 	"common-runtime/std",
 	"darwinia-balances/std",
 	"darwinia-balances-rpc-runtime-api/std",
-<<<<<<< HEAD
 	"darwinia-beefy-gadget/std",
-=======
 	"darwinia-bridge-bsc/std",
->>>>>>> cbc85edf
 	"darwinia-evm/std",
 	"darwinia-evm-precompile-bridge-bsc/std",
 	"darwinia-evm-precompile-transfer/std",
