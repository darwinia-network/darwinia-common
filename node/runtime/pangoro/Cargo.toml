[package]
authors    = ["Darwinia Network <hello@darwinia.network>"]
edition    = "2018"
homepage   = "https://darwinia.network"
license    = "GPL-3.0"
name       = "pangoro-runtime"
repository = "https://github.com/darwinia-network/darwinia-common/"
version    = "0.1.0"

[dependencies]
# crates.io
array-bytes = { version = "1.3.3" }
codec       = { package = "parity-scale-codec", version = "2.1.1", default-features = false, features = ["derive"] }
log         = { version = "0.4.14" }
serde       = { version = "1.0.126", features = ["derive"], optional = true }
# darwinia-network
bridge-primitives              = { default-features = false, path = "../../primitives/bridge" }
common-primitives              = { default-features = false, path = "../../primitives/common" }
darwinia-balances              = { default-features = false, path = "../../../frame/balances" }
darwinia-staking               = { default-features = false, path = "../../../frame/staking" }
darwinia-support               = { default-features = false, path = "../../../frame/support" }
dp-asset                       = { default-features = false, path = "../../../primitives/asset" }
pangolin-constants             = { default-features = false, path = "../pangolin/src/constants" }
pangolin-runtime-system-params = { default-features = false, path = "../pangolin/src/pallets/system/params" }
pangoro-constants              = { default-features = false, path = "src/constants" }
pangoro-runtime-system-params  = { default-features = false, path = "src/pallets/system/params" }
to-substrate-backing           = { default-features = false, path = "../../../frame/wormhole/backing/s2s" }
# paritytech
<<<<<<< HEAD
bp-header-chain                            = { default-features = false,git = "https://github.com/darwinia-network/parity-bridges-common", branch = "test-fee-market" }
bp-message-dispatch                        = { default-features = false, git = "https://github.com/darwinia-network/parity-bridges-common", branch = "test-fee-market" }
bp-messages                                = { default-features = false, git = "https://github.com/darwinia-network/parity-bridges-common", branch = "test-fee-market" }
bp-runtime                                 = { default-features = false, git = "https://github.com/darwinia-network/parity-bridges-common", branch = "test-fee-market" }
bridge-runtime-common                      = { default-features = false, git = "https://github.com/darwinia-network/parity-bridges-common", branch = "test-fee-market" }
frame-executive                            = { default-features = false, git = "https://github.com/darwinia-network/substrate", branch = "main" }
frame-support                              = { default-features = false, git = "https://github.com/darwinia-network/substrate", branch = "main" }
frame-system                               = { default-features = false, git = "https://github.com/darwinia-network/substrate", branch = "main" }
frame-system-rpc-runtime-api               = { default-features = false, git = "https://github.com/darwinia-network/substrate", branch = "main" }
pallet-authority-discovery                 = { default-features = false, git = "https://github.com/darwinia-network/substrate", branch = "main" }
pallet-authorship                          = { default-features = false, git = "https://github.com/darwinia-network/substrate", branch = "main" }
pallet-babe                                = { default-features = false, git = "https://github.com/darwinia-network/substrate", branch = "main" }
pallet-bridge-dispatch                     = { default-features = false, git = "https://github.com/darwinia-network/parity-bridges-common", branch = "test-fee-market" }
pallet-bridge-grandpa                      = { default-features = false, git = "https://github.com/darwinia-network/parity-bridges-common", branch = "test-fee-market" }
pallet-bridge-messages                     = { default-features = false, git = "https://github.com/darwinia-network/parity-bridges-common", branch = "test-fee-market" }
pallet-election-provider-multi-phase       = { default-features = false, git = "https://github.com/darwinia-network/substrate", branch = "main" }
pallet-grandpa                             = { default-features = false, git = "https://github.com/darwinia-network/substrate", branch = "main" }
pallet-im-online                           = { default-features = false, git = "https://github.com/darwinia-network/substrate", branch = "main" }
pallet-offences                            = { default-features = false, git = "https://github.com/darwinia-network/substrate", branch = "main" }
pallet-randomness-collective-flip          = { default-features = false, git = "https://github.com/darwinia-network/substrate", branch = "main" }
pallet-scheduler                           = { default-features = false, git = "https://github.com/darwinia-network/substrate", branch = "main" }
pallet-session                             = { default-features = false, git = "https://github.com/darwinia-network/substrate", branch = "main" }
pallet-sudo                                = { default-features = false, git = "https://github.com/darwinia-network/substrate", branch = "main" }
pallet-timestamp                           = { default-features = false, git = "https://github.com/darwinia-network/substrate", branch = "main" }
pallet-transaction-payment                 = { default-features = false, git = "https://github.com/darwinia-network/substrate", branch = "main" }
pallet-transaction-payment-rpc-runtime-api = { default-features = false, git = "https://github.com/darwinia-network/substrate", branch = "main" }
sp-api                                     = { default-features = false, git = "https://github.com/darwinia-network/substrate", branch = "main" }
sp-authority-discovery                     = { default-features = false, git = "https://github.com/darwinia-network/substrate", branch = "main" }
sp-block-builder                           = { default-features = false, git = "https://github.com/darwinia-network/substrate", branch = "main" }
sp-consensus-babe                          = { default-features = false, git = "https://github.com/darwinia-network/substrate", branch = "main" }
sp-core                                    = { default-features = false, git = "https://github.com/darwinia-network/substrate", branch = "main" }
sp-finality-grandpa                        = { default-features = false, git = "https://github.com/darwinia-network/substrate", branch = "main" }
sp-inherents                               = { default-features = false, git = "https://github.com/darwinia-network/substrate", branch = "main" }
sp-npos-elections                          = { default-features = false, git = "https://github.com/darwinia-network/substrate", branch = "main" }
sp-offchain                                = { default-features = false, git = "https://github.com/darwinia-network/substrate", branch = "main" }
sp-runtime                                 = { default-features = false, git = "https://github.com/darwinia-network/substrate", branch = "main" }
sp-session                                 = { default-features = false, git = "https://github.com/darwinia-network/substrate", branch = "main" }
sp-staking                                 = { default-features = false, git = "https://github.com/darwinia-network/substrate", branch = "main" }
sp-std                                     = { default-features = false, git = "https://github.com/darwinia-network/substrate", branch = "main" }
sp-transaction-pool                        = { default-features = false, git = "https://github.com/darwinia-network/substrate", branch = "main" }
sp-trie                                    = { default-features = false, git = "https://github.com/darwinia-network/substrate", branch = "main" }
sp-version                                 = { default-features = false, git = "https://github.com/darwinia-network/substrate", branch = "main" }
=======
bp-header-chain                            = { default-features = false, git = "https://github.com/darwinia-network/parity-bridges-common", tag = "darwinia-v0.11.5-rc1" }
bp-message-dispatch                        = { default-features = false, git = "https://github.com/darwinia-network/parity-bridges-common", tag = "darwinia-v0.11.5-rc1" }
bp-messages                                = { default-features = false, git = "https://github.com/darwinia-network/parity-bridges-common", tag = "darwinia-v0.11.5-rc1" }
bp-runtime                                 = { default-features = false, git = "https://github.com/darwinia-network/parity-bridges-common", tag = "darwinia-v0.11.5-rc1" }
bridge-runtime-common                      = { default-features = false, git = "https://github.com/darwinia-network/parity-bridges-common", tag = "darwinia-v0.11.5-rc1" }
frame-executive                            = { default-features = false, git = "https://github.com/darwinia-network/substrate", tag = "darwinia-v0.11.4" }
frame-support                              = { default-features = false, git = "https://github.com/darwinia-network/substrate", tag = "darwinia-v0.11.4" }
frame-system                               = { default-features = false, git = "https://github.com/darwinia-network/substrate", tag = "darwinia-v0.11.4" }
frame-system-rpc-runtime-api               = { default-features = false, git = "https://github.com/darwinia-network/substrate", tag = "darwinia-v0.11.4" }
pallet-authority-discovery                 = { default-features = false, git = "https://github.com/darwinia-network/substrate", tag = "darwinia-v0.11.4" }
pallet-authorship                          = { default-features = false, git = "https://github.com/darwinia-network/substrate", tag = "darwinia-v0.11.4" }
pallet-babe                                = { default-features = false, git = "https://github.com/darwinia-network/substrate", tag = "darwinia-v0.11.4" }
pallet-bridge-dispatch                     = { default-features = false, git = "https://github.com/darwinia-network/parity-bridges-common", tag = "darwinia-v0.11.5-rc1" }
pallet-bridge-grandpa                      = { default-features = false, git = "https://github.com/darwinia-network/parity-bridges-common", tag = "darwinia-v0.11.5-rc1" }
pallet-bridge-messages                     = { default-features = false, git = "https://github.com/darwinia-network/parity-bridges-common", tag = "darwinia-v0.11.5-rc1" }
pallet-election-provider-multi-phase       = { default-features = false, git = "https://github.com/darwinia-network/substrate", tag = "darwinia-v0.11.4" }
pallet-grandpa                             = { default-features = false, git = "https://github.com/darwinia-network/substrate", tag = "darwinia-v0.11.4" }
pallet-im-online                           = { default-features = false, git = "https://github.com/darwinia-network/substrate", tag = "darwinia-v0.11.4" }
pallet-offences                            = { default-features = false, git = "https://github.com/darwinia-network/substrate", tag = "darwinia-v0.11.4" }
pallet-randomness-collective-flip          = { default-features = false, git = "https://github.com/darwinia-network/substrate", tag = "darwinia-v0.11.4" }
pallet-scheduler                           = { default-features = false, git = "https://github.com/darwinia-network/substrate", tag = "darwinia-v0.11.4" }
pallet-session                             = { default-features = false, git = "https://github.com/darwinia-network/substrate", tag = "darwinia-v0.11.4" }
pallet-sudo                                = { default-features = false, git = "https://github.com/darwinia-network/substrate", tag = "darwinia-v0.11.4" }
pallet-timestamp                           = { default-features = false, git = "https://github.com/darwinia-network/substrate", tag = "darwinia-v0.11.4" }
pallet-transaction-payment                 = { default-features = false, git = "https://github.com/darwinia-network/substrate", tag = "darwinia-v0.11.4" }
pallet-transaction-payment-rpc-runtime-api = { default-features = false, git = "https://github.com/darwinia-network/substrate", tag = "darwinia-v0.11.4" }
sp-api                                     = { default-features = false, git = "https://github.com/darwinia-network/substrate", tag = "darwinia-v0.11.4" }
sp-authority-discovery                     = { default-features = false, git = "https://github.com/darwinia-network/substrate", tag = "darwinia-v0.11.4" }
sp-block-builder                           = { default-features = false, git = "https://github.com/darwinia-network/substrate", tag = "darwinia-v0.11.4" }
sp-consensus-babe                          = { default-features = false, git = "https://github.com/darwinia-network/substrate", tag = "darwinia-v0.11.4" }
sp-core                                    = { default-features = false, git = "https://github.com/darwinia-network/substrate", tag = "darwinia-v0.11.4" }
sp-finality-grandpa                        = { default-features = false, git = "https://github.com/darwinia-network/substrate", tag = "darwinia-v0.11.4" }
sp-inherents                               = { default-features = false, git = "https://github.com/darwinia-network/substrate", tag = "darwinia-v0.11.4" }
sp-npos-elections                          = { default-features = false, git = "https://github.com/darwinia-network/substrate", tag = "darwinia-v0.11.4" }
sp-offchain                                = { default-features = false, git = "https://github.com/darwinia-network/substrate", tag = "darwinia-v0.11.4" }
sp-runtime                                 = { default-features = false, git = "https://github.com/darwinia-network/substrate", tag = "darwinia-v0.11.4" }
sp-session                                 = { default-features = false, git = "https://github.com/darwinia-network/substrate", tag = "darwinia-v0.11.4" }
sp-staking                                 = { default-features = false, git = "https://github.com/darwinia-network/substrate", tag = "darwinia-v0.11.4" }
sp-std                                     = { default-features = false, git = "https://github.com/darwinia-network/substrate", tag = "darwinia-v0.11.4" }
sp-transaction-pool                        = { default-features = false, git = "https://github.com/darwinia-network/substrate", tag = "darwinia-v0.11.4" }
sp-trie                                    = { default-features = false, git = "https://github.com/darwinia-network/substrate", tag = "darwinia-v0.11.4" }
sp-version                                 = { default-features = false, git = "https://github.com/darwinia-network/substrate", tag = "darwinia-v0.11.4" }
>>>>>>> dedfe86f

[build-dependencies]
# paritytech
substrate-wasm-builder = { git = "https://github.com/darwinia-network/substrate", tag = "darwinia-v0.11.4" }

[features]
default = ["std"]
std = [
	# crates.io
	"codec/std",
	"serde",
	# darwinia-network
	"bridge-primitives/std",
	"common-primitives/std",
	"darwinia-balances/std",
	"to-substrate-backing/std",
	"darwinia-staking/std",
	"darwinia-support/std",
	"dp-asset/std",
	"pangolin-constants/std",
	"pangolin-runtime-system-params/std",
	"pangoro-constants/std",
	"pangoro-runtime-system-params/std",
	# paritytech
	"bp-header-chain/std",
	"bp-message-dispatch/std",
	"bp-messages/std",
	"bp-runtime/std",
	"bridge-runtime-common/std",
	"frame-executive/std",
	"frame-support/std",
	"frame-system-rpc-runtime-api/std",
	"frame-system/std",
	"pallet-authority-discovery/std",
	"pallet-authorship/std",
	"pallet-babe/std",
	"pallet-bridge-dispatch/std",
	"pallet-bridge-grandpa/std",
	"pallet-bridge-messages/std",
	"pallet-election-provider-multi-phase/std",
	"pallet-grandpa/std",
	"pallet-im-online/std",
	"pallet-offences/std",
	"pallet-randomness-collective-flip/std",
	"pallet-scheduler/std",
	"pallet-session/std",
	"pallet-sudo/std",
	"pallet-timestamp/std",
	"pallet-transaction-payment/std",
	"pallet-transaction-payment-rpc-runtime-api/std",
	"sp-api/std",
	"sp-authority-discovery/std",
	"sp-block-builder/std",
	"sp-consensus-babe/std",
	"sp-core/std",
	"sp-finality-grandpa/std",
	"sp-inherents/std",
	"sp-npos-elections/std",
	"sp-offchain/std",
	"sp-runtime/std",
	"sp-session/std",
	"sp-staking/std",
	"sp-std/std",
	"sp-transaction-pool/std",
	"sp-trie/std",
	"sp-version/std",
]<|MERGE_RESOLUTION|>--- conflicted
+++ resolved
@@ -26,51 +26,7 @@
 pangoro-runtime-system-params  = { default-features = false, path = "src/pallets/system/params" }
 to-substrate-backing           = { default-features = false, path = "../../../frame/wormhole/backing/s2s" }
 # paritytech
-<<<<<<< HEAD
-bp-header-chain                            = { default-features = false,git = "https://github.com/darwinia-network/parity-bridges-common", branch = "test-fee-market" }
-bp-message-dispatch                        = { default-features = false, git = "https://github.com/darwinia-network/parity-bridges-common", branch = "test-fee-market" }
-bp-messages                                = { default-features = false, git = "https://github.com/darwinia-network/parity-bridges-common", branch = "test-fee-market" }
-bp-runtime                                 = { default-features = false, git = "https://github.com/darwinia-network/parity-bridges-common", branch = "test-fee-market" }
-bridge-runtime-common                      = { default-features = false, git = "https://github.com/darwinia-network/parity-bridges-common", branch = "test-fee-market" }
-frame-executive                            = { default-features = false, git = "https://github.com/darwinia-network/substrate", branch = "main" }
-frame-support                              = { default-features = false, git = "https://github.com/darwinia-network/substrate", branch = "main" }
-frame-system                               = { default-features = false, git = "https://github.com/darwinia-network/substrate", branch = "main" }
-frame-system-rpc-runtime-api               = { default-features = false, git = "https://github.com/darwinia-network/substrate", branch = "main" }
-pallet-authority-discovery                 = { default-features = false, git = "https://github.com/darwinia-network/substrate", branch = "main" }
-pallet-authorship                          = { default-features = false, git = "https://github.com/darwinia-network/substrate", branch = "main" }
-pallet-babe                                = { default-features = false, git = "https://github.com/darwinia-network/substrate", branch = "main" }
-pallet-bridge-dispatch                     = { default-features = false, git = "https://github.com/darwinia-network/parity-bridges-common", branch = "test-fee-market" }
-pallet-bridge-grandpa                      = { default-features = false, git = "https://github.com/darwinia-network/parity-bridges-common", branch = "test-fee-market" }
-pallet-bridge-messages                     = { default-features = false, git = "https://github.com/darwinia-network/parity-bridges-common", branch = "test-fee-market" }
-pallet-election-provider-multi-phase       = { default-features = false, git = "https://github.com/darwinia-network/substrate", branch = "main" }
-pallet-grandpa                             = { default-features = false, git = "https://github.com/darwinia-network/substrate", branch = "main" }
-pallet-im-online                           = { default-features = false, git = "https://github.com/darwinia-network/substrate", branch = "main" }
-pallet-offences                            = { default-features = false, git = "https://github.com/darwinia-network/substrate", branch = "main" }
-pallet-randomness-collective-flip          = { default-features = false, git = "https://github.com/darwinia-network/substrate", branch = "main" }
-pallet-scheduler                           = { default-features = false, git = "https://github.com/darwinia-network/substrate", branch = "main" }
-pallet-session                             = { default-features = false, git = "https://github.com/darwinia-network/substrate", branch = "main" }
-pallet-sudo                                = { default-features = false, git = "https://github.com/darwinia-network/substrate", branch = "main" }
-pallet-timestamp                           = { default-features = false, git = "https://github.com/darwinia-network/substrate", branch = "main" }
-pallet-transaction-payment                 = { default-features = false, git = "https://github.com/darwinia-network/substrate", branch = "main" }
-pallet-transaction-payment-rpc-runtime-api = { default-features = false, git = "https://github.com/darwinia-network/substrate", branch = "main" }
-sp-api                                     = { default-features = false, git = "https://github.com/darwinia-network/substrate", branch = "main" }
-sp-authority-discovery                     = { default-features = false, git = "https://github.com/darwinia-network/substrate", branch = "main" }
-sp-block-builder                           = { default-features = false, git = "https://github.com/darwinia-network/substrate", branch = "main" }
-sp-consensus-babe                          = { default-features = false, git = "https://github.com/darwinia-network/substrate", branch = "main" }
-sp-core                                    = { default-features = false, git = "https://github.com/darwinia-network/substrate", branch = "main" }
-sp-finality-grandpa                        = { default-features = false, git = "https://github.com/darwinia-network/substrate", branch = "main" }
-sp-inherents                               = { default-features = false, git = "https://github.com/darwinia-network/substrate", branch = "main" }
-sp-npos-elections                          = { default-features = false, git = "https://github.com/darwinia-network/substrate", branch = "main" }
-sp-offchain                                = { default-features = false, git = "https://github.com/darwinia-network/substrate", branch = "main" }
-sp-runtime                                 = { default-features = false, git = "https://github.com/darwinia-network/substrate", branch = "main" }
-sp-session                                 = { default-features = false, git = "https://github.com/darwinia-network/substrate", branch = "main" }
-sp-staking                                 = { default-features = false, git = "https://github.com/darwinia-network/substrate", branch = "main" }
-sp-std                                     = { default-features = false, git = "https://github.com/darwinia-network/substrate", branch = "main" }
-sp-transaction-pool                        = { default-features = false, git = "https://github.com/darwinia-network/substrate", branch = "main" }
-sp-trie                                    = { default-features = false, git = "https://github.com/darwinia-network/substrate", branch = "main" }
-sp-version                                 = { default-features = false, git = "https://github.com/darwinia-network/substrate", branch = "main" }
-=======
-bp-header-chain                            = { default-features = false, git = "https://github.com/darwinia-network/parity-bridges-common", tag = "darwinia-v0.11.5-rc1" }
+bp-header-chain                            = { default-features = false,git = "https://github.com/darwinia-network/parity-bridges-common", tag = "darwinia-v0.11.5-rc1" }
 bp-message-dispatch                        = { default-features = false, git = "https://github.com/darwinia-network/parity-bridges-common", tag = "darwinia-v0.11.5-rc1" }
 bp-messages                                = { default-features = false, git = "https://github.com/darwinia-network/parity-bridges-common", tag = "darwinia-v0.11.5-rc1" }
 bp-runtime                                 = { default-features = false, git = "https://github.com/darwinia-network/parity-bridges-common", tag = "darwinia-v0.11.5-rc1" }
@@ -112,7 +68,6 @@
 sp-transaction-pool                        = { default-features = false, git = "https://github.com/darwinia-network/substrate", tag = "darwinia-v0.11.4" }
 sp-trie                                    = { default-features = false, git = "https://github.com/darwinia-network/substrate", tag = "darwinia-v0.11.4" }
 sp-version                                 = { default-features = false, git = "https://github.com/darwinia-network/substrate", tag = "darwinia-v0.11.4" }
->>>>>>> dedfe86f
 
 [build-dependencies]
 # paritytech
