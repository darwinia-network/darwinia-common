[package]
authors    = ["Darwinia Network <hello@darwinia.network>"]
build      = "build.rs"
edition    = "2021"
homepage   = "https://darwinia.network"
license    = "GPL-3.0"
name       = "pangoro-runtime"
readme     = "README.md"
repository = "https://github.com/darwinia-network/darwinia-common"
version    = "2.8.11"

[dependencies]
# crates.io
array-bytes = { version = "1.5" }
codec       = { package = "parity-scale-codec", version = "2.3", default-features = false, features = ["derive"] }
scale-info  = { version = "1.0", default-features = false, features = ["derive"] }
serde       = { version = "1.0", features = ["derive"], optional = true }
smallvec    = { version = "1.8" }
# darwinia-network
<<<<<<< HEAD
bsc-primitives                     = { default-features = false, path = "../../../primitives/bsc" }
darwinia-balances                  = { default-features = false, path = "../../../frame/balances" }
darwinia-balances-rpc-runtime-api  = { default-features = false, path = "../../../frame/balances/rpc/runtime-api" }
darwinia-beefy-gadget              = { default-features = false, path = "../../../frame/beefy-gadget" }
darwinia-beefy-primitives          = { path = "../../../primitives/beefy" }
darwinia-bridge-bsc                = { default-features = false, path = "../../../frame/bridge/bsc" }
darwinia-ethereum                  = { default-features = false, path = "../../../frame/dvm/ethereum" }
darwinia-evm                       = { default-features = false, path = "../../../frame/dvm/evm" }
darwinia-evm-precompile-bridge-bsc = { default-features = false, path = "../../../frame/dvm/evm/precompiles/bridge/bsc" }
darwinia-evm-precompile-transfer   = { default-features = false, path = "../../../frame/dvm/evm/precompiles/transfer" }
darwinia-fee-market                = { default-features = false, path = "../../../frame/fee-market" }
darwinia-staking                   = { default-features = false, path = "../../../frame/staking" }
darwinia-staking-rpc-runtime-api   = { default-features = false, path = "../../../frame/staking/rpc/runtime-api" }
darwinia-support                   = { default-features = false, path = "../../../frame/support" }
dp-asset                           = { default-features = false, path = "../../../primitives/asset" }
dp-evm-tracer                      = { optional = true, default-features = false, path = "../../../primitives/evm-trace/tracer" }
dp-s2s                             = { default-features = false, path = "../../../primitives/s2s" }
drml-common-runtime                = { default-features = false, path = "../common" }
drml-primitives                    = { default-features = false, path = "../../primitives" }
module-transaction-pause           = { default-features = false, path = "../../../frame/transaction-pause" }
to-substrate-backing               = { default-features = false, path = "../../../frame/wormhole/backing/s2s" }
=======
bsc-primitives                      = { default-features = false, path = "../../../primitives/bsc" }
darwinia-balances                   = { default-features = false, path = "../../../frame/balances" }
darwinia-balances-rpc-runtime-api   = { default-features = false, path = "../../../frame/balances/rpc/runtime-api" }
darwinia-beefy-gadget               = { default-features = false, path = "../../../frame/beefy-gadget" }
darwinia-beefy-primitives           = { path = "../../../primitives/beefy" }
darwinia-bridge-bsc                 = { default-features = false, path = "../../../frame/bridge/bsc" }
darwinia-ethereum                   = { default-features = false, path = "../../../frame/dvm/ethereum" }
darwinia-evm                        = { default-features = false, path = "../../../frame/dvm/evm" }
darwinia-evm-precompile-bridge-bsc  = { default-features = false, path = "../../../frame/dvm/evm/precompiles/bridge/bsc" }
darwinia-evm-precompile-transfer    = { default-features = false, path = "../../../frame/dvm/evm/precompiles/transfer" }
darwinia-staking                    = { default-features = false, path = "../../../frame/staking" }
darwinia-staking-rpc-runtime-api    = { default-features = false, path = "../../../frame/staking/rpc/runtime-api" }
darwinia-support                    = { default-features = false, path = "../../../frame/support" }
dp-asset                            = { default-features = false, path = "../../../primitives/asset" }
dp-evm-tracer                       = { optional = true, default-features = false, path = "../../../primitives/evm-trace/tracer" }
dp-s2s                              = { default-features = false, path = "../../../primitives/s2s" }
drml-common-runtime                 = { default-features = false, path = "../common" }
drml-primitives                     = { default-features = false, path = "../../primitives" }
module-transaction-pause            = { default-features = false, path = "../../../frame/transaction-pause" }
pallet-fee-market                   = { default-features = false, git = "https://github.com/darwinia-network/darwinia-bridges-substrate", branch = "darwinia-v0.12.2" }
to-substrate-backing                = { default-features = false, path = "../../../frame/wormhole/backing/s2s" }
>>>>>>> d0a3ae21
# paritytech
beefy-primitives                           = { default-features = false, git = "https://github.com/darwinia-network/substrate", branch = "darwinia-v0.12.2" }
bp-header-chain                            = { default-features = false, git = "https://github.com/darwinia-network/darwinia-bridges-substrate", branch = "darwinia-v0.12.2" }
bp-message-dispatch                        = { default-features = false, git = "https://github.com/darwinia-network/darwinia-bridges-substrate", branch = "darwinia-v0.12.2" }
bp-messages                                = { default-features = false, git = "https://github.com/darwinia-network/darwinia-bridges-substrate", branch = "darwinia-v0.12.2" }
bp-pangolin                                = { default-features = false, git = "https://github.com/darwinia-network/darwinia-bridges-substrate", branch = "darwinia-v0.12.2" }
bp-pangoro                                 = { default-features = false, git = "https://github.com/darwinia-network/darwinia-bridges-substrate", branch = "darwinia-v0.12.2" }
bp-runtime                                 = { default-features = false, git = "https://github.com/darwinia-network/darwinia-bridges-substrate", branch = "darwinia-v0.12.2" }
bridge-runtime-common                      = { default-features = false, git = "https://github.com/darwinia-network/darwinia-bridges-substrate", branch = "darwinia-v0.12.2" }
frame-benchmarking                         = { optional = true, default-features = false, git = "https://github.com/darwinia-network/substrate", branch = "darwinia-v0.12.2" }
frame-election-provider-support            = { default-features = false, git = "https://github.com/darwinia-network/substrate", branch = "darwinia-v0.12.2" }
frame-executive                            = { default-features = false, git = "https://github.com/darwinia-network/substrate", branch = "darwinia-v0.12.2" }
frame-support                              = { default-features = false, git = "https://github.com/darwinia-network/substrate", branch = "darwinia-v0.12.2" }
frame-system                               = { default-features = false, git = "https://github.com/darwinia-network/substrate", branch = "darwinia-v0.12.2" }
frame-system-benchmarking                  = { optional = true, default-features = false, git = "https://github.com/darwinia-network/substrate", branch = "darwinia-v0.12.2" }
frame-system-rpc-runtime-api               = { default-features = false, git = "https://github.com/darwinia-network/substrate", branch = "darwinia-v0.12.2" }
frame-try-runtime                          = { default-features = false, optional = true, git = "https://github.com/darwinia-network/substrate", branch = "darwinia-v0.12.2" }
pallet-authority-discovery                 = { default-features = false, git = "https://github.com/darwinia-network/substrate", branch = "darwinia-v0.12.2" }
pallet-authorship                          = { default-features = false, git = "https://github.com/darwinia-network/substrate", branch = "darwinia-v0.12.2" }
pallet-babe                                = { default-features = false, git = "https://github.com/darwinia-network/substrate", branch = "darwinia-v0.12.2" }
pallet-beefy                               = { default-features = false, git = "https://github.com/darwinia-network/substrate", branch = "darwinia-v0.12.2" }
pallet-beefy-mmr                           = { default-features = false, git = "https://github.com/darwinia-network/substrate", branch = "darwinia-v0.12.2" }
pallet-bridge-dispatch                     = { default-features = false, git = "https://github.com/darwinia-network/darwinia-bridges-substrate", branch = "darwinia-v0.12.2" }
pallet-bridge-grandpa                      = { default-features = false, git = "https://github.com/darwinia-network/darwinia-bridges-substrate", branch = "darwinia-v0.12.2" }
pallet-bridge-messages                     = { default-features = false, git = "https://github.com/darwinia-network/darwinia-bridges-substrate", branch = "darwinia-v0.12.2" }
pallet-election-provider-multi-phase       = { default-features = false, git = "https://github.com/darwinia-network/substrate", branch = "darwinia-v0.12.2" }
pallet-grandpa                             = { default-features = false, git = "https://github.com/darwinia-network/substrate", branch = "darwinia-v0.12.2" }
pallet-im-online                           = { default-features = false, git = "https://github.com/darwinia-network/substrate", branch = "darwinia-v0.12.2" }
pallet-mmr                                 = { default-features = false, git = "https://github.com/darwinia-network/substrate", branch = "darwinia-v0.12.2" }
pallet-mmr-primitives                      = { default-features = false, git = "https://github.com/darwinia-network/substrate", branch = "darwinia-v0.12.2" }
pallet-offences                            = { default-features = false, git = "https://github.com/darwinia-network/substrate", branch = "darwinia-v0.12.2" }
pallet-scheduler                           = { default-features = false, git = "https://github.com/darwinia-network/substrate", branch = "darwinia-v0.12.2" }
pallet-session                             = { default-features = false, git = "https://github.com/darwinia-network/substrate", branch = "darwinia-v0.12.2" }
pallet-sudo                                = { default-features = false, git = "https://github.com/darwinia-network/substrate", branch = "darwinia-v0.12.2" }
pallet-timestamp                           = { default-features = false, git = "https://github.com/darwinia-network/substrate", branch = "darwinia-v0.12.2" }
pallet-transaction-payment                 = { default-features = false, git = "https://github.com/darwinia-network/substrate", branch = "darwinia-v0.12.2" }
pallet-transaction-payment-rpc-runtime-api = { default-features = false, git = "https://github.com/darwinia-network/substrate", branch = "darwinia-v0.12.2" }
pallet-treasury                            = { default-features = false, git = "https://github.com/darwinia-network/substrate", branch = "darwinia-v0.12.2" }
sp-api                                     = { default-features = false, git = "https://github.com/darwinia-network/substrate", branch = "darwinia-v0.12.2" }
sp-authority-discovery                     = { default-features = false, git = "https://github.com/darwinia-network/substrate", branch = "darwinia-v0.12.2" }
sp-block-builder                           = { default-features = false, git = "https://github.com/darwinia-network/substrate", branch = "darwinia-v0.12.2" }
sp-consensus-babe                          = { default-features = false, git = "https://github.com/darwinia-network/substrate", branch = "darwinia-v0.12.2" }
sp-core                                    = { default-features = false, git = "https://github.com/darwinia-network/substrate", branch = "darwinia-v0.12.2" }
sp-finality-grandpa                        = { default-features = false, git = "https://github.com/darwinia-network/substrate", branch = "darwinia-v0.12.2" }
sp-inherents                               = { default-features = false, git = "https://github.com/darwinia-network/substrate", branch = "darwinia-v0.12.2" }
sp-npos-elections                          = { default-features = false, git = "https://github.com/darwinia-network/substrate", branch = "darwinia-v0.12.2" }
sp-offchain                                = { default-features = false, git = "https://github.com/darwinia-network/substrate", branch = "darwinia-v0.12.2" }
sp-runtime                                 = { default-features = false, git = "https://github.com/darwinia-network/substrate", branch = "darwinia-v0.12.2" }
sp-session                                 = { default-features = false, git = "https://github.com/darwinia-network/substrate", branch = "darwinia-v0.12.2" }
sp-staking                                 = { default-features = false, git = "https://github.com/darwinia-network/substrate", branch = "darwinia-v0.12.2" }
sp-std                                     = { default-features = false, git = "https://github.com/darwinia-network/substrate", branch = "darwinia-v0.12.2" }
sp-transaction-pool                        = { default-features = false, git = "https://github.com/darwinia-network/substrate", branch = "darwinia-v0.12.2" }
sp-trie                                    = { default-features = false, git = "https://github.com/darwinia-network/substrate", branch = "darwinia-v0.12.2" }
sp-version                                 = { default-features = false, git = "https://github.com/darwinia-network/substrate", branch = "darwinia-v0.12.2" }
# frontier or moonbeam
fp-evm                        = { default-features = false, git = "https://github.com/darwinia-network/frontier", branch = "darwinia-v0.12.2" }
fp-rpc                        = { default-features = false, git = "https://github.com/darwinia-network/frontier", branch = "darwinia-v0.12.2" }
fp-self-contained             = { default-features = false, git = "https://github.com/darwinia-network/frontier", branch = "darwinia-v0.12.2" }
moonbeam-rpc-primitives-debug = { default-features = false, git = "https://github.com/darwinia-network/moonbeam", branch = "darwinia-v0.12.2" }
pallet-base-fee               = { default-features = false, git = "https://github.com/darwinia-network/frontier", branch = "darwinia-v0.12.2" }
pallet-evm                    = { default-features = false, git = "https://github.com/darwinia-network/frontier", branch = "darwinia-v0.12.2" }
pallet-evm-precompile-simple  = { default-features = false, git = "https://github.com/darwinia-network/frontier", branch = "darwinia-v0.12.2" }

[build-dependencies]
# paritytech
substrate-wasm-builder = { git = "https://github.com/darwinia-network/substrate", branch = "darwinia-v0.12.2" }

[features]
default = ["std"]

std = [
	# crates.io
	"codec/std",
	"scale-info/std",
	"serde",
	# darwinia-network
	"bsc-primitives/std",
	"darwinia-balances/std",
	"darwinia-balances-rpc-runtime-api/std",
	"darwinia-beefy-gadget/std",
	"darwinia-bridge-bsc/std",
	"darwinia-ethereum/std",
	"darwinia-evm/std",
	"darwinia-evm-precompile-bridge-bsc/std",
	"darwinia-evm-precompile-transfer/std",
	"darwinia-staking/std",
	"darwinia-staking-rpc-runtime-api/std",
	"darwinia-support/std",
	"dp-asset/std",
	"dp-evm-tracer/std",
	"dp-s2s/std",
	"drml-primitives/std",
	"drml-common-runtime/std",
	"module-transaction-pause/std",
	"pallet-fee-market/std",
	"to-substrate-backing/std",
	# paritytech
	"beefy-primitives/std",
	"bp-header-chain/std",
	"bp-message-dispatch/std",
	"bp-messages/std",
	"bp-pangolin/std",
	"bp-pangoro/std",
	"bp-runtime/std",
	"bridge-runtime-common/std",
	"frame-benchmarking/std",
	"frame-election-provider-support/std",
	"frame-executive/std",
	"frame-support/std",
	"frame-system/std",
	"frame-system-benchmarking/std",
	"frame-system-rpc-runtime-api/std",
	"frame-try-runtime/std",
	"pallet-authority-discovery/std",
	"pallet-authorship/std",
	"pallet-babe/std",
	"pallet-beefy/std",
	"pallet-beefy-mmr/std",
	"pallet-bridge-dispatch/std",
	"pallet-bridge-grandpa/std",
	"pallet-bridge-messages/std",
	"pallet-election-provider-multi-phase/std",
	"pallet-grandpa/std",
	"pallet-im-online/std",
	"pallet-mmr/std",
	"pallet-mmr-primitives/std",
	"pallet-offences/std",
	"pallet-scheduler/std",
	"pallet-session/std",
	"pallet-sudo/std",
	"pallet-timestamp/std",
	"pallet-transaction-payment/std",
	"pallet-transaction-payment-rpc-runtime-api/std",
	"pallet-treasury/std",
	"sp-api/std",
	"sp-authority-discovery/std",
	"sp-block-builder/std",
	"sp-consensus-babe/std",
	"sp-core/std",
	"sp-finality-grandpa/std",
	"sp-inherents/std",
	"sp-npos-elections/std",
	"sp-offchain/std",
	"sp-runtime/std",
	"sp-session/std",
	"sp-staking/std",
	"sp-std/std",
	"sp-transaction-pool/std",
	"sp-trie/std",
	"sp-version/std",
	# frontier or moonbeam
	"fp-evm/std",
	"fp-rpc/std",
	"fp-self-contained/std",
	"pallet-evm-precompile-simple/std",
	"pallet-base-fee/std",
	"pallet-evm/std",
	"moonbeam-rpc-primitives-debug/std",
]

fast-runtime = ["drml-primitives/fast-runtime"]

runtime-benchmarks = [
	# paritytech
	"frame-benchmarking",
	"frame-system-benchmarking",
	"frame-system/runtime-benchmarks",
	"frame-support/runtime-benchmarks",
	# darwinia-network
	"darwinia-bridge-bsc/runtime-benchmarks",
	"darwinia-ethereum/runtime-benchmarks",
	"darwinia-evm/runtime-benchmarks",
	"to-substrate-backing/runtime-benchmarks",
]

try-runtime = [
	"frame-executive/try-runtime",
	"frame-try-runtime",
	"darwinia-balances/try-runtime",
	"darwinia-staking/try-runtime",
]

# A feature that should be enabled when the runtime should be build for on-chain
# deployment. This will disable stuff that shouldn't be part of the on-chain wasm
# to make it smaller like logging for example.
on-chain-release-build = [
	"sp-api/disable-logging",
]

evm-tracing = [
	"dp-evm-tracer",
]<|MERGE_RESOLUTION|>--- conflicted
+++ resolved
@@ -17,29 +17,6 @@
 serde       = { version = "1.0", features = ["derive"], optional = true }
 smallvec    = { version = "1.8" }
 # darwinia-network
-<<<<<<< HEAD
-bsc-primitives                     = { default-features = false, path = "../../../primitives/bsc" }
-darwinia-balances                  = { default-features = false, path = "../../../frame/balances" }
-darwinia-balances-rpc-runtime-api  = { default-features = false, path = "../../../frame/balances/rpc/runtime-api" }
-darwinia-beefy-gadget              = { default-features = false, path = "../../../frame/beefy-gadget" }
-darwinia-beefy-primitives          = { path = "../../../primitives/beefy" }
-darwinia-bridge-bsc                = { default-features = false, path = "../../../frame/bridge/bsc" }
-darwinia-ethereum                  = { default-features = false, path = "../../../frame/dvm/ethereum" }
-darwinia-evm                       = { default-features = false, path = "../../../frame/dvm/evm" }
-darwinia-evm-precompile-bridge-bsc = { default-features = false, path = "../../../frame/dvm/evm/precompiles/bridge/bsc" }
-darwinia-evm-precompile-transfer   = { default-features = false, path = "../../../frame/dvm/evm/precompiles/transfer" }
-darwinia-fee-market                = { default-features = false, path = "../../../frame/fee-market" }
-darwinia-staking                   = { default-features = false, path = "../../../frame/staking" }
-darwinia-staking-rpc-runtime-api   = { default-features = false, path = "../../../frame/staking/rpc/runtime-api" }
-darwinia-support                   = { default-features = false, path = "../../../frame/support" }
-dp-asset                           = { default-features = false, path = "../../../primitives/asset" }
-dp-evm-tracer                      = { optional = true, default-features = false, path = "../../../primitives/evm-trace/tracer" }
-dp-s2s                             = { default-features = false, path = "../../../primitives/s2s" }
-drml-common-runtime                = { default-features = false, path = "../common" }
-drml-primitives                    = { default-features = false, path = "../../primitives" }
-module-transaction-pause           = { default-features = false, path = "../../../frame/transaction-pause" }
-to-substrate-backing               = { default-features = false, path = "../../../frame/wormhole/backing/s2s" }
-=======
 bsc-primitives                      = { default-features = false, path = "../../../primitives/bsc" }
 darwinia-balances                   = { default-features = false, path = "../../../frame/balances" }
 darwinia-balances-rpc-runtime-api   = { default-features = false, path = "../../../frame/balances/rpc/runtime-api" }
@@ -61,7 +38,6 @@
 module-transaction-pause            = { default-features = false, path = "../../../frame/transaction-pause" }
 pallet-fee-market                   = { default-features = false, git = "https://github.com/darwinia-network/darwinia-bridges-substrate", branch = "darwinia-v0.12.2" }
 to-substrate-backing                = { default-features = false, path = "../../../frame/wormhole/backing/s2s" }
->>>>>>> d0a3ae21
 # paritytech
 beefy-primitives                           = { default-features = false, git = "https://github.com/darwinia-network/substrate", branch = "darwinia-v0.12.2" }
 bp-header-chain                            = { default-features = false, git = "https://github.com/darwinia-network/darwinia-bridges-substrate", branch = "darwinia-v0.12.2" }
