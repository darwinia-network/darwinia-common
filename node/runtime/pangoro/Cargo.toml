--- conflicted
+++ resolved
@@ -28,7 +28,6 @@
 pangoro-runtime-system-params       = { default-features = false, path = "src/pallets/system/params" }
 to-substrate-backing                = { default-features = false, path = "../../../frame/wormhole/backing/s2s" }
 # paritytech
-<<<<<<< HEAD
 bp-header-chain                            = { default-features = false, git = "https://github.com/darwinia-network/parity-bridges-common", tag = "darwinia-v0.11.5" }
 bp-message-dispatch                        = { default-features = false, git = "https://github.com/darwinia-network/parity-bridges-common", tag = "darwinia-v0.11.5" }
 bp-messages                                = { default-features = false, git = "https://github.com/darwinia-network/parity-bridges-common", tag = "darwinia-v0.11.5" }
@@ -38,6 +37,7 @@
 frame-support                              = { default-features = false, git = "https://github.com/darwinia-network/substrate", tag = "darwinia-v0.11.5" }
 frame-system                               = { default-features = false, git = "https://github.com/darwinia-network/substrate", tag = "darwinia-v0.11.5" }
 frame-system-rpc-runtime-api               = { default-features = false, git = "https://github.com/darwinia-network/substrate", tag = "darwinia-v0.11.5" }
+frame-try-runtime                          = { default-features = false, optional = true, git = "https://github.com/darwinia-network/substrate", tag = "darwinia-v0.11.5" }
 max-encoded-len                            = { default-features = false, git = "https://github.com/darwinia-network/substrate", tag = "darwinia-v0.11.5" }
 pallet-authority-discovery                 = { default-features = false, git = "https://github.com/darwinia-network/substrate", tag = "darwinia-v0.11.5" }
 pallet-authorship                          = { default-features = false, git = "https://github.com/darwinia-network/substrate", tag = "darwinia-v0.11.5" }
@@ -72,51 +72,6 @@
 sp-transaction-pool                        = { default-features = false, git = "https://github.com/darwinia-network/substrate", tag = "darwinia-v0.11.5" }
 sp-trie                                    = { default-features = false, git = "https://github.com/darwinia-network/substrate", tag = "darwinia-v0.11.5" }
 sp-version                                 = { default-features = false, git = "https://github.com/darwinia-network/substrate", tag = "darwinia-v0.11.5" }
-=======
-bp-header-chain                            = { default-features = false, git = "https://github.com/darwinia-network/parity-bridges-common", tag = "darwinia-v0.11.5-rc1" }
-bp-message-dispatch                        = { default-features = false, git = "https://github.com/darwinia-network/parity-bridges-common", tag = "darwinia-v0.11.5-rc1" }
-bp-messages                                = { default-features = false, git = "https://github.com/darwinia-network/parity-bridges-common", tag = "darwinia-v0.11.5-rc1" }
-bp-runtime                                 = { default-features = false, git = "https://github.com/darwinia-network/parity-bridges-common", tag = "darwinia-v0.11.5-rc1" }
-bridge-runtime-common                      = { default-features = false, git = "https://github.com/darwinia-network/parity-bridges-common", tag = "darwinia-v0.11.5-rc1" }
-frame-executive                            = { default-features = false, git = "https://github.com/darwinia-network/substrate", tag = "darwinia-v0.11.4" }
-frame-support                              = { default-features = false, git = "https://github.com/darwinia-network/substrate", tag = "darwinia-v0.11.4" }
-frame-system                               = { default-features = false, git = "https://github.com/darwinia-network/substrate", tag = "darwinia-v0.11.4" }
-frame-system-rpc-runtime-api               = { default-features = false, git = "https://github.com/darwinia-network/substrate", tag = "darwinia-v0.11.4" }
-frame-try-runtime                          = { default-features = false, optional = true, git = "https://github.com/darwinia-network/substrate", tag = "darwinia-v0.11.4" }
-pallet-authority-discovery                 = { default-features = false, git = "https://github.com/darwinia-network/substrate", tag = "darwinia-v0.11.4" }
-pallet-authorship                          = { default-features = false, git = "https://github.com/darwinia-network/substrate", tag = "darwinia-v0.11.4" }
-pallet-babe                                = { default-features = false, git = "https://github.com/darwinia-network/substrate", tag = "darwinia-v0.11.4" }
-pallet-bridge-dispatch                     = { default-features = false, git = "https://github.com/darwinia-network/parity-bridges-common", tag = "darwinia-v0.11.5-rc1" }
-pallet-bridge-grandpa                      = { default-features = false, git = "https://github.com/darwinia-network/parity-bridges-common", tag = "darwinia-v0.11.5-rc1" }
-pallet-bridge-messages                     = { default-features = false, git = "https://github.com/darwinia-network/parity-bridges-common", tag = "darwinia-v0.11.5-rc1" }
-pallet-election-provider-multi-phase       = { default-features = false, git = "https://github.com/darwinia-network/substrate", tag = "darwinia-v0.11.4" }
-pallet-grandpa                             = { default-features = false, git = "https://github.com/darwinia-network/substrate", tag = "darwinia-v0.11.4" }
-pallet-im-online                           = { default-features = false, git = "https://github.com/darwinia-network/substrate", tag = "darwinia-v0.11.4" }
-pallet-offences                            = { default-features = false, git = "https://github.com/darwinia-network/substrate", tag = "darwinia-v0.11.4" }
-pallet-randomness-collective-flip          = { default-features = false, git = "https://github.com/darwinia-network/substrate", tag = "darwinia-v0.11.4" }
-pallet-scheduler                           = { default-features = false, git = "https://github.com/darwinia-network/substrate", tag = "darwinia-v0.11.4" }
-pallet-session                             = { default-features = false, git = "https://github.com/darwinia-network/substrate", tag = "darwinia-v0.11.4" }
-pallet-sudo                                = { default-features = false, git = "https://github.com/darwinia-network/substrate", tag = "darwinia-v0.11.4" }
-pallet-timestamp                           = { default-features = false, git = "https://github.com/darwinia-network/substrate", tag = "darwinia-v0.11.4" }
-pallet-transaction-payment                 = { default-features = false, git = "https://github.com/darwinia-network/substrate", tag = "darwinia-v0.11.4" }
-pallet-transaction-payment-rpc-runtime-api = { default-features = false, git = "https://github.com/darwinia-network/substrate", tag = "darwinia-v0.11.4" }
-sp-api                                     = { default-features = false, git = "https://github.com/darwinia-network/substrate", tag = "darwinia-v0.11.4" }
-sp-authority-discovery                     = { default-features = false, git = "https://github.com/darwinia-network/substrate", tag = "darwinia-v0.11.4" }
-sp-block-builder                           = { default-features = false, git = "https://github.com/darwinia-network/substrate", tag = "darwinia-v0.11.4" }
-sp-consensus-babe                          = { default-features = false, git = "https://github.com/darwinia-network/substrate", tag = "darwinia-v0.11.4" }
-sp-core                                    = { default-features = false, git = "https://github.com/darwinia-network/substrate", tag = "darwinia-v0.11.4" }
-sp-finality-grandpa                        = { default-features = false, git = "https://github.com/darwinia-network/substrate", tag = "darwinia-v0.11.4" }
-sp-inherents                               = { default-features = false, git = "https://github.com/darwinia-network/substrate", tag = "darwinia-v0.11.4" }
-sp-npos-elections                          = { default-features = false, git = "https://github.com/darwinia-network/substrate", tag = "darwinia-v0.11.4" }
-sp-offchain                                = { default-features = false, git = "https://github.com/darwinia-network/substrate", tag = "darwinia-v0.11.4" }
-sp-runtime                                 = { default-features = false, git = "https://github.com/darwinia-network/substrate", tag = "darwinia-v0.11.4" }
-sp-session                                 = { default-features = false, git = "https://github.com/darwinia-network/substrate", tag = "darwinia-v0.11.4" }
-sp-staking                                 = { default-features = false, git = "https://github.com/darwinia-network/substrate", tag = "darwinia-v0.11.4" }
-sp-std                                     = { default-features = false, git = "https://github.com/darwinia-network/substrate", tag = "darwinia-v0.11.4" }
-sp-transaction-pool                        = { default-features = false, git = "https://github.com/darwinia-network/substrate", tag = "darwinia-v0.11.4" }
-sp-trie                                    = { default-features = false, git = "https://github.com/darwinia-network/substrate", tag = "darwinia-v0.11.4" }
-sp-version                                 = { default-features = false, git = "https://github.com/darwinia-network/substrate", tag = "darwinia-v0.11.4" }
->>>>>>> 6a170181
 
 [build-dependencies]
 # paritytech
@@ -151,12 +106,9 @@
 	"frame-executive/std",
 	"frame-support/std",
 	"frame-system/std",
-<<<<<<< HEAD
-	"max-encoded-len/std",
-=======
 	"frame-system-rpc-runtime-api/std",
 	"frame-try-runtime/std",
->>>>>>> 6a170181
+	"max-encoded-len/std",
 	"pallet-authority-discovery/std",
 	"pallet-authorship/std",
 	"pallet-babe/std",
