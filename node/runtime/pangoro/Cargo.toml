[package]
authors    = ["Darwinia Network <hello@darwinia.network>"]
build      = "build.rs"
edition    = "2021"
homepage   = "https://darwinia.network"
license    = "GPL-3.0"
name       = "pangoro-runtime"
readme     = "README.md"
repository = "https://github.com/darwinia-network/darwinia-common"
version    = "2.8.16"

[dependencies]
# crates.io
array-bytes = { version = "2.0" }
codec       = { package = "parity-scale-codec", version = "2.3", default-features = false, features = ["derive"] }
scale-info  = { version = "1.0", default-features = false, features = ["derive"] }
serde       = { version = "1.0", features = ["derive"], optional = true }
smallvec    = { version = "1.9" }
# darwinia-network
darwinia-balances = { default-features = false, path = "../../../frame/balances" }
# darwinia-beefy-gadget                 = { default-features = false, path = "../../../frame/beefy-gadget" }
# darwinia-beefy-primitives             = { path = "../../../primitives/beefy" }
darwinia-ethereum                     = { default-features = false, path = "../../../frame/dvm/ethereum" }
darwinia-evm                          = { default-features = false, path = "../../../frame/dvm/evm" }
darwinia-evm-precompile-bls12-381     = { default-features = false, path = "../../../frame/dvm/evm/precompiles/bls12381" }
darwinia-evm-precompile-dispatch      = { default-features = false, path = "../../../frame/dvm/evm/precompiles/dispatch" }
<<<<<<< HEAD
darwinia-evm-precompile-kton          = { default-features = false, path = "../../../frame/dvm/evm/precompiles/kton" }
darwinia-evm-precompile-mpt           = { default-features = false, path = "../../../frame/dvm/evm/precompiles/mpt" }
=======
>>>>>>> eabdad6c
darwinia-evm-precompile-state-storage = { default-features = false, path = "../../../frame/dvm/evm/precompiles/state-storage" }
darwinia-evm-precompile-transfer      = { default-features = false, path = "../../../frame/dvm/evm/precompiles/transfer" }
darwinia-staking                      = { default-features = false, path = "../../../frame/staking" }
darwinia-support                      = { default-features = false, path = "../../../frame/support" }
dp-asset                              = { default-features = false, path = "../../../primitives/asset" }
dp-evm-tracer                         = { optional = true, default-features = false, path = "../../../primitives/evm-trace/tracer" }
dp-s2s                                = { default-features = false, path = "../../../primitives/s2s" }
drml-common-runtime                   = { default-features = false, path = "../common" }
drml-primitives                       = { default-features = false, path = "../../primitives" }
module-transaction-pause              = { default-features = false, path = "../../../frame/transaction-pause" }
to-substrate-backing                  = { default-features = false, path = "../../../frame/wormhole/backing/s2s" }
# messages
bp-header-chain        = { default-features = false, git = "https://github.com/darwinia-network/darwinia-messages-substrate", branch = "darwinia-v0.12.3" }
bp-message-dispatch    = { default-features = false, git = "https://github.com/darwinia-network/darwinia-messages-substrate", branch = "darwinia-v0.12.3" }
bp-messages            = { default-features = false, git = "https://github.com/darwinia-network/darwinia-messages-substrate", branch = "darwinia-v0.12.3" }
bp-pangolin            = { default-features = false, git = "https://github.com/darwinia-network/darwinia-messages-substrate", branch = "darwinia-v0.12.3" }
bp-pangoro             = { default-features = false, git = "https://github.com/darwinia-network/darwinia-messages-substrate", branch = "darwinia-v0.12.3" }
bp-runtime             = { default-features = false, git = "https://github.com/darwinia-network/darwinia-messages-substrate", branch = "darwinia-v0.12.3" }
bridge-runtime-common  = { default-features = false, git = "https://github.com/darwinia-network/darwinia-messages-substrate", branch = "darwinia-v0.12.3" }
pallet-bridge-dispatch = { default-features = false, git = "https://github.com/darwinia-network/darwinia-messages-substrate", branch = "darwinia-v0.12.3" }
pallet-bridge-grandpa  = { default-features = false, git = "https://github.com/darwinia-network/darwinia-messages-substrate", branch = "darwinia-v0.12.3" }
pallet-bridge-messages = { default-features = false, git = "https://github.com/darwinia-network/darwinia-messages-substrate", branch = "darwinia-v0.12.3" }
pallet-fee-market      = { default-features = false, git = "https://github.com/darwinia-network/darwinia-messages-substrate", branch = "darwinia-v0.12.3" }
# paritytech
beefy-primitives                = { default-features = false, git = "https://github.com/darwinia-network/substrate", branch = "darwinia-v0.12.3" }
frame-benchmarking              = { optional = true, default-features = false, git = "https://github.com/darwinia-network/substrate", branch = "darwinia-v0.12.3" }
frame-election-provider-support = { default-features = false, git = "https://github.com/darwinia-network/substrate", branch = "darwinia-v0.12.3" }
frame-executive                 = { default-features = false, git = "https://github.com/darwinia-network/substrate", branch = "darwinia-v0.12.3" }
frame-support                   = { default-features = false, git = "https://github.com/darwinia-network/substrate", branch = "darwinia-v0.12.3" }
frame-system                    = { default-features = false, git = "https://github.com/darwinia-network/substrate", branch = "darwinia-v0.12.3" }
frame-system-benchmarking       = { optional = true, default-features = false, git = "https://github.com/darwinia-network/substrate", branch = "darwinia-v0.12.3" }
frame-system-rpc-runtime-api    = { default-features = false, git = "https://github.com/darwinia-network/substrate", branch = "darwinia-v0.12.3" }
frame-try-runtime               = { default-features = false, optional = true, git = "https://github.com/darwinia-network/substrate", branch = "darwinia-v0.12.3" }
pallet-authority-discovery      = { default-features = false, git = "https://github.com/darwinia-network/substrate", branch = "darwinia-v0.12.3" }
pallet-authorship               = { default-features = false, git = "https://github.com/darwinia-network/substrate", branch = "darwinia-v0.12.3" }
pallet-babe                     = { default-features = false, git = "https://github.com/darwinia-network/substrate", branch = "darwinia-v0.12.3" }
pallet-beefy                    = { default-features = false, git = "https://github.com/darwinia-network/substrate", branch = "darwinia-v0.12.3" }
# pallet-beefy-mmr                           = { default-features = false, git = "https://github.com/darwinia-network/substrate", branch = "darwinia-v0.12.3" }
pallet-election-provider-multi-phase = { default-features = false, git = "https://github.com/darwinia-network/substrate", branch = "darwinia-v0.12.3" }
pallet-grandpa                       = { default-features = false, git = "https://github.com/darwinia-network/substrate", branch = "darwinia-v0.12.3" }
pallet-im-online                     = { default-features = false, git = "https://github.com/darwinia-network/substrate", branch = "darwinia-v0.12.3" }
# pallet-mmr                                 = { default-features = false, git = "https://github.com/darwinia-network/substrate", branch = "darwinia-v0.12.3" }
# pallet-mmr-primitives                      = { default-features = false, git = "https://github.com/darwinia-network/substrate", branch = "darwinia-v0.12.3" }
pallet-offences                            = { default-features = false, git = "https://github.com/darwinia-network/substrate", branch = "darwinia-v0.12.3" }
pallet-scheduler                           = { default-features = false, git = "https://github.com/darwinia-network/substrate", branch = "darwinia-v0.12.3" }
pallet-session                             = { default-features = false, git = "https://github.com/darwinia-network/substrate", branch = "darwinia-v0.12.3" }
pallet-sudo                                = { default-features = false, git = "https://github.com/darwinia-network/substrate", branch = "darwinia-v0.12.3" }
pallet-timestamp                           = { default-features = false, git = "https://github.com/darwinia-network/substrate", branch = "darwinia-v0.12.3" }
pallet-transaction-payment                 = { default-features = false, git = "https://github.com/darwinia-network/substrate", branch = "darwinia-v0.12.3" }
pallet-transaction-payment-rpc-runtime-api = { default-features = false, git = "https://github.com/darwinia-network/substrate", branch = "darwinia-v0.12.3" }
pallet-treasury                            = { default-features = false, git = "https://github.com/darwinia-network/substrate", branch = "darwinia-v0.12.3" }
sp-api                                     = { default-features = false, git = "https://github.com/darwinia-network/substrate", branch = "darwinia-v0.12.3" }
sp-authority-discovery                     = { default-features = false, git = "https://github.com/darwinia-network/substrate", branch = "darwinia-v0.12.3" }
sp-block-builder                           = { default-features = false, git = "https://github.com/darwinia-network/substrate", branch = "darwinia-v0.12.3" }
sp-consensus-babe                          = { default-features = false, git = "https://github.com/darwinia-network/substrate", branch = "darwinia-v0.12.3" }
sp-core                                    = { default-features = false, git = "https://github.com/darwinia-network/substrate", branch = "darwinia-v0.12.3" }
sp-finality-grandpa                        = { default-features = false, git = "https://github.com/darwinia-network/substrate", branch = "darwinia-v0.12.3" }
sp-inherents                               = { default-features = false, git = "https://github.com/darwinia-network/substrate", branch = "darwinia-v0.12.3" }
sp-npos-elections                          = { default-features = false, git = "https://github.com/darwinia-network/substrate", branch = "darwinia-v0.12.3" }
sp-offchain                                = { default-features = false, git = "https://github.com/darwinia-network/substrate", branch = "darwinia-v0.12.3" }
sp-runtime                                 = { default-features = false, git = "https://github.com/darwinia-network/substrate", branch = "darwinia-v0.12.3" }
sp-session                                 = { default-features = false, git = "https://github.com/darwinia-network/substrate", branch = "darwinia-v0.12.3" }
sp-staking                                 = { default-features = false, git = "https://github.com/darwinia-network/substrate", branch = "darwinia-v0.12.3" }
sp-std                                     = { default-features = false, git = "https://github.com/darwinia-network/substrate", branch = "darwinia-v0.12.3" }
sp-transaction-pool                        = { default-features = false, git = "https://github.com/darwinia-network/substrate", branch = "darwinia-v0.12.3" }
sp-trie                                    = { default-features = false, git = "https://github.com/darwinia-network/substrate", branch = "darwinia-v0.12.3" }
sp-version                                 = { default-features = false, git = "https://github.com/darwinia-network/substrate", branch = "darwinia-v0.12.3" }
# frontier or moonbeam
fp-evm                        = { default-features = false, git = "https://github.com/darwinia-network/frontier", branch = "darwinia-v0.12.3" }
fp-rpc                        = { default-features = false, git = "https://github.com/darwinia-network/frontier", branch = "darwinia-v0.12.3" }
fp-self-contained             = { default-features = false, git = "https://github.com/darwinia-network/frontier", branch = "darwinia-v0.12.3" }
moonbeam-rpc-primitives-debug = { default-features = false, git = "https://github.com/darwinia-network/moonbeam", branch = "darwinia-v0.12.3" }
pallet-base-fee               = { default-features = false, git = "https://github.com/darwinia-network/frontier", branch = "darwinia-v0.12.3" }
pallet-evm                    = { default-features = false, git = "https://github.com/darwinia-network/frontier", branch = "darwinia-v0.12.3" }
pallet-evm-precompile-blake2  = { default-features = false, git = "https://github.com/darwinia-network/frontier", branch = "darwinia-v0.12.3" }
pallet-evm-precompile-bn128   = { default-features = false, git = "https://github.com/darwinia-network/frontier", branch = "darwinia-v0.12.3" }
pallet-evm-precompile-modexp  = { default-features = false, git = "https://github.com/darwinia-network/frontier", branch = "darwinia-v0.12.3" }
pallet-evm-precompile-simple  = { default-features = false, git = "https://github.com/darwinia-network/frontier", branch = "darwinia-v0.12.3" }

[build-dependencies]
# paritytech
substrate-wasm-builder = { git = "https://github.com/darwinia-network/substrate", branch = "darwinia-v0.12.3" }

[features]
default = ["std"]

std = [
	# crates.io
	"codec/std",
	"scale-info/std",
	"serde",
	# darwinia-network
	"darwinia-balances/std",
	# "darwinia-beefy-gadget/std",
	"darwinia-ethereum/std",
	"darwinia-evm/std",
	"darwinia-evm-precompile-bls12-381/std",
	"darwinia-evm-precompile-dispatch/std",
<<<<<<< HEAD
	"darwinia-evm-precompile-kton/std",
	"darwinia-evm-precompile-mpt/std",
=======
>>>>>>> eabdad6c
	"darwinia-evm-precompile-state-storage/std",
	"darwinia-evm-precompile-transfer/std",
	"darwinia-staking/std",
	"darwinia-support/std",
	"dp-asset/std",
	"dp-evm-tracer/std",
	"dp-s2s/std",
	"drml-primitives/std",
	"drml-common-runtime/std",
	"module-transaction-pause/std",
	"to-substrate-backing/std",
	# messages
	"bp-header-chain/std",
	"bp-message-dispatch/std",
	"bp-messages/std",
	"bp-pangolin/std",
	"bp-pangoro/std",
	"bp-runtime/std",
	"bridge-runtime-common/std",
	"pallet-bridge-dispatch/std",
	"pallet-bridge-grandpa/std",
	"pallet-bridge-messages/std",
	"pallet-fee-market/std",
	# paritytech
	"beefy-primitives/std",
	"frame-benchmarking/std",
	"frame-election-provider-support/std",
	"frame-executive/std",
	"frame-support/std",
	"frame-system/std",
	"frame-system-benchmarking?/std",
	"frame-system-rpc-runtime-api/std",
	"frame-try-runtime/std",
	"pallet-authority-discovery/std",
	"pallet-authorship/std",
	"pallet-babe/std",
	"pallet-beefy/std",
	# "pallet-beefy-mmr/std",
	"pallet-election-provider-multi-phase/std",
	"pallet-grandpa/std",
	"pallet-im-online/std",
	# "pallet-mmr/std",
	# "pallet-mmr-primitives/std",
	"pallet-offences/std",
	"pallet-scheduler/std",
	"pallet-session/std",
	"pallet-sudo/std",
	"pallet-timestamp/std",
	"pallet-transaction-payment/std",
	"pallet-transaction-payment-rpc-runtime-api/std",
	"pallet-treasury/std",
	"sp-api/std",
	"sp-authority-discovery/std",
	"sp-block-builder/std",
	"sp-consensus-babe/std",
	"sp-core/std",
	"sp-finality-grandpa/std",
	"sp-inherents/std",
	"sp-npos-elections/std",
	"sp-offchain/std",
	"sp-runtime/std",
	"sp-session/std",
	"sp-staking/std",
	"sp-std/std",
	"sp-transaction-pool/std",
	"sp-trie/std",
	"sp-version/std",
	# frontier or moonbeam
	"fp-evm/std",
	"fp-rpc/std",
	"fp-self-contained/std",
	"moonbeam-rpc-primitives-debug/std",
	"pallet-evm-precompile-blake2/std",
	"pallet-evm-precompile-bn128/std",
	"pallet-evm-precompile-modexp/std",
	"pallet-evm-precompile-simple/std",
	"pallet-base-fee/std",
	"pallet-evm/std",
]

fast-runtime = ["drml-primitives/fast-runtime"]

runtime-benchmarks = [
	# paritytech
	"frame-benchmarking",
	"frame-system-benchmarking",
	"frame-system/runtime-benchmarks",
	"frame-support/runtime-benchmarks",
	# darwinia-network
	"darwinia-ethereum/runtime-benchmarks",
	"darwinia-evm/runtime-benchmarks",
	"to-substrate-backing/runtime-benchmarks",
]

try-runtime = [
	"frame-executive/try-runtime",
	"frame-try-runtime",
	"darwinia-balances/try-runtime",
	"darwinia-staking/try-runtime",
]

# A feature that should be enabled when the runtime should be build for on-chain
# deployment. This will disable stuff that shouldn't be part of the on-chain wasm
# to make it smaller like logging for example.
on-chain-release-build = [
	"sp-api/disable-logging",
]

evm-tracing = [
	"dp-evm-tracer",
]<|MERGE_RESOLUTION|>--- conflicted
+++ resolved
@@ -24,11 +24,7 @@
 darwinia-evm                          = { default-features = false, path = "../../../frame/dvm/evm" }
 darwinia-evm-precompile-bls12-381     = { default-features = false, path = "../../../frame/dvm/evm/precompiles/bls12381" }
 darwinia-evm-precompile-dispatch      = { default-features = false, path = "../../../frame/dvm/evm/precompiles/dispatch" }
-<<<<<<< HEAD
 darwinia-evm-precompile-kton          = { default-features = false, path = "../../../frame/dvm/evm/precompiles/kton" }
-darwinia-evm-precompile-mpt           = { default-features = false, path = "../../../frame/dvm/evm/precompiles/mpt" }
-=======
->>>>>>> eabdad6c
 darwinia-evm-precompile-state-storage = { default-features = false, path = "../../../frame/dvm/evm/precompiles/state-storage" }
 darwinia-evm-precompile-transfer      = { default-features = false, path = "../../../frame/dvm/evm/precompiles/transfer" }
 darwinia-staking                      = { default-features = false, path = "../../../frame/staking" }
@@ -127,11 +123,7 @@
 	"darwinia-evm/std",
 	"darwinia-evm-precompile-bls12-381/std",
 	"darwinia-evm-precompile-dispatch/std",
-<<<<<<< HEAD
 	"darwinia-evm-precompile-kton/std",
-	"darwinia-evm-precompile-mpt/std",
-=======
->>>>>>> eabdad6c
 	"darwinia-evm-precompile-state-storage/std",
 	"darwinia-evm-precompile-transfer/std",
 	"darwinia-staking/std",
