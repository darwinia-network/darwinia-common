--- conflicted
+++ resolved
@@ -545,17 +545,12 @@
 }
 
 fn migrate() -> Weight {
-<<<<<<< HEAD
+	// --- paritytech ---
+	use bp_messages::{LaneId, MessageNonce};
+	use frame_support::{Blake2_128Concat, StorageHasher};
 	// --- darwinia-network ---
 	use darwinia_staking::migration;
-
-	migration::migrate(b"Staking");
-
-=======
-	// --- paritytech ---
-	use bp_messages::{LaneId, MessageNonce};
 	use dp_fee::{Order, PriorRelayer, Relayer};
-	use frame_support::{Blake2_128Concat, StorageHasher};
 
 	log::info!("===> Start migrate all storage items in AssignedRelayersStorage");
 	if let Some(value) = migration::take_storage_value::<Vec<Relayer<AccountId, Balance>>>(
@@ -593,7 +588,8 @@
 	log::info!("===> End migrate all storage items in Orders");
 	log::info!("===> All Migrates finished");
 
->>>>>>> c8832e50
+	migration::migrate(b"Staking");
+
 	// 0
 	RuntimeBlockWeights::get().max_block
 }
