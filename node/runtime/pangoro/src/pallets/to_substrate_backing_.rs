--- conflicted
+++ resolved
@@ -36,14 +36,9 @@
 impl Config for Runtime {
 	type BridgedAccountIdConverter = bp_pangolin::AccountIdConverter;
 	type BridgedChainId = PangolinChainId;
-<<<<<<< HEAD
-	type OutboundPayloadCreator = bm_pangolin::ToPangolinOutboundPayload;
 	type S2sIssuingParamsEncoder = bm_pangolin::PangolinIssuingParamsEncoder;
-	type MessageNoncer = PangolinMessageNoncer;
-=======
 	type Event = Event;
 	type MaxLockRingAmountPerTx = MaxLockRingAmountPerTx;
->>>>>>> 4f94a1b0
 	type MessageLaneId = BridgePangolinLaneId;
 	type MessageNoncer = PangolinMessageNoncer;
 	type MessagesBridge = BridgePangolinMessages;
