--- conflicted
+++ resolved
@@ -4,30 +4,6 @@
 use bp_messages::LaneId;
 use bp_runtime::{messages::DispatchFeePayment, ChainId};
 use bridge_runtime_common::messages::source::FromThisChainMessagePayload;
-<<<<<<< HEAD
-use frame_support::{traits::PalletInfoAccess, weights::PostDispatchInfo, PalletId};
-use frame_system::RawOrigin;
-use sp_runtime::DispatchErrorWithPostInfo;
-// --- darwinia-network ---
-use crate::*;
-use bridge_primitives::{AccountIdConverter, PANGORO_PANGOLIN_LANE};
-use darwinia_support::s2s::{nonce_to_message_id, RelayMessageSender, TokenMessageId};
-use dp_s2s::{CallParams, PayloadCreate};
-use to_substrate_backing::Config;
-
-const PANGOLIN_S2S_ISSUING_PALLET_INDEX: u8 = 49;
-
-/// Create message payload according to call parameters
-pub struct PangolinPayLoadCreator;
-impl PayloadCreate<AccountId, ToPangolinMessagePayload> for PangolinPayLoadCreator {
-	fn payload(
-		spec_version: u32,
-		weight: u64,
-		call_params: CallParams<AccountId>,
-	) -> Result<ToPangolinMessagePayload, &'static str> {
-		let call = Self::encode_call(PANGOLIN_S2S_ISSUING_PALLET_INDEX, call_params)?;
-		return Ok(FromThisChainMessagePayload::<WithPangolinMessageBridge> {
-=======
 use frame_support::PalletId;
 use pangoro_primitives::AccountId;
 use sp_core::{H160, U256};
@@ -69,70 +45,11 @@
 		call: Vec<u8>,
 	) -> ToPangolinMessagePayload {
 		return FromThisChainMessagePayload::<WithPangolinMessageBridge> {
->>>>>>> bb3ba9f1
 			spec_version,
 			weight,
 			origin: bp_message_dispatch::CallOrigin::SourceAccount(submitter),
 			call,
 			dispatch_fee_payment: DispatchFeePayment::AtSourceChain,
-<<<<<<< HEAD
-		});
-	}
-}
-
-/// Send payload to the messages pallet
-pub struct ToPangolinMessageSender;
-impl ToPangolinMessageSender {
-	fn send_message_call(
-		pallet_index: u32,
-		lane_id: [u8; 4],
-		payload: Vec<u8>,
-		fee: u128,
-	) -> Result<Call, &'static str> {
-		let payload = ToPangolinMessagePayload::decode(&mut payload.as_slice())
-			.map_err(|_| "decode pangolin payload failed")?;
-		let call: Call = match pallet_index {
-			_ if pallet_index as usize == <BridgePangolinMessages as PalletInfoAccess>::index() => {
-				BridgeMessagesCall::<Runtime, Pangolin>::send_message(
-					lane_id,
-					payload,
-					fee.saturated_into(),
-				)
-				.into()
-			}
-			_ => {
-				return Err("invalid pallet index".into());
-			}
-		};
-		Ok(call)
-	}
-}
-
-impl RelayMessageSender for ToPangolinMessageSender {
-	fn encode_send_message(
-		pallet_index: u32,
-		lane_id: [u8; 4],
-		payload: Vec<u8>,
-		fee: u128,
-	) -> Result<Vec<u8>, &'static str> {
-		let call = Self::send_message_call(pallet_index, lane_id, payload, fee)?;
-		Ok(call.encode())
-	}
-
-	fn send_message_by_root(
-		pallet_index: u32,
-		lane_id: [u8; 4],
-		payload: Vec<u8>,
-		fee: u128,
-	) -> Result<PostDispatchInfo, DispatchErrorWithPostInfo<PostDispatchInfo>> {
-		let call = Self::send_message_call(pallet_index, lane_id, payload, fee)?;
-		call.dispatch(RawOrigin::Root.into())
-	}
-
-	fn latest_token_message_id(lane_id: [u8; 4]) -> TokenMessageId {
-		let nonce: u64 = BridgePangolinMessages::outbound_latest_generated_nonce(lane_id).into();
-		nonce_to_message_id(&lane_id, nonce)
-=======
 		};
 	}
 }
@@ -174,7 +91,6 @@
 impl LatestMessageNoncer for PangolinMessageNoncer {
 	fn outbound_latest_generated_nonce(lane_id: LaneId) -> u64 {
 		BridgePangolinMessages::outbound_latest_generated_nonce(lane_id).into()
->>>>>>> bb3ba9f1
 	}
 
 	fn inbound_latest_received_nonce(lane_id: LaneId) -> u64 {
@@ -200,17 +116,8 @@
 	type BridgedAccountIdConverter = AccountIdConverter;
 	type BridgedChainId = PangolinChainId;
 	type OutboundPayload = ToPangolinMessagePayload;
-<<<<<<< HEAD
-	type PayloadCreator = PangolinPayLoadCreator;
-
-	type FeeAccount = RootAccountForPayments;
-	type MessageSender = ToPangolinMessageSender;
-
-	type MessageSendPalletIndex = BridgePangolinIndex;
-=======
 	type CallEncoder = PangolinCallEncoder;
 	type MessageNoncer = PangolinMessageNoncer;
->>>>>>> bb3ba9f1
 	type MessageLaneId = BridgePangolinLaneId;
 	type MessagesBridge = BridgePangolinMessages;
 }