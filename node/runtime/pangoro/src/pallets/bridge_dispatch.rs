pub use pallet_bridge_dispatch::Instance1 as WithPangolinDispatch;

// --- paritytech ---
use frame_support::{
	ensure,
	traits::{OriginTrait, WithdrawReasons},
};
use sp_runtime::transaction_validity::{InvalidTransaction, TransactionValidityError};
// --- darwinia-network ---
use crate::*;
use bp_message_dispatch::{CallValidate, IntoDispatchOrigin as IntoDispatchOriginT};
use bp_messages::{LaneId, MessageNonce};
use darwinia_ethereum::{RawOrigin, Transaction};
use darwinia_evm::CurrencyAdapt;
use darwinia_support::evm::{DeriveEthereumAddress, DeriveSubstrateAddress};
use pallet_bridge_dispatch::Config;

pub struct CallValidator;
impl CallValidate<bp_pangoro::AccountId, Origin, Call> for CallValidator {
	fn check_receiving_before_dispatch(
		relayer_account: &bp_pangoro::AccountId,
		call: &Call,
	) -> Result<(), &'static str> {
		match call {
<<<<<<< HEAD
			Call::Ethereum(darwinia_ethereum::Call::message_transact {
				transaction: Transaction::Legacy(t),
			}) => {
				// Use fixed gas price now.
				let gas_price = <Runtime as darwinia_evm::Config>::FeeCalculator::min_gas_price();
				let fee = t.gas_limit.saturating_mul(gas_price);

				// Ensure the relayer's account has enough balance to withdraw. If not,
				// reject the call before dispatch.
				Ok(<Runtime as darwinia_evm::Config>::RingBalanceAdapter::ensure_can_withdraw(
					relayer_account,
					fee.min(decimal_convert(MaxUsableBalanceFromRelayer::get(), None)),
					WithdrawReasons::all(),
				)
				.map_err(|_| TransactionValidityError::Invalid(InvalidTransaction::Payment))?)
			},
=======
			Call::Ethereum(darwinia_ethereum::Call::message_transact { transaction: tx }) =>
				match tx {
					Transaction::Legacy(t) => {
						ensure!(t.value.is_zero(), "Only non-payable transaction supported.");
						ensure!(
							t.gas_limit <= <Runtime as darwinia_evm::Config>::BlockGasLimit::get(),
							"Tx gas limit over block limit"
						);

						// Use fixed gas price now.
						let gas_price =
							<Runtime as darwinia_evm::Config>::FeeCalculator::min_gas_price();
						let fee = t.gas_limit.saturating_mul(gas_price);

						// Ensure the relayer's account has enough balance to withdraw. If not,
						// reject the call before dispatch.
						Ok(<Runtime as darwinia_evm::Config>::RingBalanceAdapter::ensure_can_withdraw(
							relayer_account,
							fee,
							WithdrawReasons::all(),
						).map_err(|_| TransactionValidityError::Invalid(InvalidTransaction::Payment))?)
					},
					_ => Ok(()),
				},
>>>>>>> 7d7bd99b
			_ => Ok(()),
		}
	}

	fn call_validate(
		relayer_account: &bp_pangoro::AccountId,
		origin: &Origin,
		call: &Call,
	) -> Result<(), TransactionValidityError> {
		match call {
			// Note: Only support Ethereum::message_transact(LegacyTransaction)
			Call::Ethereum(darwinia_ethereum::Call::message_transact { transaction: tx }) => {
				match origin.caller() {
					OriginCaller::Ethereum(RawOrigin::EthereumTransaction(id)) => match tx {
						Transaction::Legacy(t) => {
							let gas_price =
								<Runtime as darwinia_evm::Config>::FeeCalculator::min_gas_price();
							let fee = t.gas_limit.saturating_mul(gas_price);
							let derived_substrate_address =
								<Runtime as darwinia_evm::Config>::IntoAccountId::derive_substrate_address(id);

							// The balance validation already has been done in the
							// `check_receiving_before_dispatch`.
							<Runtime as darwinia_evm::Config>::RingBalanceAdapter::evm_transfer(
								relayer_account,
								&derived_substrate_address,
								fee,
							)
							.map_err(|_| {
								TransactionValidityError::Invalid(InvalidTransaction::Custom(3))
							})
						},
						_ => Err(TransactionValidityError::Invalid(InvalidTransaction::Custom(1))),
					},
					_ => Err(TransactionValidityError::Invalid(InvalidTransaction::Custom(0))),
				}
			},
			_ => Ok(()),
		}
	}
}

pub struct IntoDispatchOrigin;
impl IntoDispatchOriginT<bp_pangoro::AccountId, Call, Origin> for IntoDispatchOrigin {
	fn into_dispatch_origin(id: &bp_pangoro::AccountId, call: &Call) -> Origin {
		match call {
			Call::Ethereum(darwinia_ethereum::Call::message_transact { .. }) => {
				let derive_eth_address = id.derive_ethereum_address();

				darwinia_ethereum::RawOrigin::EthereumTransaction(derive_eth_address).into()
			},
			_ => frame_system::RawOrigin::Signed(id.clone()).into(),
		}
	}
}

impl Config<WithPangolinDispatch> for Runtime {
	type AccountIdConverter = bp_pangoro::AccountIdConverter;
	type BridgeMessageId = (LaneId, MessageNonce);
	type Call = Call;
	type CallValidator = CallValidator;
	type EncodedCall = bm_pangolin::FromPangolinEncodedCall;
	type Event = Event;
	type IntoDispatchOrigin = IntoDispatchOrigin;
	type SourceChainAccountId = bp_pangolin::AccountId;
	type TargetChainAccountPublic = bp_pangoro::AccountPublic;
	type TargetChainSignature = bp_pangoro::Signature;
}<|MERGE_RESOLUTION|>--- conflicted
+++ resolved
@@ -22,10 +22,15 @@
 		call: &Call,
 	) -> Result<(), &'static str> {
 		match call {
-<<<<<<< HEAD
 			Call::Ethereum(darwinia_ethereum::Call::message_transact {
 				transaction: Transaction::Legacy(t),
 			}) => {
+				ensure!(t.value.is_zero(), "Only non-payable transaction supported.");
+				ensure!(
+					t.gas_limit <= <Runtime as darwinia_evm::Config>::BlockGasLimit::get(),
+					"Tx gas limit over block limit"
+				);
+
 				// Use fixed gas price now.
 				let gas_price = <Runtime as darwinia_evm::Config>::FeeCalculator::min_gas_price();
 				let fee = t.gas_limit.saturating_mul(gas_price);
@@ -34,37 +39,11 @@
 				// reject the call before dispatch.
 				Ok(<Runtime as darwinia_evm::Config>::RingBalanceAdapter::ensure_can_withdraw(
 					relayer_account,
-					fee.min(decimal_convert(MaxUsableBalanceFromRelayer::get(), None)),
+					fee,
 					WithdrawReasons::all(),
 				)
 				.map_err(|_| TransactionValidityError::Invalid(InvalidTransaction::Payment))?)
 			},
-=======
-			Call::Ethereum(darwinia_ethereum::Call::message_transact { transaction: tx }) =>
-				match tx {
-					Transaction::Legacy(t) => {
-						ensure!(t.value.is_zero(), "Only non-payable transaction supported.");
-						ensure!(
-							t.gas_limit <= <Runtime as darwinia_evm::Config>::BlockGasLimit::get(),
-							"Tx gas limit over block limit"
-						);
-
-						// Use fixed gas price now.
-						let gas_price =
-							<Runtime as darwinia_evm::Config>::FeeCalculator::min_gas_price();
-						let fee = t.gas_limit.saturating_mul(gas_price);
-
-						// Ensure the relayer's account has enough balance to withdraw. If not,
-						// reject the call before dispatch.
-						Ok(<Runtime as darwinia_evm::Config>::RingBalanceAdapter::ensure_can_withdraw(
-							relayer_account,
-							fee,
-							WithdrawReasons::all(),
-						).map_err(|_| TransactionValidityError::Invalid(InvalidTransaction::Payment))?)
-					},
-					_ => Ok(()),
-				},
->>>>>>> 7d7bd99b
 			_ => Ok(()),
 		}
 	}
