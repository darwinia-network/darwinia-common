// --- paritytech ---
#[allow(unused)]
use frame_support::{migration, traits::OnRuntimeUpgrade, weights::Weight};
// --- darwinia-network ---
#[allow(unused)]
use crate::*;

pub struct CustomOnRuntimeUpgrade;
impl OnRuntimeUpgrade for CustomOnRuntimeUpgrade {
	#[cfg(feature = "try-runtime")]
	fn pre_upgrade() -> Result<(), &'static str> {
		Scheduler::pre_migrate_to_v3()?;

		Ok(())
	}

	#[cfg(feature = "try-runtime")]
	fn post_upgrade() -> Result<(), &'static str> {
		Scheduler::post_migrate_to_v3()?;

		Ok(())
	}

	fn on_runtime_upgrade() -> Weight {
		migrate()
	}
}

fn migrate() -> Weight {
<<<<<<< HEAD
	Scheduler::migrate_v2_to_v3()
=======
	const REVERT_BYTECODE: [u8; 5] = [0x60, 0x00, 0x60, 0x00, 0xFD];
	for precompile in PangoroPrecompiles::<Runtime>::used_addresses() {
		EVM::create_account(&precompile, REVERT_BYTECODE.to_vec());
	}
>>>>>>> 1fc2666c
	// 0
	// RuntimeBlockWeights::get().max_block
}<|MERGE_RESOLUTION|>--- conflicted
+++ resolved
@@ -27,14 +27,12 @@
 }
 
 fn migrate() -> Weight {
-<<<<<<< HEAD
-	Scheduler::migrate_v2_to_v3()
-=======
-	const REVERT_BYTECODE: [u8; 5] = [0x60, 0x00, 0x60, 0x00, 0xFD];
+	Scheduler::migrate_v2_to_v3();
+
 	for precompile in PangoroPrecompiles::<Runtime>::used_addresses() {
-		EVM::create_account(&precompile, REVERT_BYTECODE.to_vec());
+		EVM::create_account(&precompile, vec![0x60_u8, 0x00, 0x60, 0x00, 0xFD]);
 	}
->>>>>>> 1fc2666c
+
 	// 0
-	// RuntimeBlockWeights::get().max_block
+	RuntimeBlockWeights::get().max_block
 }