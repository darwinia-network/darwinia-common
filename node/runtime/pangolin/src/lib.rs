// This file is part of Darwinia.
//
// Copyright (C) 2018-2021 Darwinia Network
// SPDX-License-Identifier: GPL-3.0
//
// Darwinia is free software: you can redistribute it and/or modify
// it under the terms of the GNU General Public License as published by
// the Free Software Foundation, either version 3 of the License, or
// (at your option) any later version.
//
// Darwinia is distributed in the hope that it will be useful,
// but WITHOUT ANY WARRANTY; without even the implied warranty of
// MERCHANTABILITY or FITNESS FOR A PARTICULAR PURPOSE. See the
// GNU General Public License for more details.
//
// You should have received a copy of the GNU General Public License
// along with Darwinia. If not, see <https://www.gnu.org/licenses/>.

//! The Darwinia Node Template runtime. This can be compiled with `#[no_std]`, ready for Wasm.

#![cfg_attr(not(feature = "std"), no_std)]
#![recursion_limit = "256"]

pub mod pallets;
pub use pallets::*;

pub mod bridges;
pub use bridges::*;

#[cfg(not(feature = "no-wasm"))]
pub mod wasm {
	//! Make the WASM binary available.

	#[cfg(all(
		feature = "std",
		any(target_arch = "x86_64", target_arch = "x86", target_vendor = "apple")
	))]
	include!(concat!(env!("OUT_DIR"), "/wasm_binary.rs"));

	#[cfg(all(
		feature = "std",
		not(any(target_arch = "x86_64", target_arch = "x86", target_vendor = "apple"))
	))]
	pub const WASM_BINARY: &[u8] = include_bytes!("../../../../wasm/pangolin_runtime.compact.wasm");
	#[cfg(all(
		feature = "std",
		not(any(target_arch = "x86_64", target_arch = "x86", target_vendor = "apple"))
	))]
	pub const WASM_BINARY_BLOATY: &[u8] = include_bytes!("../../../../wasm/pangolin_runtime.wasm");

	/// Wasm binary unwrapped. If built with `BUILD_DUMMY_WASM_BINARY`, the function panics.
	#[cfg(feature = "std")]
	pub fn wasm_binary_unwrap() -> &'static [u8] {
		#[cfg(all(
			feature = "std",
			any(target_arch = "x86_64", target_arch = "x86", target_vendor = "apple")
		))]
		return WASM_BINARY.expect(
			"Development wasm binary is not available. This means the client is \
			built with `SKIP_WASM_BUILD` flag and it is only usable for \
			production chains. Please rebuild with the flag disabled.",
		);
		#[cfg(all(
			feature = "std",
			not(any(target_arch = "x86_64", target_arch = "x86", target_vendor = "apple"))
		))]
		return WASM_BINARY;
	}
}
#[cfg(not(feature = "no-wasm"))]
pub use wasm::*;

pub use drml_common_primitives as pangoro_primitives;
pub use drml_common_primitives as pangolin_primitives;

pub use common_runtime as pangolin_runtime_system_params;
pub use common_runtime as pangoro_runtime_system_params;

pub use darwinia_staking::StakerStatus;

pub use darwinia_balances::Call as BalancesCall;
pub use darwinia_fee_market::Call as FeeMarketCall;
pub use frame_system::Call as SystemCall;
pub use pallet_bridge_grandpa::Call as BridgeGrandpaCall;
pub use pallet_bridge_messages::Call as BridgeMessagesCall;
pub use pallet_sudo::Call as SudoCall;

// --- crates.io ---
use codec::{Decode, Encode};
// --- paritytech ---
#[allow(unused)]
use frame_support::{log, migration};
use frame_support::{
	traits::{KeyOwnerProofSystem, OnRuntimeUpgrade},
	weights::Weight,
};
use frame_system::{
	offchain::{AppCrypto, CreateSignedTransaction, SendTransactionTypes, SigningTypes},
	ChainContext, CheckEra, CheckGenesis, CheckNonce, CheckSpecVersion, CheckTxVersion,
	CheckWeight, EnsureRoot,
};
use pallet_grandpa::{fg_primitives, AuthorityList as GrandpaAuthorityList};
use pallet_transaction_payment::{ChargeTransactionPayment, FeeDetails};
use pallet_transaction_payment_rpc_runtime_api::RuntimeDispatchInfo as TransactionPaymentRuntimeDispatchInfo;
use sp_authority_discovery::AuthorityId as AuthorityDiscoveryId;
use sp_consensus_babe::{AllowedSlots, BabeEpochConfiguration};
use sp_core::{crypto::KeyTypeId, OpaqueMetadata, H160, H256, U256};
use sp_runtime::{
	generic,
	traits::{Block as BlockT, Extrinsic, NumberFor, SaturatedConversion, StaticLookup, Verify},
	transaction_validity::{TransactionSource, TransactionValidity},
	ApplyExtrinsicResult, MultiAddress, OpaqueExtrinsic,
};
use sp_std::prelude::*;
#[cfg(feature = "std")]
use sp_version::NativeVersion;
use sp_version::RuntimeVersion;
// --- darwinia-network ---
use bridges::substrate::pangoro_messages::{ToPangoroMessagePayload, WithPangoroMessageBridge};
use common_runtime::*;
use darwinia_balances_rpc_runtime_api::RuntimeDispatchInfo as BalancesRuntimeDispatchInfo;
use darwinia_bridge_ethereum::CheckEthereumRelayHeaderParcel;
use darwinia_evm::{AccountBasic, FeeCalculator, Runner};
use darwinia_fee_market_rpc_runtime_api::{Fee, InProcessOrders};
use darwinia_header_mmr_rpc_runtime_api::RuntimeDispatchInfo as HeaderMMRRuntimeDispatchInfo;
use darwinia_staking_rpc_runtime_api::RuntimeDispatchInfo as StakingRuntimeDispatchInfo;
use drml_bridge_primitives::{PANGOLIN_CHAIN_ID, PANGORO_CHAIN_ID};
use drml_common_primitives::*;

/// The address format for describing accounts.
pub type Address = MultiAddress<AccountId, ()>;
/// Block type as expected by this runtime.
pub type Block = generic::Block<Header, UncheckedExtrinsic>;
/// A Block signed with a Justification
pub type SignedBlock = generic::SignedBlock<Block>;
/// The SignedExtension to the basic transaction logic.
pub type SignedExtra = (
	CheckSpecVersion<Runtime>,
	CheckTxVersion<Runtime>,
	CheckGenesis<Runtime>,
	CheckEra<Runtime>,
	CheckNonce<Runtime>,
	CheckWeight<Runtime>,
	ChargeTransactionPayment<Runtime>,
	CheckEthereumRelayHeaderParcel<Runtime>,
);
/// Unchecked extrinsic type as expected by this runtime.
pub type UncheckedExtrinsic = generic::UncheckedExtrinsic<Address, Call, Signature, SignedExtra>;
/// Executive: handles dispatch to the various modules.
pub type Executive = frame_executive::Executive<
	Runtime,
	Block,
	ChainContext<Runtime>,
	Runtime,
	AllPallets,
	CustomOnRuntimeUpgrade,
>;
/// The payload being signed in transactions.
pub type SignedPayload = generic::SignedPayload<Call, SignedExtra>;

type Ring = Balances;

pub type RootOrigin = EnsureRoot<AccountId>;

/// This runtime version.
#[sp_version::runtime_version]
pub const VERSION: RuntimeVersion = RuntimeVersion {
	spec_name: sp_runtime::create_runtime_str!("Pangolin"),
	impl_name: sp_runtime::create_runtime_str!("Pangolin"),
	authoring_version: 0,
	spec_version: 2_7_01_0,
	impl_version: 0,
	apis: RUNTIME_API_VERSIONS,
	transaction_version: 0,
};

/// The BABE epoch configuration at genesis.
pub const BABE_GENESIS_EPOCH_CONFIG: BabeEpochConfiguration = BabeEpochConfiguration {
	c: PRIMARY_PROBABILITY,
	allowed_slots: AllowedSlots::PrimaryAndSecondaryPlainSlots,
};

/// The version information used to identify this runtime when compiled natively.
#[cfg(feature = "std")]
pub fn native_version() -> NativeVersion {
	NativeVersion {
		runtime_version: VERSION,
		can_author_with: Default::default(),
	}
}

frame_support::construct_runtime! {
	pub enum Runtime
	where
		Block = Block,
		NodeBlock = OpaqueBlock,
		UncheckedExtrinsic = UncheckedExtrinsic
	{
		// Basic stuff; balances is uncallable initially.
		System: frame_system::{Pallet, Call, Storage, Config, Event<T>} = 0,
		RandomnessCollectiveFlip: pallet_randomness_collective_flip::{Pallet, Storage} = 1,

		// Must be before session.
		Babe: pallet_babe::{Pallet, Call, Storage, Config, ValidateUnsigned} = 2,

		Timestamp: pallet_timestamp::{Pallet, Call, Storage, Inherent} = 3,
		Balances: darwinia_balances::<Instance1>::{Pallet, Call, Storage, Config<T>, Event<T>} = 4,
		Kton: darwinia_balances::<Instance2>::{Pallet, Call, Storage, Config<T>, Event<T>} = 5,
		TransactionPayment: pallet_transaction_payment::{Pallet, Storage} = 6,

		// Consensus support.
		Authorship: pallet_authorship::{Pallet, Call, Storage, Inherent} = 7,
		ElectionProviderMultiPhase: pallet_election_provider_multi_phase::{Pallet, Call, Storage, Event<T>, ValidateUnsigned} = 8,
		Staking: darwinia_staking::{Pallet, Call, Storage, Config<T>, Event<T>} = 9,
		Offences: pallet_offences::{Pallet, Storage, Event} = 10,
		Historical: pallet_session_historical::{Pallet} = 11,
		Session: pallet_session::{Pallet, Call, Storage, Config<T>, Event} = 12,
		Grandpa: pallet_grandpa::{Pallet, Call, Storage, Config, Event, ValidateUnsigned} = 13,
		ImOnline: pallet_im_online::{Pallet, Call, Storage, Config<T>, Event<T>, ValidateUnsigned} = 14,
		AuthorityDiscovery: pallet_authority_discovery::{Pallet, Config} = 15,
		HeaderMMR: darwinia_header_mmr::{Pallet, Storage} = 16,

		// Governance stuff; uncallable initially.
		Democracy: darwinia_democracy::{Pallet, Call, Storage, Config<T>, Event<T>} = 17,
		Council: pallet_collective::<Instance1>::{Pallet, Call, Storage, Origin<T>, Config<T>, Event<T>} = 18,
		TechnicalCommittee: pallet_collective::<Instance2>::{Pallet, Call, Storage, Origin<T>, Config<T>, Event<T>} = 19,
		PhragmenElection: darwinia_elections_phragmen::{Pallet, Call, Storage, Config<T>, Event<T>} = 20,
		TechnicalMembership: pallet_membership::<Instance1>::{Pallet, Call, Storage, Config<T>, Event<T>} = 21,
		Treasury: pallet_treasury::{Pallet, Call, Storage, Config, Event<T>} = 22,
		KtonTreasury: pallet_treasury::<Instance2>::{Pallet, Call, Storage, Config, Event<T>} = 50,
		Tips: pallet_tips::{Pallet, Call, Storage, Event<T>} = 51,
		Bounties: pallet_bounties::{Pallet, Call, Storage, Event<T>} = 52,

		Sudo: pallet_sudo::{Pallet, Call, Storage, Config<T>, Event<T>} = 23,

		// Claims. Usable initially.
		Claims: darwinia_claims::{Pallet, Call, Storage, Config, Event<T>, ValidateUnsigned} = 24,

		// Vesting. Usable initially, but removed once all vesting is finished.
		Vesting: darwinia_vesting::{Pallet, Call, Storage, Event<T>, Config<T>} = 25,

		// Utility module.
		Utility: pallet_utility::{Pallet, Call, Event} = 26,

		// Less simple identity module.
		Identity: pallet_identity::{Pallet, Call, Storage, Event<T>} = 27,

		// Society module.
		Society: pallet_society::{Pallet, Call, Storage, Event<T>} = 28,

		// Social recovery module.
		Recovery: pallet_recovery::{Pallet, Call, Storage, Event<T>} = 29,

		// System scheduler.
		Scheduler: pallet_scheduler::{Pallet, Call, Storage, Event<T>} = 30,

		// Proxy module. Late addition.
		Proxy: pallet_proxy::{Pallet, Call, Storage, Event<T>} = 31,

		// Multisig module. Late addition.
		Multisig: pallet_multisig::{Pallet, Call, Storage, Event<T>} = 32,

		// CrabIssuing: darwinia_crab_issuing::{Pallet, Call, Storage, Config} = 33,
		// CrabBacking: darwinia_crab_backing::{Pallet, Storage, Config<T>} = 34,

		EthereumRelay: darwinia_bridge_ethereum::{Pallet, Call, Storage, Config<T>, Event<T>} = 35,
		EthereumBacking: to_ethereum_backing::{Pallet, Call, Storage, Config<T>, Event<T>} = 36,
		EthereumIssuing: from_ethereum_issuing::{Pallet, Call, Storage, Config, Event<T>} = 42,
		EthereumRelayerGame: darwinia_relayer_game::<Instance1>::{Pallet, Storage} = 37,
		EthereumRelayAuthorities: darwinia_relay_authorities::<Instance1>::{Pallet, Call, Storage, Config<T>, Event<T>} = 38,

		TronBacking: to_tron_backing::{Pallet, Config<T>} = 39,

		EVM: darwinia_evm::{Pallet, Call, Storage, Config, Event<T>} = 40,
		Ethereum: dvm_ethereum::{Pallet, Call, Storage, Config, Event, ValidateUnsigned} = 41,
		// DynamicFee: dvm_dynamic_fee::{Pallet, Call, Storage, Inherent} = 47,

		BridgePangoroDispatch: pallet_bridge_dispatch::<Instance1>::{Pallet, Event<T>} = 44,
		BridgePangoroGrandpa: pallet_bridge_grandpa::<Instance1>::{Pallet, Call, Storage} = 45,
		BridgePangoroMessages: pallet_bridge_messages::<Instance1>::{Pallet, Call, Storage, Event<T>} = 43,

		FeeMarket: darwinia_fee_market::{Pallet, Call, Storage, Event<T>} = 53,
		TransactionPause: module_transaction_pause::{Pallet, Call, Storage, Event<T>} = 54,

		Substrate2SubstrateIssuing: from_substrate_issuing::{Pallet, Call, Storage, Config, Event<T>} = 49,

<<<<<<< HEAD
		BSC: darwinia_bridge_bsc::{Pallet, Call, Storage, Config, Event<T>} = 46,

		FeeMarket: darwinia_fee_market::{Pallet, Call, Storage, Event<T>} = 53,

		TransactionPause: module_transaction_pause::{Pallet, Call, Storage, Event<T>} = 54,
=======
		BSC: darwinia_bridge_bsc::{Pallet, Call, Storage, Config} = 46,
>>>>>>> a52a1b37
	}
}

impl<LocalCall> CreateSignedTransaction<LocalCall> for Runtime
where
	Call: From<LocalCall>,
{
	fn create_transaction<C: AppCrypto<Self::Public, Self::Signature>>(
		call: Call,
		public: <Signature as Verify>::Signer,
		account: AccountId,
		nonce: Nonce,
	) -> Option<(Call, <UncheckedExtrinsic as Extrinsic>::SignaturePayload)> {
		// take the biggest period possible.
		let period = BlockHashCountForPangolin::get()
			.checked_next_power_of_two()
			.map(|c| c / 2)
			.unwrap_or(2) as u64;
		let current_block = System::block_number()
			.saturated_into::<u64>()
			// The `System::block_number` is initialized with `n+1`,
			// so the actual block number is `n`.
			.saturating_sub(1);
		let tip = 0;
		let extra: SignedExtra = (
			CheckSpecVersion::<Runtime>::new(),
			CheckTxVersion::<Runtime>::new(),
			CheckGenesis::<Runtime>::new(),
			CheckEra::<Runtime>::from(generic::Era::mortal(period, current_block)),
			CheckNonce::<Runtime>::from(nonce),
			CheckWeight::<Runtime>::new(),
			ChargeTransactionPayment::<Runtime>::from(tip),
			CheckEthereumRelayHeaderParcel::<Runtime>::new(),
		);
		let raw_payload = SignedPayload::new(call, extra)
			.map_err(|e| {
				log::warn!("Unable to create signed payload: {:?}", e);
			})
			.ok()?;
		let signature = raw_payload.using_encoded(|payload| C::sign(payload, public))?;
		let (call, extra, _) = raw_payload.deconstruct();
		let address = <Runtime as frame_system::Config>::Lookup::unlookup(account);
		Some((call, (address, signature, extra)))
	}
}
impl SigningTypes for Runtime {
	type Public = <Signature as Verify>::Signer;
	type Signature = Signature;
}
impl<C> SendTransactionTypes<C> for Runtime
where
	Call: From<C>,
{
	type Extrinsic = UncheckedExtrinsic;
	type OverarchingCall = Call;
}

sp_api::impl_runtime_apis! {
	impl sp_api::Core<Block> for Runtime {
		fn version() -> RuntimeVersion {
			VERSION
		}

		fn execute_block(block: Block) {
			Executive::execute_block(block);
		}

		fn initialize_block(header: &<Block as BlockT>::Header) {
			Executive::initialize_block(header)
		}
	}

	impl sp_api::Metadata<Block> for Runtime {
		fn metadata() -> OpaqueMetadata {
			Runtime::metadata().into()
		}
	}

	impl sp_block_builder::BlockBuilder<Block> for Runtime {
		fn apply_extrinsic(extrinsic: <Block as BlockT>::Extrinsic) -> ApplyExtrinsicResult {
			Executive::apply_extrinsic(extrinsic)
		}

		fn finalize_block() -> <Block as BlockT>::Header {
			Executive::finalize_block()
		}

		fn inherent_extrinsics(
			data: sp_inherents::InherentData
		) -> Vec<<Block as BlockT>::Extrinsic> {
			data.create_extrinsics()
		}

		fn check_inherents(
			block: Block,
			data: sp_inherents::InherentData,
		) -> sp_inherents::CheckInherentsResult {
			data.check_extrinsics(&block)
		}
	}

	impl sp_transaction_pool::runtime_api::TaggedTransactionQueue<Block> for Runtime {
		fn validate_transaction(
			source: TransactionSource,
			tx: <Block as BlockT>::Extrinsic,
			block_hash: <Block as BlockT>::Hash,
		) -> TransactionValidity {
			Executive::validate_transaction(source, tx, block_hash)
		}
	}

	impl sp_offchain::OffchainWorkerApi<Block> for Runtime {
		fn offchain_worker(header: &<Block as BlockT>::Header) {
			Executive::offchain_worker(header)
		}
	}

	impl fg_primitives::GrandpaApi<Block> for Runtime {
		fn grandpa_authorities() -> GrandpaAuthorityList {
			Grandpa::grandpa_authorities()
		}

		fn current_set_id() -> fg_primitives::SetId {
			Grandpa::current_set_id()
		}

		fn submit_report_equivocation_unsigned_extrinsic(
			equivocation_proof: fg_primitives::EquivocationProof<
				<Block as BlockT>::Hash,
				NumberFor<Block>,
			>,
			key_owner_proof: fg_primitives::OpaqueKeyOwnershipProof,
		) -> Option<()> {
			let key_owner_proof = key_owner_proof.decode()?;

			Grandpa::submit_unsigned_equivocation_report(
				equivocation_proof,
				key_owner_proof,
			)
		}

		fn generate_key_ownership_proof(
			_set_id: fg_primitives::SetId,
			authority_id: GrandpaId,
		) -> Option<fg_primitives::OpaqueKeyOwnershipProof> {
			Historical::prove((fg_primitives::KEY_TYPE, authority_id))
				.map(|p| p.encode())
				.map(fg_primitives::OpaqueKeyOwnershipProof::new)
		}
	}

	impl sp_consensus_babe::BabeApi<Block> for Runtime {
		fn configuration() -> sp_consensus_babe::BabeGenesisConfiguration {
			// The choice of `c` parameter (where `1 - c` represents the
			// probability of a slot being empty), is done in accordance to the
			// slot duration and expected target block time, for safely
			// resisting network delays of maximum two seconds.
			// <https://research.web3.foundation/en/latest/polkadot/BABE/Babe/#6-practical-results>
			sp_consensus_babe::BabeGenesisConfiguration {
				slot_duration: Babe::slot_duration(),
				epoch_length: EpochDuration::get(),
				c: BABE_GENESIS_EPOCH_CONFIG.c,
				genesis_authorities: Babe::authorities(),
				randomness: Babe::randomness(),
				allowed_slots: BABE_GENESIS_EPOCH_CONFIG.allowed_slots,
			}
		}

		fn current_epoch_start() -> sp_consensus_babe::Slot {
			Babe::current_epoch_start()
		}

		fn current_epoch() -> sp_consensus_babe::Epoch {
			Babe::current_epoch()
		}

		fn next_epoch() -> sp_consensus_babe::Epoch {
			Babe::next_epoch()
		}

		fn generate_key_ownership_proof(
			_slot: sp_consensus_babe::Slot,
			authority_id: sp_consensus_babe::AuthorityId,
		) -> Option<sp_consensus_babe::OpaqueKeyOwnershipProof> {
			Historical::prove((sp_consensus_babe::KEY_TYPE, authority_id))
				.map(|p| p.encode())
				.map(sp_consensus_babe::OpaqueKeyOwnershipProof::new)
		}

		fn submit_report_equivocation_unsigned_extrinsic(
			equivocation_proof: sp_consensus_babe::EquivocationProof<<Block as BlockT>::Header>,
			key_owner_proof: sp_consensus_babe::OpaqueKeyOwnershipProof,
		) -> Option<()> {
			let key_owner_proof = key_owner_proof.decode()?;

			Babe::submit_unsigned_equivocation_report(
				equivocation_proof,
				key_owner_proof,
			)
		}
	}

	impl sp_authority_discovery::AuthorityDiscoveryApi<Block> for Runtime {
		fn authorities() -> Vec<AuthorityDiscoveryId> {
			AuthorityDiscovery::authorities()
		}
	}

	impl sp_session::SessionKeys<Block> for Runtime {
		fn generate_session_keys(seed: Option<Vec<u8>>) -> Vec<u8> {
			SessionKeys::generate(seed)
		}

		fn decode_session_keys(
			encoded: Vec<u8>,
		) -> Option<Vec<(Vec<u8>, KeyTypeId)>> {
			SessionKeys::decode_into_raw_public_keys(&encoded)
		}
	}

	impl frame_system_rpc_runtime_api::AccountNonceApi<Block, AccountId, Nonce> for Runtime {
		fn account_nonce(account: AccountId) -> Nonce {
			System::account_nonce(account)
		}
	}

	impl pallet_transaction_payment_rpc_runtime_api::TransactionPaymentApi<
		Block,
		Balance,
	> for Runtime {
		fn query_info(uxt: <Block as BlockT>::Extrinsic, len: u32) -> TransactionPaymentRuntimeDispatchInfo<Balance> {
			TransactionPayment::query_info(uxt, len)
		}
		fn query_fee_details(uxt: <Block as BlockT>::Extrinsic, len: u32) -> FeeDetails<Balance> {
			TransactionPayment::query_fee_details(uxt, len)
		}
	}

	impl darwinia_balances_rpc_runtime_api::BalancesApi<Block, AccountId, Balance> for Runtime {
		fn usable_balance(instance: u8, account: AccountId) -> BalancesRuntimeDispatchInfo<Balance> {
			match instance {
				0 => Ring::usable_balance_rpc(account),
				1 => Kton::usable_balance_rpc(account),
				_ => Default::default()
			}
		}
	}

	impl darwinia_header_mmr_rpc_runtime_api::HeaderMMRApi<Block, Hash> for Runtime {
		fn gen_proof(
			block_number_of_member_leaf: u64,
			block_number_of_last_leaf: u64
		) -> HeaderMMRRuntimeDispatchInfo<Hash> {
			HeaderMMR::gen_proof_rpc(block_number_of_member_leaf, block_number_of_last_leaf)
		}
	}

	impl darwinia_staking_rpc_runtime_api::StakingApi<Block, AccountId, Power> for Runtime {
		fn power_of(account: AccountId) -> StakingRuntimeDispatchInfo<Power> {
			Staking::power_of_rpc(account)
		}
	}

	impl darwinia_fee_market_rpc_runtime_api::FeeMarketApi<Block, Balance> for Runtime {
		fn market_fee() -> Option<Fee<Balance>> {
			if let Some(fee) = FeeMarket::market_fee() {
				return Some(Fee {
					amount: fee,
				});
			}
			None
		}
		fn in_process_orders() -> InProcessOrders {
			return InProcessOrders {
				orders: FeeMarket::in_process_orders(),
			}
		}
	}

	impl dvm_rpc_runtime_api::EthereumRuntimeRPCApi<Block> for Runtime {
		fn chain_id() -> u64 {
			<Runtime as darwinia_evm::Config>::ChainId::get()
		}

		fn gas_price() -> U256 {
			<Runtime as darwinia_evm::Config>::FeeCalculator::min_gas_price()
		}

		fn account_basic(address: H160) -> darwinia_evm::Account {
			<Runtime as darwinia_evm::Config>::RingAccountBasic::account_basic(&address)
		}

		fn account_code_at(address: H160) -> Vec<u8> {
			darwinia_evm::Pallet::<Runtime>::account_codes(address)
		}

		fn author() -> H160 {
			<darwinia_evm::Pallet<Runtime>>::find_author()
		}

		fn storage_at(address: H160, index: U256) -> H256 {
			let mut tmp = [0u8; 32];
			index.to_big_endian(&mut tmp);
			darwinia_evm::Pallet::<Runtime>::account_storages(address, H256::from_slice(&tmp[..]))
		}

		fn call(
			from: H160,
			to: H160,
			data: Vec<u8>,
			value: U256,
			gas_limit: U256,
			gas_price: Option<U256>,
			nonce: Option<U256>,
			estimate: bool,
		) -> Result<darwinia_evm::CallInfo, sp_runtime::DispatchError> {
			let config = if estimate {
				let mut config = <Runtime as darwinia_evm::Config>::config().clone();
				config.estimate = true;
				Some(config)
			} else {
				None
			};

			<Runtime as darwinia_evm::Config>::Runner::call(
				from,
				to,
				data,
				value,
				gas_limit.low_u64(),
				gas_price,
				nonce,
				config.as_ref().unwrap_or(<Runtime as darwinia_evm::Config>::config()),
			).map_err(|err| err.into())
		}

		fn create(
			from: H160,
			data: Vec<u8>,
			value: U256,
			gas_limit: U256,
			gas_price: Option<U256>,
			nonce: Option<U256>,
			estimate: bool,
		) -> Result<darwinia_evm::CreateInfo, sp_runtime::DispatchError> {
			let config = if estimate {
				let mut config = <Runtime as darwinia_evm::Config>::config().clone();
				config.estimate = true;
				Some(config)
			} else {
				None
			};

			<Runtime as darwinia_evm::Config>::Runner::create(
				from,
				data,
				value,
				gas_limit.low_u64(),
				gas_price,
				nonce,
				config.as_ref().unwrap_or(<Runtime as darwinia_evm::Config>::config()),
			).map_err(|err| err.into())
		}


		fn current_transaction_statuses() -> Option<Vec<dvm_rpc_runtime_api::TransactionStatus>> {
			Ethereum::current_transaction_statuses()
		}

		fn current_block() -> Option<dvm_ethereum::EthereumBlockV0> {
			Ethereum::current_block()
		}

		fn current_receipts() -> Option<Vec<dvm_ethereum::EthereumReceipt>> {
			Ethereum::current_receipts()
		}

		fn current_all() -> (
			Option<dvm_ethereum::EthereumBlockV0>,
			Option<Vec<dvm_ethereum::EthereumReceipt>>,
			Option<Vec<dvm_rpc_runtime_api::TransactionStatus>>
		) {
			(
				Ethereum::current_block(),
				Ethereum::current_receipts(),
				Ethereum::current_transaction_statuses()
			)
		}

		fn extrinsic_filter(
			xts: Vec<<Block as BlockT>::Extrinsic>,
		) -> Vec<dvm_ethereum::TransactionV0> {
			xts.into_iter().filter_map(|xt| match xt.function {
				Call::Ethereum(dvm_ethereum::Call::transact(t)) => Some(t),
				_ => None
			}).collect()
		}
	}

	impl drml_bridge_primitives::PangoroFinalityApi<Block> for Runtime {
		fn best_finalized() -> (pangoro_primitives::BlockNumber, pangoro_primitives::Hash) {
			let header = BridgePangoroGrandpa::best_finalized();
			(header.number, header.hash())
		}

		fn is_known_header(hash: pangoro_primitives::Hash) -> bool {
			BridgePangoroGrandpa::is_known_header(hash)
		}
	}

	impl drml_bridge_primitives::ToPangoroOutboundLaneApi<Block, Balance, ToPangoroMessagePayload> for Runtime {
		// fn estimate_message_delivery_and_dispatch_fee(
		// 	_lane_id: bp_messages::LaneId,
		// 	payload: ToPangoroMessagePayload,
		// ) -> Option<Balance> {
		// 	bridge_runtime_common::messages::source::estimate_message_dispatch_and_delivery_fee::<WithPangoroMessageBridge>(
		// 		&payload,
		// 		WithPangoroMessageBridge::RELAYER_FEE_PERCENT,
		// 	).ok()
		// }

		fn message_details(
			lane: bp_messages::LaneId,
			begin: bp_messages::MessageNonce,
			end: bp_messages::MessageNonce,
		) -> Vec<bp_messages::MessageDetails<Balance>> {
			bridge_runtime_common::messages_api::outbound_message_details::<
				Runtime,
				WithPangoroMessages,
				WithPangoroMessageBridge,
			>(lane, begin, end)
		}

		fn latest_received_nonce(lane: bp_messages::LaneId) -> bp_messages::MessageNonce {
			BridgePangoroMessages::outbound_latest_received_nonce(lane)
		}

		fn latest_generated_nonce(lane: bp_messages::LaneId) -> bp_messages::MessageNonce {
			BridgePangoroMessages::outbound_latest_generated_nonce(lane)
		}
	}

	impl drml_bridge_primitives::FromPangoroInboundLaneApi<Block> for Runtime {
		fn latest_received_nonce(lane: bp_messages::LaneId) -> bp_messages::MessageNonce {
			BridgePangoroMessages::inbound_latest_received_nonce(lane)
		}

		fn latest_confirmed_nonce(lane: bp_messages::LaneId) -> bp_messages::MessageNonce {
			BridgePangoroMessages::inbound_latest_confirmed_nonce(lane)
		}

		fn unrewarded_relayers_state(lane: bp_messages::LaneId) -> bp_messages::UnrewardedRelayersState {
			BridgePangoroMessages::inbound_unrewarded_relayers_state(lane)
		}
	}

	#[cfg(feature = "try-runtime")]
	impl frame_try_runtime::TryRuntime<Block> for Runtime {
		fn on_runtime_upgrade() -> Result<
			(Weight, Weight),
			sp_runtime::RuntimeString
		> {
			let weight = Executive::try_runtime_upgrade()?;
			Ok((weight, RuntimeBlockWeights::get().max_block))
		}
	}

	#[cfg(feature = "runtime-benchmarks")]
	impl frame_benchmarking::Benchmark<Block> for Runtime {
		fn benchmark_metadata(extra: bool) -> (
			Vec<frame_benchmarking::BenchmarkList>,
			Vec<frame_support::traits::StorageInfo>,
		) {
			use frame_benchmarking::{list_benchmark, Benchmarking, BenchmarkList};
			use frame_support::traits::StorageInfoTrait;
			use frame_system_benchmarking::Pallet as SystemBench;

			let mut list = Vec::<BenchmarkList>::new();

			list_benchmark!(list, extra, frame_system, SystemBench::<Runtime>);

			let storage_info = AllPalletsWithSystem::storage_info();

			return (list, storage_info)
		}

		fn dispatch_benchmark(
			config: frame_benchmarking::BenchmarkConfig
		) -> Result<Vec<frame_benchmarking::BenchmarkBatch>, sp_runtime::RuntimeString> {
			use frame_benchmarking::{Benchmarking, BenchmarkBatch, add_benchmark, TrackedStorageKey};
			use frame_system_benchmarking::Pallet as SystemBench;

			impl frame_system_benchmarking::Config for Runtime {}

			let whitelist: Vec<TrackedStorageKey> = vec![];
			let mut batches = Vec::<BenchmarkBatch>::new();
			let params = (&config, &whitelist);

			add_benchmark!(params, batches, frame_system, SystemBench::<Runtime>);
			add_benchmark!(params, batches, darwinia_evm, EVM);
			add_benchmark!(params, batches, from_substrate_issuing, Substrate2SubstrateIssuing);
			add_benchmark!(params, batches, from_ethereum_issuing, EthereumIssuing);
			add_benchmark!(params, batches, darwinia_fee_market, FeeMarket);

			if batches.is_empty() { return Err("Benchmark not found for this pallet.".into()) }

			Ok(batches)
		}
	}
}

pub struct TransactionConverter;
impl dvm_rpc_runtime_api::ConvertTransaction<UncheckedExtrinsic> for TransactionConverter {
	fn convert_transaction(&self, transaction: dvm_ethereum::TransactionV0) -> UncheckedExtrinsic {
		UncheckedExtrinsic::new_unsigned(
			<dvm_ethereum::Call<Runtime>>::transact(transaction).into(),
		)
	}
}
impl dvm_rpc_runtime_api::ConvertTransaction<OpaqueExtrinsic> for TransactionConverter {
	fn convert_transaction(&self, transaction: dvm_ethereum::TransactionV0) -> OpaqueExtrinsic {
		let extrinsic = UncheckedExtrinsic::new_unsigned(
			<dvm_ethereum::Call<Runtime>>::transact(transaction).into(),
		);
		let encoded = extrinsic.encode();

		OpaqueExtrinsic::decode(&mut &encoded[..]).expect("Encoded extrinsic is always valid")
	}
}

fn migrate() -> Weight {
	// TODO: Move to S2S
	// const CrabBackingPalletId: PalletId = PalletId(*b"da/crabk");
	// const CrabIssuingPalletId: PalletId = PalletId(*b"da/crais");

	migration::move_pallet(b"Instance2Treasury", b"KtonTreasury");

	log::info!("`KtonTreasury` migrated.");

	// 0
	RuntimeBlockWeights::get().max_block
}

pub struct CustomOnRuntimeUpgrade;
impl OnRuntimeUpgrade for CustomOnRuntimeUpgrade {
	#[cfg(feature = "try-runtime")]
	fn pre_upgrade() -> Result<(), &'static str> {
		Ok(())
	}

	#[cfg(feature = "try-runtime")]
	fn post_upgrade() -> Result<(), &'static str> {
		Ok(())
	}

	fn on_runtime_upgrade() -> Weight {
		migrate()
	}
}

pub fn pangolin_to_pangoro_account_ownership_digest<Call, AccountId, SpecVersion>(
	pangoro_call: &Call,
	pangolin_account_id: AccountId,
	pangoro_spec_version: SpecVersion,
) -> Vec<u8>
where
	Call: Encode,
	AccountId: Encode,
	SpecVersion: Encode,
{
	pallet_bridge_dispatch::account_ownership_digest(
		pangoro_call,
		pangolin_account_id,
		pangoro_spec_version,
		PANGOLIN_CHAIN_ID,
		PANGORO_CHAIN_ID,
	)
}<|MERGE_RESOLUTION|>--- conflicted
+++ resolved
@@ -284,15 +284,7 @@
 
 		Substrate2SubstrateIssuing: from_substrate_issuing::{Pallet, Call, Storage, Config, Event<T>} = 49,
 
-<<<<<<< HEAD
 		BSC: darwinia_bridge_bsc::{Pallet, Call, Storage, Config, Event<T>} = 46,
-
-		FeeMarket: darwinia_fee_market::{Pallet, Call, Storage, Event<T>} = 53,
-
-		TransactionPause: module_transaction_pause::{Pallet, Call, Storage, Event<T>} = 54,
-=======
-		BSC: darwinia_bridge_bsc::{Pallet, Call, Storage, Config} = 46,
->>>>>>> a52a1b37
 	}
 }
 
