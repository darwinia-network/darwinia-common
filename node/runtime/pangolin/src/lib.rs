// This file is part of Darwinia.
//
// Copyright (C) 2018-2022 Darwinia Network
// SPDX-License-Identifier: GPL-3.0
//
// Darwinia is free software: you can redistribute it and/or modify
// it under the terms of the GNU General Public License as published by
// the Free Software Foundation, either version 3 of the License, or
// (at your option) any later version.
//
// Darwinia is distributed in the hope that it will be useful,
// but WITHOUT ANY WARRANTY; without even the implied warranty of
// MERCHANTABILITY or FITNESS FOR A PARTICULAR PURPOSE. See the
// GNU General Public License for more details.
//
// You should have received a copy of the GNU General Public License
// along with Darwinia. If not, see <https://www.gnu.org/licenses/>.

//! The Darwinia Node Template runtime. This can be compiled with `#[no_std]`, ready for Wasm.

#![cfg_attr(not(feature = "std"), no_std)]
#![recursion_limit = "256"]

pub mod pallets;
pub use pallets::*;

pub mod bridges;
pub use bridges::*;

#[cfg(not(feature = "no-wasm"))]
pub mod wasm {
	//! Make the WASM binary available.

	include!(concat!(env!("OUT_DIR"), "/wasm_binary.rs"));

	/// Wasm binary unwrapped. If built with `BUILD_DUMMY_WASM_BINARY`, the function panics.
	#[cfg(feature = "std")]
	pub fn wasm_binary_unwrap() -> &'static [u8] {
		return WASM_BINARY.expect(
			"Development wasm binary is not available. This means the client is \
			built with `SKIP_WASM_BUILD` flag and it is only usable for \
			production chains. Please rebuild with the flag disabled.",
		);
	}
}
#[cfg(not(feature = "no-wasm"))]
pub use wasm::*;

pub use drml_common_primitives as pangoro_primitives;
pub use drml_common_primitives as pangolin_primitives;

pub use common_runtime as pangolin_runtime_system_params;
pub use common_runtime as pangoro_runtime_system_params;

pub use darwinia_staking::StakerStatus;

pub use darwinia_balances::Call as BalancesCall;
pub use darwinia_fee_market::Call as FeeMarketCall;
pub use frame_system::Call as SystemCall;
pub use pallet_bridge_grandpa::Call as BridgeGrandpaCall;
pub use pallet_bridge_messages::Call as BridgeMessagesCall;
pub use pallet_sudo::Call as SudoCall;

// --- crates.io ---
use codec::{Decode, Encode};
// --- paritytech ---
#[allow(unused)]
use frame_support::{log, migration};
use frame_support::{
	traits::{KeyOwnerProofSystem, OnRuntimeUpgrade},
	weights::Weight,
};
use frame_system::{
	offchain::{AppCrypto, CreateSignedTransaction, SendTransactionTypes, SigningTypes},
	ChainContext, CheckEra, CheckGenesis, CheckNonce, CheckSpecVersion, CheckTxVersion,
	CheckWeight, EnsureRoot,
};
use pallet_grandpa::{fg_primitives, AuthorityList as GrandpaAuthorityList};
use pallet_transaction_payment::ChargeTransactionPayment;
use sp_authority_discovery::AuthorityId as AuthorityDiscoveryId;
use sp_consensus_babe::{AllowedSlots, BabeEpochConfiguration};
use sp_core::{crypto::KeyTypeId, OpaqueMetadata, H160, H256, U256};
use sp_runtime::{
	generic,
	traits::{
		Block as BlockT, Dispatchable, Extrinsic, NumberFor, PostDispatchInfoOf,
		SaturatedConversion, StaticLookup, Verify,
	},
	transaction_validity::{TransactionSource, TransactionValidity, TransactionValidityError},
	ApplyExtrinsicResult, MultiAddress, OpaqueExtrinsic,
};
use sp_std::prelude::*;
#[cfg(feature = "std")]
use sp_version::NativeVersion;
use sp_version::RuntimeVersion;
// --- darwinia-network ---
use bridges::substrate::pangoro_messages::{ToPangoroMessagePayload, WithPangoroMessageBridge};
use common_runtime::*;
use darwinia_bridge_ethereum::CheckEthereumRelayHeaderParcel;
use drml_bridge_primitives::{PANGOLIN_CHAIN_ID, PANGORO_CHAIN_ID};
use drml_common_primitives::*;

/// The address format for describing accounts.
pub type Address = MultiAddress<AccountId, ()>;
/// Block type as expected by this runtime.
pub type Block = generic::Block<Header, UncheckedExtrinsic>;
/// A Block signed with a Justification
pub type SignedBlock = generic::SignedBlock<Block>;
/// The SignedExtension to the basic transaction logic.
pub type SignedExtra = (
	CheckSpecVersion<Runtime>,
	CheckTxVersion<Runtime>,
	CheckGenesis<Runtime>,
	CheckEra<Runtime>,
	CheckNonce<Runtime>,
	CheckWeight<Runtime>,
	ChargeTransactionPayment<Runtime>,
	CheckEthereumRelayHeaderParcel<Runtime>,
);
/// Unchecked extrinsic type as expected by this runtime.
pub type UncheckedExtrinsic =
	fp_self_contained::UncheckedExtrinsic<Address, Call, Signature, SignedExtra>;
/// Executive: handles dispatch to the various modules.
pub type Executive = frame_executive::Executive<
	Runtime,
	Block,
	ChainContext<Runtime>,
	Runtime,
	AllPallets,
	CustomOnRuntimeUpgrade,
>;
/// The payload being signed in transactions.
pub type SignedPayload = generic::SignedPayload<Call, SignedExtra>;

type Ring = Balances;

pub type RootOrigin = EnsureRoot<AccountId>;

/// This runtime version.
#[sp_version::runtime_version]
pub const VERSION: RuntimeVersion = RuntimeVersion {
	spec_name: sp_runtime::create_runtime_str!("Pangolin"),
	impl_name: sp_runtime::create_runtime_str!("Pangolin"),
	authoring_version: 0,
	spec_version: 2_8_03_0,
	impl_version: 0,
	apis: RUNTIME_API_VERSIONS,
	transaction_version: 0,
};

/// The BABE epoch configuration at genesis.
pub const BABE_GENESIS_EPOCH_CONFIG: BabeEpochConfiguration = BabeEpochConfiguration {
	c: PRIMARY_PROBABILITY,
	allowed_slots: AllowedSlots::PrimaryAndSecondaryPlainSlots,
};

/// The version information used to identify this runtime when compiled natively.
#[cfg(feature = "std")]
pub fn native_version() -> NativeVersion {
	NativeVersion {
		runtime_version: VERSION,
		can_author_with: Default::default(),
	}
}

frame_support::construct_runtime! {
	pub enum Runtime
	where
		Block = Block,
		NodeBlock = OpaqueBlock,
		UncheckedExtrinsic = UncheckedExtrinsic
	{
		// Basic stuff; balances is uncallable initially.
		System: frame_system::{Pallet, Call, Storage, Config, Event<T>} = 0,

		// Must be before session.
		Babe: pallet_babe::{Pallet, Call, Storage, Config, ValidateUnsigned} = 2,

		Timestamp: pallet_timestamp::{Pallet, Call, Storage, Inherent} = 3,
		Balances: darwinia_balances::<Instance1>::{Pallet, Call, Storage, Config<T>, Event<T>} = 4,
		Kton: darwinia_balances::<Instance2>::{Pallet, Call, Storage, Config<T>, Event<T>} = 5,
		TransactionPayment: pallet_transaction_payment::{Pallet, Storage} = 6,

		// Consensus support.
		Authorship: pallet_authorship::{Pallet, Call, Storage, Inherent} = 7,
		ElectionProviderMultiPhase: pallet_election_provider_multi_phase::{Pallet, Call, Storage, Event<T>, ValidateUnsigned} = 8,
		Staking: darwinia_staking::{Pallet, Call, Storage, Config<T>, Event<T>} = 9,
		Offences: pallet_offences::{Pallet, Storage, Event} = 10,
		Historical: pallet_session_historical::{Pallet} = 11,
		Session: pallet_session::{Pallet, Call, Storage, Config<T>, Event} = 12,
		Grandpa: pallet_grandpa::{Pallet, Call, Storage, Config, Event, ValidateUnsigned} = 13,
		Beefy: pallet_beefy::{Pallet, Storage, Config<T>} = 55,
		BeefyGadget: darwinia_beefy_gadget::{Pallet, Call, Storage, Config} = 58,
		Mmr: pallet_mmr::{Pallet, Storage} = 56,
		MmrLeaf: pallet_beefy_mmr::{Pallet, Storage} = 57,
		ImOnline: pallet_im_online::{Pallet, Call, Storage, Config<T>, Event<T>, ValidateUnsigned} = 14,
		AuthorityDiscovery: pallet_authority_discovery::{Pallet, Config} = 15,
		HeaderMMR: darwinia_header_mmr::{Pallet, Storage} = 16,

		// Governance stuff; uncallable initially.
		Democracy: darwinia_democracy::{Pallet, Call, Storage, Config<T>, Event<T>} = 17,
		Council: pallet_collective::<Instance1>::{Pallet, Call, Storage, Origin<T>, Config<T>, Event<T>} = 18,
		TechnicalCommittee: pallet_collective::<Instance2>::{Pallet, Call, Storage, Origin<T>, Config<T>, Event<T>} = 19,
		PhragmenElection: darwinia_elections_phragmen::{Pallet, Call, Storage, Config<T>, Event<T>} = 20,
		TechnicalMembership: pallet_membership::<Instance1>::{Pallet, Call, Storage, Config<T>, Event<T>} = 21,
		Treasury: pallet_treasury::{Pallet, Call, Storage, Config, Event<T>} = 22,
		KtonTreasury: pallet_treasury::<Instance2>::{Pallet, Call, Storage, Config, Event<T>} = 50,
		Tips: pallet_tips::{Pallet, Call, Storage, Event<T>} = 51,
		Bounties: pallet_bounties::{Pallet, Call, Storage, Event<T>} = 52,

		Sudo: pallet_sudo::{Pallet, Call, Storage, Config<T>, Event<T>} = 23,

		// Claims. Usable initially.
		Claims: darwinia_claims::{Pallet, Call, Storage, Config, Event<T>, ValidateUnsigned} = 24,

		// Vesting. Usable initially, but removed once all vesting is finished.
		Vesting: darwinia_vesting::{Pallet, Call, Storage, Event<T>, Config<T>} = 25,

		// Utility module.
		Utility: pallet_utility::{Pallet, Call, Event} = 26,

		// Less simple identity module.
		Identity: pallet_identity::{Pallet, Call, Storage, Event<T>} = 27,

		// Society module.
		Society: pallet_society::{Pallet, Call, Storage, Event<T>} = 28,

		// Social recovery module.
		Recovery: pallet_recovery::{Pallet, Call, Storage, Event<T>} = 29,

		// System scheduler.
		Scheduler: pallet_scheduler::{Pallet, Call, Storage, Event<T>} = 30,

		// Proxy module. Late addition.
		Proxy: pallet_proxy::{Pallet, Call, Storage, Event<T>} = 31,

		// Multisig module. Late addition.
		Multisig: pallet_multisig::{Pallet, Call, Storage, Event<T>} = 32,

		// CrabIssuing: darwinia_crab_issuing::{Pallet, Call, Storage, Config} = 33,
		// CrabBacking: darwinia_crab_backing::{Pallet, Storage, Config<T>} = 34,

		EthereumRelay: darwinia_bridge_ethereum::{Pallet, Call, Storage, Config<T>, Event<T>} = 35,
		EthereumBacking: to_ethereum_backing::{Pallet, Call, Storage, Config<T>, Event<T>} = 36,
		EthereumIssuing: from_ethereum_issuing::{Pallet, Call, Storage, Config, Event<T>} = 42,
		EthereumRelayerGame: darwinia_relayer_game::<Instance1>::{Pallet, Storage} = 37,
		EthereumRelayAuthorities: darwinia_relay_authorities::<Instance1>::{Pallet, Call, Storage, Config<T>, Event<T>} = 38,

		TronBacking: to_tron_backing::{Pallet, Config<T>} = 39,

		EVM: darwinia_evm::{Pallet, Call, Storage, Config, Event<T>} = 40,
		Ethereum: dvm_ethereum::{Pallet, Call, Storage, Config, Event, Origin} = 41,
		// DynamicFee: dvm_dynamic_fee::{Pallet, Call, Storage, Inherent} = 47,

		BridgePangoroDispatch: pallet_bridge_dispatch::<Instance1>::{Pallet, Event<T>} = 44,
		BridgePangoroGrandpa: pallet_bridge_grandpa::<Instance1>::{Pallet, Call, Storage} = 45,
		BridgePangoroMessages: pallet_bridge_messages::<Instance1>::{Pallet, Call, Storage, Event<T>} = 43,

		FeeMarket: darwinia_fee_market::{Pallet, Call, Storage, Event<T>} = 53,
		TransactionPause: module_transaction_pause::{Pallet, Call, Storage, Event<T>} = 54,

		Substrate2SubstrateIssuing: from_substrate_issuing::{Pallet, Call, Storage, Config, Event<T>} = 49,

		// BSC: darwinia_bridge_bsc::{Pallet, Call, Storage, Config} = 46,
	}
}

impl<LocalCall> CreateSignedTransaction<LocalCall> for Runtime
where
	Call: From<LocalCall>,
{
	fn create_transaction<C: AppCrypto<Self::Public, Self::Signature>>(
		call: Call,
		public: <Signature as Verify>::Signer,
		account: AccountId,
		nonce: Nonce,
	) -> Option<(Call, <UncheckedExtrinsic as Extrinsic>::SignaturePayload)> {
		// take the biggest period possible.
		let period = BlockHashCountForPangolin::get()
			.checked_next_power_of_two()
			.map(|c| c / 2)
			.unwrap_or(2) as u64;
		let current_block = System::block_number()
			.saturated_into::<u64>()
			// The `System::block_number` is initialized with `n+1`,
			// so the actual block number is `n`.
			.saturating_sub(1);
		let tip = 0;
		let extra: SignedExtra = (
			CheckSpecVersion::<Runtime>::new(),
			CheckTxVersion::<Runtime>::new(),
			CheckGenesis::<Runtime>::new(),
			CheckEra::<Runtime>::from(generic::Era::mortal(period, current_block)),
			CheckNonce::<Runtime>::from(nonce),
			CheckWeight::<Runtime>::new(),
			ChargeTransactionPayment::<Runtime>::from(tip),
			CheckEthereumRelayHeaderParcel::<Runtime>::new(),
		);
		let raw_payload = SignedPayload::new(call, extra)
			.map_err(|e| {
				log::warn!("Unable to create signed payload: {:?}", e);
			})
			.ok()?;
		let signature = raw_payload.using_encoded(|payload| C::sign(payload, public))?;
		let (call, extra, _) = raw_payload.deconstruct();
		let address = <Runtime as frame_system::Config>::Lookup::unlookup(account);
		Some((call, (address, signature, extra)))
	}
}
impl SigningTypes for Runtime {
	type Public = <Signature as Verify>::Signer;
	type Signature = Signature;
}
impl<C> SendTransactionTypes<C> for Runtime
where
	Call: From<C>,
{
	type Extrinsic = UncheckedExtrinsic;
	type OverarchingCall = Call;
}

impl fp_self_contained::SelfContainedCall for Call {
	type SignedInfo = H160;

	fn is_self_contained(&self) -> bool {
		match self {
			Call::Ethereum(call) => call.is_self_contained(),
			_ => false,
		}
	}

	fn check_self_contained(&self) -> Option<Result<Self::SignedInfo, TransactionValidityError>> {
		match self {
			Call::Ethereum(call) => call.check_self_contained(),
			_ => None,
		}
	}

	fn validate_self_contained(&self, info: &Self::SignedInfo) -> Option<TransactionValidity> {
		match self {
			Call::Ethereum(call) => call.validate_self_contained(info),
			_ => None,
		}
	}

	fn pre_dispatch_self_contained(
		&self,
		info: &Self::SignedInfo,
	) -> Option<Result<(), TransactionValidityError>> {
		match self {
			Call::Ethereum(call) => call.pre_dispatch_self_contained(info),
			_ => None,
		}
	}

	fn apply_self_contained(
		self,
		info: Self::SignedInfo,
	) -> Option<sp_runtime::DispatchResultWithInfo<PostDispatchInfoOf<Self>>> {
		match self {
			call @ Call::Ethereum(dvm_ethereum::Call::transact { .. }) => Some(call.dispatch(
				Origin::from(dvm_ethereum::RawOrigin::EthereumTransaction(info)),
			)),
			_ => None,
		}
	}
}

sp_api::impl_runtime_apis! {
	impl sp_api::Core<Block> for Runtime {
		fn version() -> RuntimeVersion {
			VERSION
		}

		fn execute_block(block: Block) {
			Executive::execute_block(block);
		}

		fn initialize_block(header: &<Block as BlockT>::Header) {
			Executive::initialize_block(header)
		}
	}

	impl sp_api::Metadata<Block> for Runtime {
		fn metadata() -> OpaqueMetadata {
			OpaqueMetadata::new(Runtime::metadata().into())
		}
	}

	impl sp_block_builder::BlockBuilder<Block> for Runtime {
		fn apply_extrinsic(extrinsic: <Block as BlockT>::Extrinsic) -> ApplyExtrinsicResult {
			Executive::apply_extrinsic(extrinsic)
		}

		fn finalize_block() -> <Block as BlockT>::Header {
			Executive::finalize_block()
		}

		fn inherent_extrinsics(
			data: sp_inherents::InherentData
		) -> Vec<<Block as BlockT>::Extrinsic> {
			data.create_extrinsics()
		}

		fn check_inherents(
			block: Block,
			data: sp_inherents::InherentData,
		) -> sp_inherents::CheckInherentsResult {
			data.check_extrinsics(&block)
		}
	}

	impl sp_session::SessionKeys<Block> for Runtime {
		fn generate_session_keys(seed: Option<Vec<u8>>) -> Vec<u8> {
			SessionKeys::generate(seed)
		}

		fn decode_session_keys(
			encoded: Vec<u8>,
		) -> Option<Vec<(Vec<u8>, KeyTypeId)>> {
			SessionKeys::decode_into_raw_public_keys(&encoded)
		}
	}

	impl sp_consensus_babe::BabeApi<Block> for Runtime {
		fn configuration() -> sp_consensus_babe::BabeGenesisConfiguration {
			// The choice of `c` parameter (where `1 - c` represents the
			// probability of a slot being empty), is done in accordance to the
			// slot duration and expected target block time, for safely
			// resisting network delays of maximum two seconds.
			// <https://research.web3.foundation/en/latest/polkadot/BABE/Babe/#6-practical-results>
			sp_consensus_babe::BabeGenesisConfiguration {
				slot_duration: Babe::slot_duration(),
				epoch_length: EpochDuration::get(),
				c: BABE_GENESIS_EPOCH_CONFIG.c,
				genesis_authorities: Babe::authorities().to_vec(),
				randomness: Babe::randomness(),
				allowed_slots: BABE_GENESIS_EPOCH_CONFIG.allowed_slots,
			}
		}

		fn current_epoch_start() -> sp_consensus_babe::Slot {
			Babe::current_epoch_start()
		}

		fn current_epoch() -> sp_consensus_babe::Epoch {
			Babe::current_epoch()
		}

		fn next_epoch() -> sp_consensus_babe::Epoch {
			Babe::next_epoch()
		}

		fn generate_key_ownership_proof(
			_slot: sp_consensus_babe::Slot,
			authority_id: sp_consensus_babe::AuthorityId,
		) -> Option<sp_consensus_babe::OpaqueKeyOwnershipProof> {
			Historical::prove((sp_consensus_babe::KEY_TYPE, authority_id))
				.map(|p| p.encode())
				.map(sp_consensus_babe::OpaqueKeyOwnershipProof::new)
		}

		fn submit_report_equivocation_unsigned_extrinsic(
			equivocation_proof: sp_consensus_babe::EquivocationProof<<Block as BlockT>::Header>,
			key_owner_proof: sp_consensus_babe::OpaqueKeyOwnershipProof,
		) -> Option<()> {
			let key_owner_proof = key_owner_proof.decode()?;

			Babe::submit_unsigned_equivocation_report(
				equivocation_proof,
				key_owner_proof,
			)
		}
	}

	impl fg_primitives::GrandpaApi<Block> for Runtime {
		fn grandpa_authorities() -> GrandpaAuthorityList {
			Grandpa::grandpa_authorities()
		}

		fn current_set_id() -> fg_primitives::SetId {
			Grandpa::current_set_id()
		}

		fn submit_report_equivocation_unsigned_extrinsic(
			equivocation_proof: fg_primitives::EquivocationProof<
				<Block as BlockT>::Hash,
				NumberFor<Block>,
			>,
			key_owner_proof: fg_primitives::OpaqueKeyOwnershipProof,
		) -> Option<()> {
			let key_owner_proof = key_owner_proof.decode()?;

			Grandpa::submit_unsigned_equivocation_report(
				equivocation_proof,
				key_owner_proof,
			)
		}

		fn generate_key_ownership_proof(
			_set_id: fg_primitives::SetId,
			authority_id: GrandpaId,
		) -> Option<fg_primitives::OpaqueKeyOwnershipProof> {
			Historical::prove((fg_primitives::KEY_TYPE, authority_id))
				.map(|p| p.encode())
				.map(fg_primitives::OpaqueKeyOwnershipProof::new)
		}
	}

	impl beefy_primitives::BeefyApi<Block> for Runtime {
		fn validator_set() -> beefy_primitives::ValidatorSet<BeefyId> {
			Beefy::validator_set()
		}
	}

	impl sp_authority_discovery::AuthorityDiscoveryApi<Block> for Runtime {
		fn authorities() -> Vec<AuthorityDiscoveryId> {
			AuthorityDiscovery::authorities()
		}
	}

	impl frame_system_rpc_runtime_api::AccountNonceApi<Block, AccountId, Nonce> for Runtime {
		fn account_nonce(account: AccountId) -> Nonce {
			System::account_nonce(account)
		}
	}

	impl sp_transaction_pool::runtime_api::TaggedTransactionQueue<Block> for Runtime {
		fn validate_transaction(
			source: TransactionSource,
			tx: <Block as BlockT>::Extrinsic,
			block_hash: <Block as BlockT>::Hash,
		) -> TransactionValidity {
			Executive::validate_transaction(source, tx, block_hash)
		}
	}

	impl sp_offchain::OffchainWorkerApi<Block> for Runtime {
		fn offchain_worker(header: &<Block as BlockT>::Header) {
			Executive::offchain_worker(header)
		}
	}

	impl pallet_transaction_payment_rpc_runtime_api::TransactionPaymentApi<
		Block,
		Balance,
	> for Runtime {
		fn query_info(uxt: <Block as BlockT>::Extrinsic, len: u32)
			-> pallet_transaction_payment_rpc_runtime_api::RuntimeDispatchInfo<Balance>
		{
			TransactionPayment::query_info(uxt, len)
		}
		fn query_fee_details(uxt: <Block as BlockT>::Extrinsic, len: u32)
			-> pallet_transaction_payment_rpc_runtime_api::FeeDetails<Balance>
		{
			TransactionPayment::query_fee_details(uxt, len)
		}
	}

	impl darwinia_balances_rpc_runtime_api::BalancesApi<Block, AccountId, Balance> for Runtime {
		fn usable_balance(instance: u8, account: AccountId)
			-> darwinia_balances_rpc_runtime_api::RuntimeDispatchInfo<Balance>
		{
			match instance {
				0 => Ring::usable_balance_rpc(account),
				1 => Kton::usable_balance_rpc(account),
				_ => Default::default()
			}
		}
	}

	impl darwinia_staking_rpc_runtime_api::StakingApi<Block, AccountId, Power> for Runtime {
		fn power_of(account: AccountId) -> darwinia_staking_rpc_runtime_api::RuntimeDispatchInfo<Power> {
			Staking::power_of_rpc(account)
		}
	}

	impl darwinia_fee_market_rpc_runtime_api::FeeMarketApi<Block, Balance> for Runtime {
		fn market_fee() -> Option<darwinia_fee_market_rpc_runtime_api::Fee<Balance>> {
			if let Some(fee) = FeeMarket::market_fee() {
				return Some(darwinia_fee_market_rpc_runtime_api::Fee {
					amount: fee,
				});
			}
			None
		}
		fn in_process_orders() -> darwinia_fee_market_rpc_runtime_api::InProcessOrders {
			return darwinia_fee_market_rpc_runtime_api::InProcessOrders {
				orders: FeeMarket::in_process_orders(),
			}
		}
	}

	impl dvm_rpc_runtime_api::EthereumRuntimeRPCApi<Block> for Runtime {
		fn chain_id() -> u64 {
			<Runtime as darwinia_evm::Config>::ChainId::get()
		}

		fn gas_price() -> U256 {
			// --- darwinia-network ---
			use darwinia_evm::FeeCalculator;

			<Runtime as darwinia_evm::Config>::FeeCalculator::min_gas_price()
		}

		fn account_basic(address: H160) -> darwinia_evm::Account {
			// --- darwinia-network ---
			use darwinia_evm::AccountBasic;

			<Runtime as darwinia_evm::Config>::RingAccountBasic::account_basic(&address)
		}

		fn account_code_at(address: H160) -> Vec<u8> {
			darwinia_evm::Pallet::<Runtime>::account_codes(address)
		}

		fn author() -> H160 {
			<darwinia_evm::Pallet<Runtime>>::find_author()
		}

		fn storage_at(address: H160, index: U256) -> H256 {
			let mut tmp = [0u8; 32];
			index.to_big_endian(&mut tmp);
			darwinia_evm::Pallet::<Runtime>::account_storages(address, H256::from_slice(&tmp[..]))
		}

		fn call(
			from: H160,
			to: H160,
			data: Vec<u8>,
			value: U256,
			gas_limit: U256,
			gas_price: Option<U256>,
			nonce: Option<U256>,
			estimate: bool,
		) -> Result<darwinia_evm::CallInfo, sp_runtime::DispatchError> {
			// --- darwinia-network ---
			use darwinia_evm::Runner;

			let config = if estimate {
				let mut config = <Runtime as darwinia_evm::Config>::config().clone();
				config.estimate = true;
				Some(config)
			} else {
				None
			};

			<Runtime as darwinia_evm::Config>::Runner::call(
				from,
				to,
				data,
				value,
				gas_limit.low_u64(),
				gas_price,
				nonce,
				config.as_ref().unwrap_or(<Runtime as darwinia_evm::Config>::config()),
			).map_err(|err| err.into())
		}

		fn create(
			from: H160,
			data: Vec<u8>,
			value: U256,
			gas_limit: U256,
			gas_price: Option<U256>,
			nonce: Option<U256>,
			estimate: bool,
		) -> Result<darwinia_evm::CreateInfo, sp_runtime::DispatchError> {
			// --- darwinia-network ---
			use darwinia_evm::Runner;

			let config = if estimate {
				let mut config = <Runtime as darwinia_evm::Config>::config().clone();
				config.estimate = true;
				Some(config)
			} else {
				None
			};

			<Runtime as darwinia_evm::Config>::Runner::create(
				from,
				data,
				value,
				gas_limit.low_u64(),
				gas_price,
				nonce,
				config.as_ref().unwrap_or(<Runtime as darwinia_evm::Config>::config()),
			).map_err(|err| err.into())
		}


		fn current_transaction_statuses() -> Option<Vec<dvm_rpc_runtime_api::TransactionStatus>> {
			Ethereum::current_transaction_statuses()
		}

		fn current_block() -> Option<dvm_ethereum::EthereumBlockV0> {
			Ethereum::current_block()
		}

		fn current_receipts() -> Option<Vec<dvm_ethereum::EthereumReceiptV0>> {
			Ethereum::current_receipts()
		}

		fn current_all() -> (
			Option<dvm_ethereum::EthereumBlockV0>,
			Option<Vec<dvm_ethereum::EthereumReceiptV0>>,
			Option<Vec<dvm_rpc_runtime_api::TransactionStatus>>
		) {
			(
				Ethereum::current_block(),
				Ethereum::current_receipts(),
				Ethereum::current_transaction_statuses()
			)
		}

		fn extrinsic_filter(
			xts: Vec<<Block as BlockT>::Extrinsic>,
		) -> Vec<dvm_ethereum::TransactionV0> {
			xts.into_iter().filter_map(|xt| match xt.0.function {
				Call::Ethereum(dvm_ethereum::Call::transact { transaction }) => Some(transaction),
				_ => None
			}).collect()
		}
	}

	impl dp_evm_trace_apis::DebugRuntimeApi<Block> for Runtime {
		fn trace_transaction(
			_extrinsics: Vec<<Block as BlockT>::Extrinsic>,
			_traced_transaction: &dvm_ethereum::TransactionV0,
		) -> Result<
			(),
			sp_runtime::DispatchError,
		> {
			#[cfg(feature = "evm-tracing")]
			{
				use dp_evm_tracer::tracer::EvmTracer;
				use dvm_ethereum::Call::transact;
				// Apply the a subset of extrinsics: all the substrate-specific or ethereum
				// transactions that preceded the requested transaction.
				for ext in _extrinsics.into_iter() {
					let _ = match &ext.0.function {
						Call::Ethereum(transact { transaction }) => {
							if transaction == _traced_transaction {
								EvmTracer::new().trace(|| Executive::apply_extrinsic(ext));
								return Ok(());
							} else {
								Executive::apply_extrinsic(ext)
							}
						}
						_ => Executive::apply_extrinsic(ext),
					};
				}

				Err(sp_runtime::DispatchError::Other(
					"Failed to find Ethereum transaction among the extrinsics.",
				))
			}
			#[cfg(not(feature = "evm-tracing"))]
			Err(sp_runtime::DispatchError::Other(
				"Missing `evm-tracing` compile time feature flag.",
			))
		}
		fn trace_block(
			_extrinsics: Vec<<Block as BlockT>::Extrinsic>,
			_known_transactions: Vec<H256>,
		) -> Result<
			(),
			sp_runtime::DispatchError,
		> {
			#[cfg(feature = "evm-tracing")]
			{
				use dp_evm_tracer::tracer::EvmTracer;
				use sha3::{Digest, Keccak256};
				use dvm_ethereum::Call::transact;

				let mut config = <Runtime as darwinia_evm::Config>::config().clone();
				config.estimate = true;

				// Apply all extrinsics. Ethereum extrinsics are traced.
				for ext in _extrinsics.into_iter() {
					match &ext.0.function {
						Call::Ethereum(transact { transaction }) => {
							let eth_extrinsic_hash =
								H256::from_slice(Keccak256::digest(&rlp::encode(transaction)).as_slice());
							if _known_transactions.contains(&eth_extrinsic_hash) {
								// Each known extrinsic is a new call stack.
								EvmTracer::emit_new();
								EvmTracer::new().trace(|| Executive::apply_extrinsic(ext));
							} else {
								let _ = Executive::apply_extrinsic(ext);
							}
						}
						_ => {
							let _ = Executive::apply_extrinsic(ext);
						}
					};
				}

				Ok(())
			}
			#[cfg(not(feature = "evm-tracing"))]
			Err(sp_runtime::DispatchError::Other(
				"Missing `evm-tracing` compile time feature flag.",
			))
		}
	}

	impl drml_bridge_primitives::PangoroFinalityApi<Block> for Runtime {
		fn best_finalized() -> (pangoro_primitives::BlockNumber, pangoro_primitives::Hash) {
			let header = BridgePangoroGrandpa::best_finalized();
			(header.number, header.hash())
		}

		fn is_known_header(hash: pangoro_primitives::Hash) -> bool {
			BridgePangoroGrandpa::is_known_header(hash)
		}
	}

	impl drml_bridge_primitives::ToPangoroOutboundLaneApi<Block, Balance, ToPangoroMessagePayload> for Runtime {
		// fn estimate_message_delivery_and_dispatch_fee(
		// 	_lane_id: bp_messages::LaneId,
		// 	payload: ToPangoroMessagePayload,
		// ) -> Option<Balance> {
		// 	bridge_runtime_common::messages::source::estimate_message_dispatch_and_delivery_fee::<WithPangoroMessageBridge>(
		// 		&payload,
		// 		WithPangoroMessageBridge::RELAYER_FEE_PERCENT,
		// 	).ok()
		// }

		fn message_details(
			lane: bp_messages::LaneId,
			begin: bp_messages::MessageNonce,
			end: bp_messages::MessageNonce,
		) -> Vec<bp_messages::MessageDetails<Balance>> {
			bridge_runtime_common::messages_api::outbound_message_details::<
				Runtime,
				WithPangoroMessages,
				WithPangoroMessageBridge,
			>(lane, begin, end)
		}

		fn latest_received_nonce(lane: bp_messages::LaneId) -> bp_messages::MessageNonce {
			BridgePangoroMessages::outbound_latest_received_nonce(lane)
		}

		fn latest_generated_nonce(lane: bp_messages::LaneId) -> bp_messages::MessageNonce {
			BridgePangoroMessages::outbound_latest_generated_nonce(lane)
		}
	}

	impl drml_bridge_primitives::FromPangoroInboundLaneApi<Block> for Runtime {
		fn latest_received_nonce(lane: bp_messages::LaneId) -> bp_messages::MessageNonce {
			BridgePangoroMessages::inbound_latest_received_nonce(lane)
		}

		fn latest_confirmed_nonce(lane: bp_messages::LaneId) -> bp_messages::MessageNonce {
			BridgePangoroMessages::inbound_latest_confirmed_nonce(lane)
		}

		fn unrewarded_relayers_state(lane: bp_messages::LaneId) -> bp_messages::UnrewardedRelayersState {
			BridgePangoroMessages::inbound_unrewarded_relayers_state(lane)
		}
	}

	#[cfg(feature = "try-runtime")]
	impl frame_try_runtime::TryRuntime<Block> for Runtime {
		fn on_runtime_upgrade() -> (Weight, Weight) {
			// NOTE: intentional unwrap: we don't want to propagate the error backwards, and want to
			// have a backtrace here. If any of the pre/post migration checks fail, we shall stop
			// right here and right now.
			let weight = Executive::try_runtime_upgrade().unwrap();

			(weight, RuntimeBlockWeights::get().max_block)
		}

		fn execute_block_no_check(block: Block) -> Weight {
			Executive::execute_block_no_check(block)
		}
	}

	#[cfg(feature = "runtime-benchmarks")]
	impl frame_benchmarking::Benchmark<Block> for Runtime {
		fn benchmark_metadata(extra: bool) -> (
			Vec<frame_benchmarking::BenchmarkList>,
			Vec<frame_support::traits::StorageInfo>,
		) {
			use frame_benchmarking::{list_benchmark, Benchmarking, BenchmarkList};
			use frame_support::traits::StorageInfoTrait;
			use frame_system_benchmarking::Pallet as SystemBench;

			let mut list = Vec::<BenchmarkList>::new();

			list_benchmark!(list, extra, frame_system, SystemBench::<Runtime>);
			list_benchmark!(list, extra, darwinia_evm, EVM);
			list_benchmark!(list, extra, from_substrate_issuing, Substrate2SubstrateIssuing);
			list_benchmark!(list, extra, from_ethereum_issuing, EthereumIssuing);
			list_benchmark!(list, extra, darwinia_fee_market, FeeMarket);

			let storage_info = AllPalletsWithSystem::storage_info();

			return (list, storage_info)
		}

		fn dispatch_benchmark(
			config: frame_benchmarking::BenchmarkConfig
		) -> Result<Vec<frame_benchmarking::BenchmarkBatch>, sp_runtime::RuntimeString> {
			use frame_benchmarking::{Benchmarking, BenchmarkBatch, add_benchmark, TrackedStorageKey};
			use frame_system_benchmarking::Pallet as SystemBench;

			impl frame_system_benchmarking::Config for Runtime {}

			let whitelist: Vec<TrackedStorageKey> = vec![];
			let mut batches = Vec::<BenchmarkBatch>::new();
			let params = (&config, &whitelist);

			add_benchmark!(params, batches, frame_system, SystemBench::<Runtime>);
			add_benchmark!(params, batches, darwinia_evm, EVM);
			add_benchmark!(params, batches, from_substrate_issuing, Substrate2SubstrateIssuing);
			add_benchmark!(params, batches, from_ethereum_issuing, EthereumIssuing);
			add_benchmark!(params, batches, darwinia_fee_market, FeeMarket);

			if batches.is_empty() { return Err("Benchmark not found for this pallet.".into()) }

			Ok(batches)
		}
	}
}

#[derive(Clone)]
pub struct TransactionConverter;
impl dvm_rpc_runtime_api::ConvertTransaction<UncheckedExtrinsic> for TransactionConverter {
	fn convert_transaction(&self, transaction: dvm_ethereum::TransactionV0) -> UncheckedExtrinsic {
		UncheckedExtrinsic::new_unsigned(dvm_ethereum::Call::transact { transaction }.into())
	}
}
impl dvm_rpc_runtime_api::ConvertTransaction<OpaqueExtrinsic> for TransactionConverter {
	fn convert_transaction(&self, transaction: dvm_ethereum::TransactionV0) -> OpaqueExtrinsic {
		let extrinsic =
			UncheckedExtrinsic::new_unsigned(dvm_ethereum::Call::transact { transaction }.into());
		let encoded = extrinsic.encode();

		OpaqueExtrinsic::decode(&mut &encoded[..]).expect("Encoded extrinsic is always valid")
	}
}

sp_runtime::impl_opaque_keys! {
	pub struct OldSessionKeys {
		pub babe: Babe,
		pub grandpa: Grandpa,
		pub im_online: ImOnline,
		pub authority_discovery: AuthorityDiscovery,
	}
}

fn transform_session_keys(v: AccountId, old: OldSessionKeys) -> SessionKeys {
	SessionKeys {
		babe: old.babe,
		grandpa: old.grandpa,
		beefy: {
			// We need to produce a dummy value that's unique for the validator.
			let mut id = BeefyId::default();
			let id_raw: &mut [u8] = id.as_mut();

			id_raw.copy_from_slice(v.as_ref());
			id_raw[0..4].copy_from_slice(b"beef");

			id
		},
		im_online: old.im_online,
		authority_discovery: old.authority_discovery,
	}
}

fn migrate() -> Weight {
<<<<<<< HEAD
	Session::upgrade_keys::<OldSessionKeys, _>(transform_session_keys);

	// 0
	RuntimeBlockWeights::get().max_block
=======
	0
	// RuntimeBlockWeights::get().max_block
>>>>>>> dbdf0c3d
}

pub struct CustomOnRuntimeUpgrade;
impl OnRuntimeUpgrade for CustomOnRuntimeUpgrade {
	#[cfg(feature = "try-runtime")]
	fn pre_upgrade() -> Result<(), &'static str> {
		Ok(())
	}

	#[cfg(feature = "try-runtime")]
	fn post_upgrade() -> Result<(), &'static str> {
		Ok(())
	}

	fn on_runtime_upgrade() -> Weight {
		migrate()
	}
}

pub fn pangolin_to_pangoro_account_ownership_digest<Call, AccountId, SpecVersion>(
	pangoro_call: &Call,
	pangolin_account_id: AccountId,
	pangoro_spec_version: SpecVersion,
) -> Vec<u8>
where
	Call: Encode,
	AccountId: Encode,
	SpecVersion: Encode,
{
	pallet_bridge_dispatch::account_ownership_digest(
		pangoro_call,
		pangolin_account_id,
		pangoro_spec_version,
		PANGOLIN_CHAIN_ID,
		PANGORO_CHAIN_ID,
	)
}<|MERGE_RESOLUTION|>--- conflicted
+++ resolved
@@ -972,15 +972,10 @@
 }
 
 fn migrate() -> Weight {
-<<<<<<< HEAD
 	Session::upgrade_keys::<OldSessionKeys, _>(transform_session_keys);
 
 	// 0
 	RuntimeBlockWeights::get().max_block
-=======
-	0
-	// RuntimeBlockWeights::get().max_block
->>>>>>> dbdf0c3d
 }
 
 pub struct CustomOnRuntimeUpgrade;
