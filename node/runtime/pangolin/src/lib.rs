--- conflicted
+++ resolved
@@ -792,12 +792,6 @@
 
 #[allow(unused)]
 fn migrate() -> Weight {
-<<<<<<< HEAD
-	// --- paritytech ---
-	use frame_support::migration;
-
-=======
->>>>>>> 1be1e9f5
 	// TODO: Move to S2S
 	// const CrabBackingPalletId: PalletId = PalletId(*b"da/crabk");
 	// const CrabIssuingPalletId: PalletId = PalletId(*b"da/crais");
@@ -813,35 +807,31 @@
 impl OnRuntimeUpgrade for CustomOnRuntimeUpgrade {
 	#[cfg(feature = "try-runtime")]
 	fn pre_upgrade() -> Result<(), &'static str> {
-<<<<<<< HEAD
 		// --- paritytech ---
 		use frame_support::traits::PalletInfo;
 
 		let name = <Runtime as frame_system::Config>::PalletInfo::name::<Grandpa>()
 			.expect("grandpa is part of pallets in construct_runtime, so it has a name; qed");
 		pallet_grandpa::migrations::v3_1::pre_migration::<Runtime, Grandpa, _>(name);
-=======
+
 		assert!(migration::have_storage_value(
 			b"DynamicFee",
 			b"MinGasPrice",
 			&[]
 		));
->>>>>>> 1be1e9f5
 
 		Ok(())
 	}
 
 	#[cfg(feature = "try-runtime")]
 	fn post_upgrade() -> Result<(), &'static str> {
-<<<<<<< HEAD
 		pallet_grandpa::migrations::v3_1::post_migration::<Grandpa>();
-=======
+
 		assert!(!migration::have_storage_value(
 			b"DynamicFee",
 			b"MinGasPrice",
 			&[]
 		));
->>>>>>> 1be1e9f5
 
 		Ok(())
 	}
