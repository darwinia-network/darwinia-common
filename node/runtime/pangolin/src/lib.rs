--- conflicted
+++ resolved
@@ -242,16 +242,12 @@
 		BridgeRococoGrandpa: pallet_bridge_grandpa::<Instance2>::{Pallet, Call, Storage} = 60,
 		BridgeRococoParachains: pallet_bridge_parachains::<Instance1>::{Pallet, Call, Storage} = 61,
 
-<<<<<<< HEAD
 		BridgePangolinParachainDispatch: pallet_bridge_dispatch::<Instance2>::{Pallet, Event<T>} = 62,
 		BridgePangolinParachainMessages: pallet_bridge_messages::<Instance2>::{Pallet, Call, Storage, Event<T>} = 63,
 
-		FeeMarket: darwinia_fee_market::{Pallet, Call, Storage, Event<T>} = 53,
-=======
-		// The fee market instantce1 used for the pangoro network
+		// The fee market instance1 used for the pangoro network
 		FeeMarket: darwinia_fee_market::<Instance1>::{Pallet, Call, Storage, Event<T>} = 53,
-		WithParachainFeeMarket: darwinia_fee_market::<Instance2>::{Pallet, Call, Storage, Event<T>} = 62,
->>>>>>> 97915bda
+		WithParachainFeeMarket: darwinia_fee_market::<Instance2>::{Pallet, Call, Storage, Event<T>} = 64,
 		TransactionPause: module_transaction_pause::{Pallet, Call, Storage, Event<T>} = 54,
 
 		Substrate2SubstrateIssuing: from_substrate_issuing::{Pallet, Call, Storage, Config, Event<T>} = 49,
