--- conflicted
+++ resolved
@@ -747,11 +747,6 @@
 			let mut list = Vec::<BenchmarkList>::new();
 
 			list_benchmark!(list, extra, frame_system, SystemBench::<Runtime>);
-<<<<<<< HEAD
-			list_benchmark!(list, extra, darwinia_evm, EVM);
-			list_benchmark!(list, extra, from_substrate_issuing, Substrate2SubstrateIssuing);
-=======
->>>>>>> aa0927b2
 			list_benchmark!(list, extra, pallet_babe, Babe);
 			list_benchmark!(list, extra, pallet_timestamp, Timestamp);
 			// list_benchmark!(list, extra, darwinia_balances, Balances);
