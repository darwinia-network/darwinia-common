// This file is part of Darwinia.
//
// Copyright (C) 2018-2022 Darwinia Network
// SPDX-License-Identifier: GPL-3.0
//
// Darwinia is free software: you can redistribute it and/or modify
// it under the terms of the GNU General Public License as published by
// the Free Software Foundation, either version 3 of the License, or
// (at your option) any later version.
//
// Darwinia is distributed in the hope that it will be useful,
// but WITHOUT ANY WARRANTY; without even the implied warranty of
// MERCHANTABILITY or FITNESS FOR A PARTICULAR PURPOSE. See the
// GNU General Public License for more details.
//
// You should have received a copy of the GNU General Public License
// along with Darwinia. If not, see <https://www.gnu.org/licenses/>.

//! The Darwinia Node Template runtime. This can be compiled with `#[no_std]`, ready for Wasm.

#![cfg_attr(not(feature = "std"), no_std)]
#![recursion_limit = "256"]

pub mod pallets;
pub use pallets::*;

pub mod bridges;
pub use bridges::*;

#[cfg(not(feature = "no-wasm"))]
pub mod wasm {
	//! Make the WASM binary available.

	include!(concat!(env!("OUT_DIR"), "/wasm_binary.rs"));

	/// Wasm binary unwrapped. If built with `BUILD_DUMMY_WASM_BINARY`, the function panics.
	#[cfg(feature = "std")]
	pub fn wasm_binary_unwrap() -> &'static [u8] {
		return WASM_BINARY.expect(
			"Development wasm binary is not available. This means the client is \
			built with `SKIP_WASM_BUILD` flag and it is only usable for \
			production chains. Please rebuild with the flag disabled.",
		);
	}
}
#[cfg(not(feature = "no-wasm"))]
pub use wasm::*;

pub use drml_common_primitives as pangoro_primitives;
pub use drml_common_primitives as pangolin_primitives;

pub use common_runtime as pangolin_runtime_system_params;
pub use common_runtime as pangoro_runtime_system_params;

pub use darwinia_staking::StakerStatus;

pub use darwinia_balances::Call as BalancesCall;
pub use darwinia_fee_market::Call as FeeMarketCall;
pub use frame_system::Call as SystemCall;
pub use pallet_bridge_grandpa::Call as BridgeGrandpaCall;
pub use pallet_bridge_messages::Call as BridgeMessagesCall;
pub use pallet_sudo::Call as SudoCall;

// --- crates.io ---
use codec::{Decode, Encode};
// --- paritytech ---
use fp_storage::PALLET_ETHEREUM_SCHEMA;
#[allow(unused)]
use frame_support::{log, migration};
use frame_support::{
	traits::{KeyOwnerProofSystem, OnRuntimeUpgrade},
	weights::Weight,
};
use frame_system::{
	offchain::{AppCrypto, CreateSignedTransaction, SendTransactionTypes, SigningTypes},
	ChainContext, CheckEra, CheckGenesis, CheckNonce, CheckSpecVersion, CheckTxVersion,
	CheckWeight, EnsureRoot,
};
use pallet_evm::FeeCalculator;
use pallet_grandpa::{fg_primitives, AuthorityList as GrandpaAuthorityList};
use pallet_transaction_payment::ChargeTransactionPayment;
use sp_authority_discovery::AuthorityId as AuthorityDiscoveryId;
use sp_consensus_babe::{AllowedSlots, BabeEpochConfiguration};
use sp_core::{crypto::KeyTypeId, OpaqueMetadata, H160, H256, U256};
use sp_runtime::{
	generic,
	traits::{
		Block as BlockT, Dispatchable, Extrinsic, NumberFor, PostDispatchInfoOf,
		SaturatedConversion, StaticLookup, Verify,
	},
	transaction_validity::{TransactionSource, TransactionValidity, TransactionValidityError},
	ApplyExtrinsicResult, MultiAddress, OpaqueExtrinsic,
};
use sp_std::prelude::*;
#[cfg(feature = "std")]
use sp_version::NativeVersion;
use sp_version::RuntimeVersion;
// --- darwinia-network ---
use bridges::substrate::pangoro_messages::{ToPangoroMessagePayload, WithPangoroMessageBridge};
use common_runtime::*;
use darwinia_bridge_ethereum::CheckEthereumRelayHeaderParcel;
use drml_bridge_primitives::{PANGOLIN_CHAIN_ID, PANGORO_CHAIN_ID};
use drml_common_primitives::*;
use dvm_ethereum::EthereumStorageSchema;

/// The address format for describing accounts.
pub type Address = MultiAddress<AccountId, ()>;
/// Block type as expected by this runtime.
pub type Block = generic::Block<Header, UncheckedExtrinsic>;
/// A Block signed with a Justification
pub type SignedBlock = generic::SignedBlock<Block>;
/// The SignedExtension to the basic transaction logic.
pub type SignedExtra = (
	CheckSpecVersion<Runtime>,
	CheckTxVersion<Runtime>,
	CheckGenesis<Runtime>,
	CheckEra<Runtime>,
	CheckNonce<Runtime>,
	CheckWeight<Runtime>,
	ChargeTransactionPayment<Runtime>,
	CheckEthereumRelayHeaderParcel<Runtime>,
);
/// Unchecked extrinsic type as expected by this runtime.
pub type UncheckedExtrinsic =
	fp_self_contained::UncheckedExtrinsic<Address, Call, Signature, SignedExtra>;
/// Executive: handles dispatch to the various modules.
pub type Executive = frame_executive::Executive<
	Runtime,
	Block,
	ChainContext<Runtime>,
	Runtime,
	AllPallets,
	CustomOnRuntimeUpgrade,
>;
/// The payload being signed in transactions.
pub type SignedPayload = generic::SignedPayload<Call, SignedExtra>;

pub type RootOrigin = EnsureRoot<AccountId>;

type Ring = Balances;

/// This runtime version.
#[sp_version::runtime_version]
pub const VERSION: RuntimeVersion = RuntimeVersion {
	spec_name: sp_runtime::create_runtime_str!("Pangolin"),
	impl_name: sp_runtime::create_runtime_str!("Pangolin"),
	authoring_version: 0,
	spec_version: 2_8_05_0,
	impl_version: 0,
	apis: RUNTIME_API_VERSIONS,
	transaction_version: 0,
};

/// The BABE epoch configuration at genesis.
pub const BABE_GENESIS_EPOCH_CONFIG: BabeEpochConfiguration = BabeEpochConfiguration {
	c: PRIMARY_PROBABILITY,
	allowed_slots: AllowedSlots::PrimaryAndSecondaryPlainSlots,
};

/// The version information used to identify this runtime when compiled natively.
#[cfg(feature = "std")]
pub fn native_version() -> NativeVersion {
	NativeVersion {
		runtime_version: VERSION,
		can_author_with: Default::default(),
	}
}

frame_support::construct_runtime! {
	pub enum Runtime
	where
		Block = Block,
		NodeBlock = OpaqueBlock,
		UncheckedExtrinsic = UncheckedExtrinsic
	{
		// Basic stuff; balances is uncallable initially.
		System: frame_system::{Pallet, Call, Storage, Config, Event<T>} = 0,

		// Must be before session.
		Babe: pallet_babe::{Pallet, Call, Storage, Config, ValidateUnsigned} = 2,

		Timestamp: pallet_timestamp::{Pallet, Call, Storage, Inherent} = 3,
		Balances: darwinia_balances::<Instance1>::{Pallet, Call, Storage, Config<T>, Event<T>} = 4,
		Kton: darwinia_balances::<Instance2>::{Pallet, Call, Storage, Config<T>, Event<T>} = 5,
		TransactionPayment: pallet_transaction_payment::{Pallet, Storage} = 6,

		// Consensus support.
		Authorship: pallet_authorship::{Pallet, Call, Storage, Inherent} = 7,
		ElectionProviderMultiPhase: pallet_election_provider_multi_phase::{Pallet, Call, Storage, Event<T>, ValidateUnsigned} = 8,
		Staking: darwinia_staking::{Pallet, Call, Storage, Config<T>, Event<T>} = 9,
		Offences: pallet_offences::{Pallet, Storage, Event} = 10,
		Historical: pallet_session_historical::{Pallet} = 11,
		Session: pallet_session::{Pallet, Call, Storage, Config<T>, Event} = 12,
		Grandpa: pallet_grandpa::{Pallet, Call, Storage, Config, Event, ValidateUnsigned} = 13,
		Beefy: pallet_beefy::{Pallet, Storage, Config<T>} = 55,
		BeefyGadget: darwinia_beefy_gadget::{Pallet, Call, Storage, Config} = 58,
		Mmr: pallet_mmr::{Pallet, Storage} = 56,
		MmrLeaf: pallet_beefy_mmr::{Pallet, Storage} = 57,
		ImOnline: pallet_im_online::{Pallet, Call, Storage, Config<T>, Event<T>, ValidateUnsigned} = 14,
		AuthorityDiscovery: pallet_authority_discovery::{Pallet, Config} = 15,
		HeaderMMR: darwinia_header_mmr::{Pallet, Storage} = 16,

		// Governance stuff; uncallable initially.
		Democracy: darwinia_democracy::{Pallet, Call, Storage, Config<T>, Event<T>} = 17,
		Council: pallet_collective::<Instance1>::{Pallet, Call, Storage, Origin<T>, Config<T>, Event<T>} = 18,
		TechnicalCommittee: pallet_collective::<Instance2>::{Pallet, Call, Storage, Origin<T>, Config<T>, Event<T>} = 19,
		PhragmenElection: darwinia_elections_phragmen::{Pallet, Call, Storage, Config<T>, Event<T>} = 20,
		TechnicalMembership: pallet_membership::<Instance1>::{Pallet, Call, Storage, Config<T>, Event<T>} = 21,
		Treasury: pallet_treasury::{Pallet, Call, Storage, Config, Event<T>} = 22,
		KtonTreasury: pallet_treasury::<Instance2>::{Pallet, Call, Storage, Config, Event<T>} = 50,
		Tips: pallet_tips::{Pallet, Call, Storage, Event<T>} = 51,
		Bounties: pallet_bounties::{Pallet, Call, Storage, Event<T>} = 52,

		Sudo: pallet_sudo::{Pallet, Call, Storage, Config<T>, Event<T>} = 23,

		// Claims. Usable initially.
		Claims: darwinia_claims::{Pallet, Call, Storage, Config, Event<T>, ValidateUnsigned} = 24,

		// Vesting. Usable initially, but removed once all vesting is finished.
		Vesting: darwinia_vesting::{Pallet, Call, Storage, Event<T>, Config<T>} = 25,

		// Utility module.
		Utility: pallet_utility::{Pallet, Call, Event} = 26,

		// Less simple identity module.
		Identity: pallet_identity::{Pallet, Call, Storage, Event<T>} = 27,

		// Society module.
		Society: pallet_society::{Pallet, Call, Storage, Event<T>} = 28,

		// Social recovery module.
		Recovery: pallet_recovery::{Pallet, Call, Storage, Event<T>} = 29,

		// System scheduler.
		Scheduler: pallet_scheduler::{Pallet, Call, Storage, Event<T>} = 30,

		// Proxy module. Late addition.
		Proxy: pallet_proxy::{Pallet, Call, Storage, Event<T>} = 31,

		// Multisig module. Late addition.
		Multisig: pallet_multisig::{Pallet, Call, Storage, Event<T>} = 32,

		// CrabIssuing: darwinia_crab_issuing::{Pallet, Call, Storage, Config} = 33,
		// CrabBacking: darwinia_crab_backing::{Pallet, Storage, Config<T>} = 34,

		EthereumRelay: darwinia_bridge_ethereum::{Pallet, Call, Storage, Config<T>, Event<T>} = 35,
		EthereumBacking: to_ethereum_backing::{Pallet, Call, Storage, Config<T>, Event<T>} = 36,
		EthereumIssuing: from_ethereum_issuing::{Pallet, Call, Storage, Config, Event<T>} = 42,
		EthereumRelayerGame: darwinia_relayer_game::<Instance1>::{Pallet, Storage} = 37,
		EthereumRelayAuthorities: darwinia_relay_authorities::<Instance1>::{Pallet, Call, Storage, Config<T>, Event<T>} = 38,

		TronBacking: to_tron_backing::{Pallet, Config<T>} = 39,

		EVM: darwinia_evm::{Pallet, Call, Storage, Config, Event<T>} = 40,
		Ethereum: dvm_ethereum::{Pallet, Call, Storage, Config, Event, Origin} = 41,
		BaseFee: pallet_base_fee::{Pallet, Call, Storage, Config<T>, Event} = 59,
		// DynamicFee: dvm_dynamic_fee::{Pallet, Call, Storage, Inherent} = 47,

		BridgePangoroDispatch: pallet_bridge_dispatch::<Instance1>::{Pallet, Event<T>} = 44,
		BridgePangoroGrandpa: pallet_bridge_grandpa::<Instance1>::{Pallet, Call, Storage} = 45,
		BridgePangoroMessages: pallet_bridge_messages::<Instance1>::{Pallet, Call, Storage, Event<T>} = 43,

		FeeMarket: darwinia_fee_market::{Pallet, Call, Storage, Event<T>} = 53,
		TransactionPause: module_transaction_pause::{Pallet, Call, Storage, Event<T>} = 54,

		Substrate2SubstrateIssuing: from_substrate_issuing::{Pallet, Call, Storage, Config, Event<T>} = 49,

		// BSC: darwinia_bridge_bsc::{Pallet, Call, Storage, Config} = 46,
	}
}

impl<LocalCall> CreateSignedTransaction<LocalCall> for Runtime
where
	Call: From<LocalCall>,
{
	fn create_transaction<C: AppCrypto<Self::Public, Self::Signature>>(
		call: Call,
		public: <Signature as Verify>::Signer,
		account: AccountId,
		nonce: Nonce,
	) -> Option<(Call, <UncheckedExtrinsic as Extrinsic>::SignaturePayload)> {
		// take the biggest period possible.
		let period = BlockHashCountForPangolin::get()
			.checked_next_power_of_two()
			.map(|c| c / 2)
			.unwrap_or(2) as u64;
		let current_block = System::block_number()
			.saturated_into::<u64>()
			// The `System::block_number` is initialized with `n+1`,
			// so the actual block number is `n`.
			.saturating_sub(1);
		let tip = 0;
		let extra: SignedExtra = (
			CheckSpecVersion::<Runtime>::new(),
			CheckTxVersion::<Runtime>::new(),
			CheckGenesis::<Runtime>::new(),
			CheckEra::<Runtime>::from(generic::Era::mortal(period, current_block)),
			CheckNonce::<Runtime>::from(nonce),
			CheckWeight::<Runtime>::new(),
			ChargeTransactionPayment::<Runtime>::from(tip),
			CheckEthereumRelayHeaderParcel::<Runtime>::new(),
		);
		let raw_payload = SignedPayload::new(call, extra)
			.map_err(|e| {
				log::warn!("Unable to create signed payload: {:?}", e);
			})
			.ok()?;
		let signature = raw_payload.using_encoded(|payload| C::sign(payload, public))?;
		let (call, extra, _) = raw_payload.deconstruct();
		let address = <Runtime as frame_system::Config>::Lookup::unlookup(account);
		Some((call, (address, signature, extra)))
	}
}
impl SigningTypes for Runtime {
	type Public = <Signature as Verify>::Signer;
	type Signature = Signature;
}
impl<C> SendTransactionTypes<C> for Runtime
where
	Call: From<C>,
{
	type Extrinsic = UncheckedExtrinsic;
	type OverarchingCall = Call;
}

impl fp_self_contained::SelfContainedCall for Call {
	type SignedInfo = H160;

	fn is_self_contained(&self) -> bool {
		match self {
			Call::Ethereum(call) => call.is_self_contained(),
			_ => false,
		}
	}

	fn check_self_contained(&self) -> Option<Result<Self::SignedInfo, TransactionValidityError>> {
		match self {
			Call::Ethereum(call) => call.check_self_contained(),
			_ => None,
		}
	}

	fn validate_self_contained(&self, info: &Self::SignedInfo) -> Option<TransactionValidity> {
		match self {
			Call::Ethereum(call) => call.validate_self_contained(info),
			_ => None,
		}
	}

	fn pre_dispatch_self_contained(
		&self,
		info: &Self::SignedInfo,
	) -> Option<Result<(), TransactionValidityError>> {
		match self {
			Call::Ethereum(call) => call.pre_dispatch_self_contained(info),
			_ => None,
		}
	}

	fn apply_self_contained(
		self,
		info: Self::SignedInfo,
	) -> Option<sp_runtime::DispatchResultWithInfo<PostDispatchInfoOf<Self>>> {
		match self {
			call @ Call::Ethereum(dvm_ethereum::Call::transact { .. }) => Some(call.dispatch(
				Origin::from(dvm_ethereum::RawOrigin::EthereumTransaction(info)),
			)),
			_ => None,
		}
	}
}

sp_api::impl_runtime_apis! {
	impl sp_api::Core<Block> for Runtime {
		fn version() -> RuntimeVersion {
			VERSION
		}

		fn execute_block(block: Block) {
			Executive::execute_block(block);
		}

		fn initialize_block(header: &<Block as BlockT>::Header) {
			Executive::initialize_block(header)
		}
	}

	impl sp_api::Metadata<Block> for Runtime {
		fn metadata() -> OpaqueMetadata {
			OpaqueMetadata::new(Runtime::metadata().into())
		}
	}

	impl sp_block_builder::BlockBuilder<Block> for Runtime {
		fn apply_extrinsic(extrinsic: <Block as BlockT>::Extrinsic) -> ApplyExtrinsicResult {
			Executive::apply_extrinsic(extrinsic)
		}

		fn finalize_block() -> <Block as BlockT>::Header {
			Executive::finalize_block()
		}

		fn inherent_extrinsics(
			data: sp_inherents::InherentData
		) -> Vec<<Block as BlockT>::Extrinsic> {
			data.create_extrinsics()
		}

		fn check_inherents(
			block: Block,
			data: sp_inherents::InherentData,
		) -> sp_inherents::CheckInherentsResult {
			data.check_extrinsics(&block)
		}
	}

	impl sp_session::SessionKeys<Block> for Runtime {
		fn generate_session_keys(seed: Option<Vec<u8>>) -> Vec<u8> {
			SessionKeys::generate(seed)
		}

		fn decode_session_keys(
			encoded: Vec<u8>,
		) -> Option<Vec<(Vec<u8>, KeyTypeId)>> {
			SessionKeys::decode_into_raw_public_keys(&encoded)
		}
	}

	impl sp_consensus_babe::BabeApi<Block> for Runtime {
		fn configuration() -> sp_consensus_babe::BabeGenesisConfiguration {
			// The choice of `c` parameter (where `1 - c` represents the
			// probability of a slot being empty), is done in accordance to the
			// slot duration and expected target block time, for safely
			// resisting network delays of maximum two seconds.
			// <https://research.web3.foundation/en/latest/polkadot/BABE/Babe/#6-practical-results>
			sp_consensus_babe::BabeGenesisConfiguration {
				slot_duration: Babe::slot_duration(),
				epoch_length: EpochDuration::get(),
				c: BABE_GENESIS_EPOCH_CONFIG.c,
				genesis_authorities: Babe::authorities().to_vec(),
				randomness: Babe::randomness(),
				allowed_slots: BABE_GENESIS_EPOCH_CONFIG.allowed_slots,
			}
		}

		fn current_epoch_start() -> sp_consensus_babe::Slot {
			Babe::current_epoch_start()
		}

		fn current_epoch() -> sp_consensus_babe::Epoch {
			Babe::current_epoch()
		}

		fn next_epoch() -> sp_consensus_babe::Epoch {
			Babe::next_epoch()
		}

		fn generate_key_ownership_proof(
			_slot: sp_consensus_babe::Slot,
			authority_id: sp_consensus_babe::AuthorityId,
		) -> Option<sp_consensus_babe::OpaqueKeyOwnershipProof> {
			Historical::prove((sp_consensus_babe::KEY_TYPE, authority_id))
				.map(|p| p.encode())
				.map(sp_consensus_babe::OpaqueKeyOwnershipProof::new)
		}

		fn submit_report_equivocation_unsigned_extrinsic(
			equivocation_proof: sp_consensus_babe::EquivocationProof<<Block as BlockT>::Header>,
			key_owner_proof: sp_consensus_babe::OpaqueKeyOwnershipProof,
		) -> Option<()> {
			let key_owner_proof = key_owner_proof.decode()?;

			Babe::submit_unsigned_equivocation_report(
				equivocation_proof,
				key_owner_proof,
			)
		}
	}

	impl fg_primitives::GrandpaApi<Block> for Runtime {
		fn grandpa_authorities() -> GrandpaAuthorityList {
			Grandpa::grandpa_authorities()
		}

		fn current_set_id() -> fg_primitives::SetId {
			Grandpa::current_set_id()
		}

		fn submit_report_equivocation_unsigned_extrinsic(
			equivocation_proof: fg_primitives::EquivocationProof<
				<Block as BlockT>::Hash,
				NumberFor<Block>,
			>,
			key_owner_proof: fg_primitives::OpaqueKeyOwnershipProof,
		) -> Option<()> {
			let key_owner_proof = key_owner_proof.decode()?;

			Grandpa::submit_unsigned_equivocation_report(
				equivocation_proof,
				key_owner_proof,
			)
		}

		fn generate_key_ownership_proof(
			_set_id: fg_primitives::SetId,
			authority_id: GrandpaId,
		) -> Option<fg_primitives::OpaqueKeyOwnershipProof> {
			Historical::prove((fg_primitives::KEY_TYPE, authority_id))
				.map(|p| p.encode())
				.map(fg_primitives::OpaqueKeyOwnershipProof::new)
		}
	}

	impl beefy_primitives::BeefyApi<Block> for Runtime {
		fn validator_set() -> beefy_primitives::ValidatorSet<BeefyId> {
			Beefy::validator_set()
		}
	}

	impl sp_authority_discovery::AuthorityDiscoveryApi<Block> for Runtime {
		fn authorities() -> Vec<AuthorityDiscoveryId> {
			AuthorityDiscovery::authorities()
		}
	}

	impl frame_system_rpc_runtime_api::AccountNonceApi<Block, AccountId, Nonce> for Runtime {
		fn account_nonce(account: AccountId) -> Nonce {
			System::account_nonce(account)
		}
	}

	impl sp_transaction_pool::runtime_api::TaggedTransactionQueue<Block> for Runtime {
		fn validate_transaction(
			source: TransactionSource,
			tx: <Block as BlockT>::Extrinsic,
			block_hash: <Block as BlockT>::Hash,
		) -> TransactionValidity {
			Executive::validate_transaction(source, tx, block_hash)
		}
	}

	impl sp_offchain::OffchainWorkerApi<Block> for Runtime {
		fn offchain_worker(header: &<Block as BlockT>::Header) {
			Executive::offchain_worker(header)
		}
	}

	impl pallet_transaction_payment_rpc_runtime_api::TransactionPaymentApi<
		Block,
		Balance,
	> for Runtime {
		fn query_info(uxt: <Block as BlockT>::Extrinsic, len: u32)
			-> pallet_transaction_payment_rpc_runtime_api::RuntimeDispatchInfo<Balance>
		{
			TransactionPayment::query_info(uxt, len)
		}
		fn query_fee_details(uxt: <Block as BlockT>::Extrinsic, len: u32)
			-> pallet_transaction_payment_rpc_runtime_api::FeeDetails<Balance>
		{
			TransactionPayment::query_fee_details(uxt, len)
		}
	}

	impl darwinia_balances_rpc_runtime_api::BalancesApi<Block, AccountId, Balance> for Runtime {
		fn usable_balance(instance: u8, account: AccountId)
			-> darwinia_balances_rpc_runtime_api::RuntimeDispatchInfo<Balance>
		{
			match instance {
				0 => Ring::usable_balance_rpc(account),
				1 => Kton::usable_balance_rpc(account),
				_ => Default::default()
			}
		}
	}

	impl darwinia_staking_rpc_runtime_api::StakingApi<Block, AccountId, Power> for Runtime {
		fn power_of(account: AccountId) -> darwinia_staking_rpc_runtime_api::RuntimeDispatchInfo<Power> {
			Staking::power_of_rpc(account)
		}
	}

	impl darwinia_fee_market_rpc_runtime_api::FeeMarketApi<Block, Balance> for Runtime {
		fn market_fee() -> Option<darwinia_fee_market_rpc_runtime_api::Fee<Balance>> {
			if let Some(fee) = FeeMarket::market_fee() {
				return Some(darwinia_fee_market_rpc_runtime_api::Fee {
					amount: fee,
				});
			}
			None
		}
		fn in_process_orders() -> darwinia_fee_market_rpc_runtime_api::InProcessOrders {
			return darwinia_fee_market_rpc_runtime_api::InProcessOrders {
				orders: FeeMarket::in_process_orders(),
			}
		}
	}

	impl fp_rpc::EthereumRuntimeRPCApi<Block> for Runtime {
		fn chain_id() -> u64 {
			<Runtime as darwinia_evm::Config>::ChainId::get()
		}

		fn gas_price() -> U256 {
			<Runtime as darwinia_evm::Config>::FeeCalculator::min_gas_price()
		}

		fn account_basic(address: H160) -> darwinia_evm::Account {
			// --- darwinia-network ---
			use darwinia_evm::AccountBasic;

			<Runtime as darwinia_evm::Config>::RingAccountBasic::account_basic(&address)
		}

		fn account_code_at(address: H160) -> Vec<u8> {
			darwinia_evm::Pallet::<Runtime>::account_codes(address)
		}

		fn author() -> H160 {
			<darwinia_evm::Pallet<Runtime>>::find_author()
		}

		fn storage_at(address: H160, index: U256) -> H256 {
			let mut tmp = [0u8; 32];
			index.to_big_endian(&mut tmp);
			darwinia_evm::Pallet::<Runtime>::account_storages(address, H256::from_slice(&tmp[..]))
		}

		fn call(
			from: H160,
			to: H160,
			data: Vec<u8>,
			value: U256,
			gas_limit: U256,
			max_fee_per_gas: Option<U256>,
			max_priority_fee_per_gas: Option<U256>,
			nonce: Option<U256>,
			estimate: bool,
		) -> Result<darwinia_evm::CallInfo, sp_runtime::DispatchError> {
			// --- darwinia-network ---
			use darwinia_evm::Runner;

			let config = if estimate {
				let mut config = <Runtime as darwinia_evm::Config>::config().clone();
				config.estimate = true;
				Some(config)
			} else {
				None
			};

			<Runtime as darwinia_evm::Config>::Runner::call(
				from,
				to,
				data,
				value,
				gas_limit.low_u64(),
				max_fee_per_gas,
				max_priority_fee_per_gas,
				nonce,
				Vec::new(),
				config.as_ref().unwrap_or(<Runtime as darwinia_evm::Config>::config()),
			).map_err(|err| err.into())
		}

		fn create(
			from: H160,
			data: Vec<u8>,
			value: U256,
			gas_limit: U256,
			max_fee_per_gas: Option<U256>,
			max_priority_fee_per_gas: Option<U256>,
			nonce: Option<U256>,
			estimate: bool,
		) -> Result<darwinia_evm::CreateInfo, sp_runtime::DispatchError> {
			// --- darwinia-network ---
			use darwinia_evm::Runner;

			let config = if estimate {
				let mut config = <Runtime as darwinia_evm::Config>::config().clone();
				config.estimate = true;
				Some(config)
			} else {
				None
			};

			<Runtime as darwinia_evm::Config>::Runner::create(
				from,
				data,
				value,
				gas_limit.low_u64(),
				max_fee_per_gas,
				max_priority_fee_per_gas,
				nonce,
				Vec::new(),
				config.as_ref().unwrap_or(<Runtime as darwinia_evm::Config>::config()),
			).map_err(|err| err.into())
		}


		fn current_transaction_statuses() -> Option<Vec<fp_rpc::TransactionStatus>> {
			Ethereum::current_transaction_statuses()
		}

		fn current_block() -> Option<dvm_ethereum::Block> {
			Ethereum::current_block()
		}

		fn current_receipts() -> Option<Vec<dvm_ethereum::EthereumReceiptV0>> {
			Ethereum::current_receipts()
		}

		fn current_all() -> (
			Option<dvm_ethereum::Block>,
			Option<Vec<dvm_ethereum::EthereumReceiptV0>>,
			Option<Vec<fp_rpc::TransactionStatus>>
		) {
			(
				Ethereum::current_block(),
				Ethereum::current_receipts(),
				Ethereum::current_transaction_statuses()
			)
		}

		fn extrinsic_filter(
			xts: Vec<<Block as BlockT>::Extrinsic>,
		) -> Vec<dvm_ethereum::Transaction> {
			xts.into_iter().filter_map(|xt| match xt.0.function {
				Call::Ethereum(dvm_ethereum::Call::transact { transaction }) => Some(transaction),
				_ => None
			}).collect()
		}
	}

	impl dp_evm_trace_apis::DebugRuntimeApi<Block> for Runtime {
		fn trace_transaction(
			_extrinsics: Vec<<Block as BlockT>::Extrinsic>,
			_traced_transaction: &dvm_ethereum::Transaction,
		) -> Result<
			(),
			sp_runtime::DispatchError,
		> {
			#[cfg(feature = "evm-tracing")]
			{
				use dp_evm_tracer::tracer::EvmTracer;
				use dvm_ethereum::Call::transact;
				// Apply the a subset of extrinsics: all the substrate-specific or ethereum
				// transactions that preceded the requested transaction.
				for ext in _extrinsics.into_iter() {
					let _ = match &ext.0.function {
						Call::Ethereum(transact { transaction }) => {
							if transaction == _traced_transaction {
								EvmTracer::new().trace(|| Executive::apply_extrinsic(ext));
								return Ok(());
							} else {
								Executive::apply_extrinsic(ext)
							}
						}
						_ => Executive::apply_extrinsic(ext),
					};
				}

				Err(sp_runtime::DispatchError::Other(
					"Failed to find Ethereum transaction among the extrinsics.",
				))
			}
			#[cfg(not(feature = "evm-tracing"))]
			Err(sp_runtime::DispatchError::Other(
				"Missing `evm-tracing` compile time feature flag.",
			))
		}
		fn trace_block(
			_extrinsics: Vec<<Block as BlockT>::Extrinsic>,
			_known_transactions: Vec<H256>,
		) -> Result<
			(),
			sp_runtime::DispatchError,
		> {
			#[cfg(feature = "evm-tracing")]
			{
				use dp_evm_tracer::tracer::EvmTracer;
				use sha3::{Digest, Keccak256};
				use dvm_ethereum::Call::transact;

				let mut config = <Runtime as darwinia_evm::Config>::config().clone();
				config.estimate = true;

				// Apply all extrinsics. Ethereum extrinsics are traced.
				for ext in _extrinsics.into_iter() {
					match &ext.0.function {
						Call::Ethereum(transact { transaction }) => {
							let eth_extrinsic_hash =
								H256::from_slice(Keccak256::digest(&rlp::encode(transaction)).as_slice());
							if _known_transactions.contains(&eth_extrinsic_hash) {
								// Each known extrinsic is a new call stack.
								EvmTracer::emit_new();
								EvmTracer::new().trace(|| Executive::apply_extrinsic(ext));
							} else {
								let _ = Executive::apply_extrinsic(ext);
							}
						}
						_ => {
							let _ = Executive::apply_extrinsic(ext);
						}
					};
				}

				Ok(())
			}
			#[cfg(not(feature = "evm-tracing"))]
			Err(sp_runtime::DispatchError::Other(
				"Missing `evm-tracing` compile time feature flag.",
			))
		}
	}

	impl drml_bridge_primitives::PangoroFinalityApi<Block> for Runtime {
		fn best_finalized() -> (pangoro_primitives::BlockNumber, pangoro_primitives::Hash) {
			let header = BridgePangoroGrandpa::best_finalized();
			(header.number, header.hash())
		}

		fn is_known_header(hash: pangoro_primitives::Hash) -> bool {
			BridgePangoroGrandpa::is_known_header(hash)
		}
	}

	impl drml_bridge_primitives::ToPangoroOutboundLaneApi<Block, Balance, ToPangoroMessagePayload> for Runtime {
		// fn estimate_message_delivery_and_dispatch_fee(
		// 	_lane_id: bp_messages::LaneId,
		// 	payload: ToPangoroMessagePayload,
		// ) -> Option<Balance> {
		// 	bridge_runtime_common::messages::source::estimate_message_dispatch_and_delivery_fee::<WithPangoroMessageBridge>(
		// 		&payload,
		// 		WithPangoroMessageBridge::RELAYER_FEE_PERCENT,
		// 	).ok()
		// }

		fn message_details(
			lane: bp_messages::LaneId,
			begin: bp_messages::MessageNonce,
			end: bp_messages::MessageNonce,
		) -> Vec<bp_messages::MessageDetails<Balance>> {
			bridge_runtime_common::messages_api::outbound_message_details::<
				Runtime,
				WithPangoroMessages,
				WithPangoroMessageBridge,
			>(lane, begin, end)
		}

		fn latest_received_nonce(lane: bp_messages::LaneId) -> bp_messages::MessageNonce {
			BridgePangoroMessages::outbound_latest_received_nonce(lane)
		}

		fn latest_generated_nonce(lane: bp_messages::LaneId) -> bp_messages::MessageNonce {
			BridgePangoroMessages::outbound_latest_generated_nonce(lane)
		}
	}

	impl drml_bridge_primitives::FromPangoroInboundLaneApi<Block> for Runtime {
		fn latest_received_nonce(lane: bp_messages::LaneId) -> bp_messages::MessageNonce {
			BridgePangoroMessages::inbound_latest_received_nonce(lane)
		}

		fn latest_confirmed_nonce(lane: bp_messages::LaneId) -> bp_messages::MessageNonce {
			BridgePangoroMessages::inbound_latest_confirmed_nonce(lane)
		}

		fn unrewarded_relayers_state(lane: bp_messages::LaneId) -> bp_messages::UnrewardedRelayersState {
			BridgePangoroMessages::inbound_unrewarded_relayers_state(lane)
		}
	}

	#[cfg(feature = "try-runtime")]
	impl frame_try_runtime::TryRuntime<Block> for Runtime {
		fn on_runtime_upgrade() -> (Weight, Weight) {
			// NOTE: intentional unwrap: we don't want to propagate the error backwards, and want to
			// have a backtrace here. If any of the pre/post migration checks fail, we shall stop
			// right here and right now.
			let weight = Executive::try_runtime_upgrade().unwrap();

			(weight, RuntimeBlockWeights::get().max_block)
		}

		fn execute_block_no_check(block: Block) -> Weight {
			Executive::execute_block_no_check(block)
		}
	}

	#[cfg(feature = "runtime-benchmarks")]
	impl frame_benchmarking::Benchmark<Block> for Runtime {
		fn benchmark_metadata(extra: bool) -> (
			Vec<frame_benchmarking::BenchmarkList>,
			Vec<frame_support::traits::StorageInfo>,
		) {
			use frame_benchmarking::{list_benchmark, Benchmarking, BenchmarkList};
			use frame_support::traits::StorageInfoTrait;
			use frame_system_benchmarking::Pallet as SystemBench;

			let mut list = Vec::<BenchmarkList>::new();

			list_benchmark!(list, extra, frame_system, SystemBench::<Runtime>);
			list_benchmark!(list, extra, darwinia_evm, EVM);
			list_benchmark!(list, extra, from_substrate_issuing, Substrate2SubstrateIssuing);
			list_benchmark!(list, extra, from_ethereum_issuing, EthereumIssuing);
			list_benchmark!(list, extra, darwinia_fee_market, FeeMarket);

			let storage_info = AllPalletsWithSystem::storage_info();

			return (list, storage_info)
		}

		fn dispatch_benchmark(
			config: frame_benchmarking::BenchmarkConfig
		) -> Result<Vec<frame_benchmarking::BenchmarkBatch>, sp_runtime::RuntimeString> {
			use frame_benchmarking::{Benchmarking, BenchmarkBatch, add_benchmark, TrackedStorageKey};
			use frame_system_benchmarking::Pallet as SystemBench;

			impl frame_system_benchmarking::Config for Runtime {}

			let whitelist: Vec<TrackedStorageKey> = vec![];
			let mut batches = Vec::<BenchmarkBatch>::new();
			let params = (&config, &whitelist);

			add_benchmark!(params, batches, frame_system, SystemBench::<Runtime>);
			add_benchmark!(params, batches, darwinia_evm, EVM);
			add_benchmark!(params, batches, from_substrate_issuing, Substrate2SubstrateIssuing);
			add_benchmark!(params, batches, from_ethereum_issuing, EthereumIssuing);
			add_benchmark!(params, batches, darwinia_fee_market, FeeMarket);

			if batches.is_empty() { return Err("Benchmark not found for this pallet.".into()) }

			Ok(batches)
		}
	}
}

#[derive(Clone)]
pub struct TransactionConverter;
impl fp_rpc::ConvertTransaction<UncheckedExtrinsic> for TransactionConverter {
	fn convert_transaction(&self, transaction: dvm_ethereum::Transaction) -> UncheckedExtrinsic {
		UncheckedExtrinsic::new_unsigned(dvm_ethereum::Call::transact { transaction }.into())
	}
}
impl fp_rpc::ConvertTransaction<OpaqueExtrinsic> for TransactionConverter {
	fn convert_transaction(&self, transaction: dvm_ethereum::Transaction) -> OpaqueExtrinsic {
		let extrinsic =
			UncheckedExtrinsic::new_unsigned(dvm_ethereum::Call::transact { transaction }.into());
		let encoded = extrinsic.encode();

		OpaqueExtrinsic::decode(&mut &encoded[..]).expect("Encoded extrinsic is always valid")
	}
}

sp_runtime::impl_opaque_keys! {
	pub struct OldSessionKeys {
		pub babe: Babe,
		pub grandpa: Grandpa,
		pub im_online: ImOnline,
		pub authority_discovery: AuthorityDiscovery,
	}
}

fn migrate() -> Weight {
<<<<<<< HEAD
	Session::upgrade_keys::<OldSessionKeys, _>(transform_session_keys);

	frame_support::storage::unhashed::put::<EthereumStorageSchema>(
		&PALLET_ETHEREUM_SCHEMA,
		&EthereumStorageSchema::V2,
	);

	// 0
	RuntimeBlockWeights::get().max_block
=======
	0
	// RuntimeBlockWeights::get().max_block
>>>>>>> a79a4085
}

pub struct CustomOnRuntimeUpgrade;
impl OnRuntimeUpgrade for CustomOnRuntimeUpgrade {
	#[cfg(feature = "try-runtime")]
	fn pre_upgrade() -> Result<(), &'static str> {
		Ok(())
	}

	#[cfg(feature = "try-runtime")]
	fn post_upgrade() -> Result<(), &'static str> {
		Ok(())
	}

	fn on_runtime_upgrade() -> Weight {
		migrate()
	}
}

pub fn pangolin_to_pangoro_account_ownership_digest<Call, AccountId, SpecVersion>(
	pangoro_call: &Call,
	pangolin_account_id: AccountId,
	pangoro_spec_version: SpecVersion,
) -> Vec<u8>
where
	Call: Encode,
	AccountId: Encode,
	SpecVersion: Encode,
{
	pallet_bridge_dispatch::account_ownership_digest(
		pangoro_call,
		pangolin_account_id,
		pangoro_spec_version,
		PANGOLIN_CHAIN_ID,
		PANGORO_CHAIN_ID,
	)
}<|MERGE_RESOLUTION|>--- conflicted
+++ resolved
@@ -960,9 +960,6 @@
 }
 
 fn migrate() -> Weight {
-<<<<<<< HEAD
-	Session::upgrade_keys::<OldSessionKeys, _>(transform_session_keys);
-
 	frame_support::storage::unhashed::put::<EthereumStorageSchema>(
 		&PALLET_ETHEREUM_SCHEMA,
 		&EthereumStorageSchema::V2,
@@ -970,10 +967,6 @@
 
 	// 0
 	RuntimeBlockWeights::get().max_block
-=======
-	0
-	// RuntimeBlockWeights::get().max_block
->>>>>>> a79a4085
 }
 
 pub struct CustomOnRuntimeUpgrade;
