// This file is part of Darwinia.
//
// Copyright (C) 2018-2022 Darwinia Network
// SPDX-License-Identifier: GPL-3.0
//
// Darwinia is free software: you can redistribute it and/or modify
// it under the terms of the GNU General Public License as published by
// the Free Software Foundation, either version 3 of the License, or
// (at your option) any later version.
//
// Darwinia is distributed in the hope that it will be useful,
// but WITHOUT ANY WARRANTY; without even the implied warranty of
// MERCHANTABILITY or FITNESS FOR A PARTICULAR PURPOSE. See the
// GNU General Public License for more details.
//
// You should have received a copy of the GNU General Public License
// along with Darwinia. If not, see <https://www.gnu.org/licenses/>.

//! The Darwinia Node Template runtime. This can be compiled with `#[no_std]`, ready for Wasm.

#![cfg_attr(not(feature = "std"), no_std)]
#![recursion_limit = "256"]

pub mod pallets;
pub use pallets::*;

pub mod bridges;
pub use bridges::*;

#[cfg(not(feature = "no-wasm"))]
pub mod wasm {
	//! Make the WASM binary available.

	include!(concat!(env!("OUT_DIR"), "/wasm_binary.rs"));

	/// Wasm binary unwrapped. If built with `BUILD_DUMMY_WASM_BINARY`, the function panics.
	#[cfg(feature = "std")]
	pub fn wasm_binary_unwrap() -> &'static [u8] {
		return WASM_BINARY.expect(
			"Development wasm binary is not available. This means the client is \
			built with `SKIP_WASM_BUILD` flag and it is only usable for \
			production chains. Please rebuild with the flag disabled.",
		);
	}
}
#[cfg(not(feature = "no-wasm"))]
pub use wasm::*;

pub use drml_common_primitives as pangoro_primitives;
pub use drml_common_primitives as pangolin_primitives;

pub use common_runtime as pangolin_runtime_system_params;
pub use common_runtime as pangoro_runtime_system_params;

pub use darwinia_staking::StakerStatus;

pub use darwinia_balances::Call as BalancesCall;
pub use darwinia_fee_market::Call as FeeMarketCall;
pub use frame_system::Call as SystemCall;
pub use pallet_bridge_grandpa::Call as BridgeGrandpaCall;
pub use pallet_bridge_messages::Call as BridgeMessagesCall;
pub use pallet_sudo::Call as SudoCall;

// --- crates.io ---
use codec::{Decode, Encode};
// --- paritytech ---
use fp_storage::PALLET_ETHEREUM_SCHEMA;
#[allow(unused)]
use frame_support::{log, migration};
use frame_support::{
	traits::{KeyOwnerProofSystem, OnRuntimeUpgrade},
	weights::Weight,
};
use frame_system::{
	offchain::{AppCrypto, CreateSignedTransaction, SendTransactionTypes, SigningTypes},
	ChainContext, CheckEra, CheckGenesis, CheckNonce, CheckSpecVersion, CheckTxVersion,
	CheckWeight, EnsureRoot,
};
use pallet_evm::FeeCalculator;
use pallet_grandpa::{fg_primitives, AuthorityList as GrandpaAuthorityList};
use pallet_transaction_payment::ChargeTransactionPayment;
use sp_authority_discovery::AuthorityId as AuthorityDiscoveryId;
use sp_consensus_babe::{AllowedSlots, BabeEpochConfiguration};
use sp_core::{crypto::KeyTypeId, OpaqueMetadata, H160, H256, U256};
use sp_runtime::{
	generic,
	traits::{
		Block as BlockT, Dispatchable, Extrinsic, NumberFor, PostDispatchInfoOf,
		SaturatedConversion, StaticLookup, Verify,
	},
	transaction_validity::{TransactionSource, TransactionValidity, TransactionValidityError},
	ApplyExtrinsicResult, MultiAddress, OpaqueExtrinsic,
};
use sp_std::prelude::*;
#[cfg(feature = "std")]
use sp_version::NativeVersion;
use sp_version::RuntimeVersion;
// --- darwinia-network ---
use bridges::substrate::pangoro_messages::{ToPangoroMessagePayload, WithPangoroMessageBridge};
use common_runtime::*;
use darwinia_bridge_ethereum::CheckEthereumRelayHeaderParcel;
<<<<<<< HEAD
use darwinia_evm::{AccountBasic, Runner};
use darwinia_fee_market_rpc_runtime_api::{Fee, InProcessOrders};
use darwinia_staking_rpc_runtime_api::RuntimeDispatchInfo as StakingRuntimeDispatchInfo;
=======
>>>>>>> c0521eb5
use drml_bridge_primitives::{PANGOLIN_CHAIN_ID, PANGORO_CHAIN_ID};
use drml_common_primitives::*;
use dvm_ethereum::EthereumStorageSchema;

/// The address format for describing accounts.
pub type Address = MultiAddress<AccountId, ()>;
/// Block type as expected by this runtime.
pub type Block = generic::Block<Header, UncheckedExtrinsic>;
/// A Block signed with a Justification
pub type SignedBlock = generic::SignedBlock<Block>;
/// The SignedExtension to the basic transaction logic.
pub type SignedExtra = (
	CheckSpecVersion<Runtime>,
	CheckTxVersion<Runtime>,
	CheckGenesis<Runtime>,
	CheckEra<Runtime>,
	CheckNonce<Runtime>,
	CheckWeight<Runtime>,
	ChargeTransactionPayment<Runtime>,
	CheckEthereumRelayHeaderParcel<Runtime>,
);
/// Unchecked extrinsic type as expected by this runtime.
pub type UncheckedExtrinsic =
	fp_self_contained::UncheckedExtrinsic<Address, Call, Signature, SignedExtra>;
/// Executive: handles dispatch to the various modules.
pub type Executive = frame_executive::Executive<
	Runtime,
	Block,
	ChainContext<Runtime>,
	Runtime,
	AllPallets,
	CustomOnRuntimeUpgrade,
>;
/// The payload being signed in transactions.
pub type SignedPayload = generic::SignedPayload<Call, SignedExtra>;

type Ring = Balances;

pub type RootOrigin = EnsureRoot<AccountId>;

/// This runtime version.
#[sp_version::runtime_version]
pub const VERSION: RuntimeVersion = RuntimeVersion {
	spec_name: sp_runtime::create_runtime_str!("Pangolin"),
	impl_name: sp_runtime::create_runtime_str!("Pangolin"),
	authoring_version: 0,
	spec_version: 2_8_03_0,
	impl_version: 0,
	apis: RUNTIME_API_VERSIONS,
	transaction_version: 0,
};

/// The BABE epoch configuration at genesis.
pub const BABE_GENESIS_EPOCH_CONFIG: BabeEpochConfiguration = BabeEpochConfiguration {
	c: PRIMARY_PROBABILITY,
	allowed_slots: AllowedSlots::PrimaryAndSecondaryPlainSlots,
};

/// The version information used to identify this runtime when compiled natively.
#[cfg(feature = "std")]
pub fn native_version() -> NativeVersion {
	NativeVersion {
		runtime_version: VERSION,
		can_author_with: Default::default(),
	}
}

frame_support::construct_runtime! {
	pub enum Runtime
	where
		Block = Block,
		NodeBlock = OpaqueBlock,
		UncheckedExtrinsic = UncheckedExtrinsic
	{
		// Basic stuff; balances is uncallable initially.
		System: frame_system::{Pallet, Call, Storage, Config, Event<T>} = 0,

		// Must be before session.
		Babe: pallet_babe::{Pallet, Call, Storage, Config, ValidateUnsigned} = 2,

		Timestamp: pallet_timestamp::{Pallet, Call, Storage, Inherent} = 3,
		Balances: darwinia_balances::<Instance1>::{Pallet, Call, Storage, Config<T>, Event<T>} = 4,
		Kton: darwinia_balances::<Instance2>::{Pallet, Call, Storage, Config<T>, Event<T>} = 5,
		TransactionPayment: pallet_transaction_payment::{Pallet, Storage} = 6,

		// Consensus support.
		Authorship: pallet_authorship::{Pallet, Call, Storage, Inherent} = 7,
		ElectionProviderMultiPhase: pallet_election_provider_multi_phase::{Pallet, Call, Storage, Event<T>, ValidateUnsigned} = 8,
		Staking: darwinia_staking::{Pallet, Call, Storage, Config<T>, Event<T>} = 9,
		Offences: pallet_offences::{Pallet, Storage, Event} = 10,
		Historical: pallet_session_historical::{Pallet} = 11,
		Session: pallet_session::{Pallet, Call, Storage, Config<T>, Event} = 12,
		Grandpa: pallet_grandpa::{Pallet, Call, Storage, Config, Event, ValidateUnsigned} = 13,
		Beefy: pallet_beefy::{Pallet, Storage, Config<T>} = 55,
		BeefyGadget: darwinia_beefy_gadget::{Pallet, Call, Storage, Config} = 58,
		Mmr: pallet_mmr::{Pallet, Storage} = 56,
		MmrLeaf: pallet_beefy_mmr::{Pallet, Storage} = 57,
		ImOnline: pallet_im_online::{Pallet, Call, Storage, Config<T>, Event<T>, ValidateUnsigned} = 14,
		AuthorityDiscovery: pallet_authority_discovery::{Pallet, Config} = 15,
		HeaderMMR: darwinia_header_mmr::{Pallet, Storage} = 16,

		// Governance stuff; uncallable initially.
		Democracy: darwinia_democracy::{Pallet, Call, Storage, Config<T>, Event<T>} = 17,
		Council: pallet_collective::<Instance1>::{Pallet, Call, Storage, Origin<T>, Config<T>, Event<T>} = 18,
		TechnicalCommittee: pallet_collective::<Instance2>::{Pallet, Call, Storage, Origin<T>, Config<T>, Event<T>} = 19,
		PhragmenElection: darwinia_elections_phragmen::{Pallet, Call, Storage, Config<T>, Event<T>} = 20,
		TechnicalMembership: pallet_membership::<Instance1>::{Pallet, Call, Storage, Config<T>, Event<T>} = 21,
		Treasury: pallet_treasury::{Pallet, Call, Storage, Config, Event<T>} = 22,
		KtonTreasury: pallet_treasury::<Instance2>::{Pallet, Call, Storage, Config, Event<T>} = 50,
		Tips: pallet_tips::{Pallet, Call, Storage, Event<T>} = 51,
		Bounties: pallet_bounties::{Pallet, Call, Storage, Event<T>} = 52,

		Sudo: pallet_sudo::{Pallet, Call, Storage, Config<T>, Event<T>} = 23,

		// Claims. Usable initially.
		Claims: darwinia_claims::{Pallet, Call, Storage, Config, Event<T>, ValidateUnsigned} = 24,

		// Vesting. Usable initially, but removed once all vesting is finished.
		Vesting: darwinia_vesting::{Pallet, Call, Storage, Event<T>, Config<T>} = 25,

		// Utility module.
		Utility: pallet_utility::{Pallet, Call, Event} = 26,

		// Less simple identity module.
		Identity: pallet_identity::{Pallet, Call, Storage, Event<T>} = 27,

		// Society module.
		Society: pallet_society::{Pallet, Call, Storage, Event<T>} = 28,

		// Social recovery module.
		Recovery: pallet_recovery::{Pallet, Call, Storage, Event<T>} = 29,

		// System scheduler.
		Scheduler: pallet_scheduler::{Pallet, Call, Storage, Event<T>} = 30,

		// Proxy module. Late addition.
		Proxy: pallet_proxy::{Pallet, Call, Storage, Event<T>} = 31,

		// Multisig module. Late addition.
		Multisig: pallet_multisig::{Pallet, Call, Storage, Event<T>} = 32,

		// CrabIssuing: darwinia_crab_issuing::{Pallet, Call, Storage, Config} = 33,
		// CrabBacking: darwinia_crab_backing::{Pallet, Storage, Config<T>} = 34,

		EthereumRelay: darwinia_bridge_ethereum::{Pallet, Call, Storage, Config<T>, Event<T>} = 35,
		EthereumBacking: to_ethereum_backing::{Pallet, Call, Storage, Config<T>, Event<T>} = 36,
		EthereumIssuing: from_ethereum_issuing::{Pallet, Call, Storage, Config, Event<T>} = 42,
		EthereumRelayerGame: darwinia_relayer_game::<Instance1>::{Pallet, Storage} = 37,
		EthereumRelayAuthorities: darwinia_relay_authorities::<Instance1>::{Pallet, Call, Storage, Config<T>, Event<T>} = 38,

		TronBacking: to_tron_backing::{Pallet, Config<T>} = 39,

		EVM: darwinia_evm::{Pallet, Call, Storage, Config, Event<T>} = 40,
		Ethereum: dvm_ethereum::{Pallet, Call, Storage, Config, Event, Origin} = 41,
		BaseFee: pallet_base_fee::{Pallet, Call, Storage, Config<T>, Event} = 55,
		// DynamicFee: dvm_dynamic_fee::{Pallet, Call, Storage, Inherent} = 47,

		BridgePangoroDispatch: pallet_bridge_dispatch::<Instance1>::{Pallet, Event<T>} = 44,
		BridgePangoroGrandpa: pallet_bridge_grandpa::<Instance1>::{Pallet, Call, Storage} = 45,
		BridgePangoroMessages: pallet_bridge_messages::<Instance1>::{Pallet, Call, Storage, Event<T>} = 43,

		FeeMarket: darwinia_fee_market::{Pallet, Call, Storage, Event<T>} = 53,
		TransactionPause: module_transaction_pause::{Pallet, Call, Storage, Event<T>} = 54,

		Substrate2SubstrateIssuing: from_substrate_issuing::{Pallet, Call, Storage, Config, Event<T>} = 49,

		// BSC: darwinia_bridge_bsc::{Pallet, Call, Storage, Config} = 46,
	}
}

impl<LocalCall> CreateSignedTransaction<LocalCall> for Runtime
where
	Call: From<LocalCall>,
{
	fn create_transaction<C: AppCrypto<Self::Public, Self::Signature>>(
		call: Call,
		public: <Signature as Verify>::Signer,
		account: AccountId,
		nonce: Nonce,
	) -> Option<(Call, <UncheckedExtrinsic as Extrinsic>::SignaturePayload)> {
		// take the biggest period possible.
		let period = BlockHashCountForPangolin::get()
			.checked_next_power_of_two()
			.map(|c| c / 2)
			.unwrap_or(2) as u64;
		let current_block = System::block_number()
			.saturated_into::<u64>()
			// The `System::block_number` is initialized with `n+1`,
			// so the actual block number is `n`.
			.saturating_sub(1);
		let tip = 0;
		let extra: SignedExtra = (
			CheckSpecVersion::<Runtime>::new(),
			CheckTxVersion::<Runtime>::new(),
			CheckGenesis::<Runtime>::new(),
			CheckEra::<Runtime>::from(generic::Era::mortal(period, current_block)),
			CheckNonce::<Runtime>::from(nonce),
			CheckWeight::<Runtime>::new(),
			ChargeTransactionPayment::<Runtime>::from(tip),
			CheckEthereumRelayHeaderParcel::<Runtime>::new(),
		);
		let raw_payload = SignedPayload::new(call, extra)
			.map_err(|e| {
				log::warn!("Unable to create signed payload: {:?}", e);
			})
			.ok()?;
		let signature = raw_payload.using_encoded(|payload| C::sign(payload, public))?;
		let (call, extra, _) = raw_payload.deconstruct();
		let address = <Runtime as frame_system::Config>::Lookup::unlookup(account);
		Some((call, (address, signature, extra)))
	}
}
impl SigningTypes for Runtime {
	type Public = <Signature as Verify>::Signer;
	type Signature = Signature;
}
impl<C> SendTransactionTypes<C> for Runtime
where
	Call: From<C>,
{
	type Extrinsic = UncheckedExtrinsic;
	type OverarchingCall = Call;
}

impl fp_self_contained::SelfContainedCall for Call {
	type SignedInfo = H160;

	fn is_self_contained(&self) -> bool {
		match self {
			Call::Ethereum(call) => call.is_self_contained(),
			_ => false,
		}
	}

	fn check_self_contained(&self) -> Option<Result<Self::SignedInfo, TransactionValidityError>> {
		match self {
			Call::Ethereum(call) => call.check_self_contained(),
			_ => None,
		}
	}

	fn validate_self_contained(&self, info: &Self::SignedInfo) -> Option<TransactionValidity> {
		match self {
			Call::Ethereum(call) => call.validate_self_contained(info),
			_ => None,
		}
	}

	fn pre_dispatch_self_contained(
		&self,
		info: &Self::SignedInfo,
	) -> Option<Result<(), TransactionValidityError>> {
		match self {
			Call::Ethereum(call) => call.pre_dispatch_self_contained(info),
			_ => None,
		}
	}

	fn apply_self_contained(
		self,
		info: Self::SignedInfo,
	) -> Option<sp_runtime::DispatchResultWithInfo<PostDispatchInfoOf<Self>>> {
		match self {
			call @ Call::Ethereum(dvm_ethereum::Call::transact { .. }) => Some(call.dispatch(
				Origin::from(dvm_ethereum::RawOrigin::EthereumTransaction(info)),
			)),
			_ => None,
		}
	}
}

sp_api::impl_runtime_apis! {
	impl sp_api::Core<Block> for Runtime {
		fn version() -> RuntimeVersion {
			VERSION
		}

		fn execute_block(block: Block) {
			Executive::execute_block(block);
		}

		fn initialize_block(header: &<Block as BlockT>::Header) {
			Executive::initialize_block(header)
		}
	}

	impl sp_api::Metadata<Block> for Runtime {
		fn metadata() -> OpaqueMetadata {
			OpaqueMetadata::new(Runtime::metadata().into())
		}
	}

	impl sp_block_builder::BlockBuilder<Block> for Runtime {
		fn apply_extrinsic(extrinsic: <Block as BlockT>::Extrinsic) -> ApplyExtrinsicResult {
			Executive::apply_extrinsic(extrinsic)
		}

		fn finalize_block() -> <Block as BlockT>::Header {
			Executive::finalize_block()
		}

		fn inherent_extrinsics(
			data: sp_inherents::InherentData
		) -> Vec<<Block as BlockT>::Extrinsic> {
			data.create_extrinsics()
		}

		fn check_inherents(
			block: Block,
			data: sp_inherents::InherentData,
		) -> sp_inherents::CheckInherentsResult {
			data.check_extrinsics(&block)
		}
	}

	impl sp_session::SessionKeys<Block> for Runtime {
		fn generate_session_keys(seed: Option<Vec<u8>>) -> Vec<u8> {
			SessionKeys::generate(seed)
		}

		fn decode_session_keys(
			encoded: Vec<u8>,
		) -> Option<Vec<(Vec<u8>, KeyTypeId)>> {
			SessionKeys::decode_into_raw_public_keys(&encoded)
		}
	}

	impl sp_consensus_babe::BabeApi<Block> for Runtime {
		fn configuration() -> sp_consensus_babe::BabeGenesisConfiguration {
			// The choice of `c` parameter (where `1 - c` represents the
			// probability of a slot being empty), is done in accordance to the
			// slot duration and expected target block time, for safely
			// resisting network delays of maximum two seconds.
			// <https://research.web3.foundation/en/latest/polkadot/BABE/Babe/#6-practical-results>
			sp_consensus_babe::BabeGenesisConfiguration {
				slot_duration: Babe::slot_duration(),
				epoch_length: EpochDuration::get(),
				c: BABE_GENESIS_EPOCH_CONFIG.c,
				genesis_authorities: Babe::authorities().to_vec(),
				randomness: Babe::randomness(),
				allowed_slots: BABE_GENESIS_EPOCH_CONFIG.allowed_slots,
			}
		}

		fn current_epoch_start() -> sp_consensus_babe::Slot {
			Babe::current_epoch_start()
		}

		fn current_epoch() -> sp_consensus_babe::Epoch {
			Babe::current_epoch()
		}

		fn next_epoch() -> sp_consensus_babe::Epoch {
			Babe::next_epoch()
		}

		fn generate_key_ownership_proof(
			_slot: sp_consensus_babe::Slot,
			authority_id: sp_consensus_babe::AuthorityId,
		) -> Option<sp_consensus_babe::OpaqueKeyOwnershipProof> {
			Historical::prove((sp_consensus_babe::KEY_TYPE, authority_id))
				.map(|p| p.encode())
				.map(sp_consensus_babe::OpaqueKeyOwnershipProof::new)
		}

		fn submit_report_equivocation_unsigned_extrinsic(
			equivocation_proof: sp_consensus_babe::EquivocationProof<<Block as BlockT>::Header>,
			key_owner_proof: sp_consensus_babe::OpaqueKeyOwnershipProof,
		) -> Option<()> {
			let key_owner_proof = key_owner_proof.decode()?;

			Babe::submit_unsigned_equivocation_report(
				equivocation_proof,
				key_owner_proof,
			)
		}
	}

	impl fg_primitives::GrandpaApi<Block> for Runtime {
		fn grandpa_authorities() -> GrandpaAuthorityList {
			Grandpa::grandpa_authorities()
		}

		fn current_set_id() -> fg_primitives::SetId {
			Grandpa::current_set_id()
		}

		fn submit_report_equivocation_unsigned_extrinsic(
			equivocation_proof: fg_primitives::EquivocationProof<
				<Block as BlockT>::Hash,
				NumberFor<Block>,
			>,
			key_owner_proof: fg_primitives::OpaqueKeyOwnershipProof,
		) -> Option<()> {
			let key_owner_proof = key_owner_proof.decode()?;

			Grandpa::submit_unsigned_equivocation_report(
				equivocation_proof,
				key_owner_proof,
			)
		}

		fn generate_key_ownership_proof(
			_set_id: fg_primitives::SetId,
			authority_id: GrandpaId,
		) -> Option<fg_primitives::OpaqueKeyOwnershipProof> {
			Historical::prove((fg_primitives::KEY_TYPE, authority_id))
				.map(|p| p.encode())
				.map(fg_primitives::OpaqueKeyOwnershipProof::new)
		}
	}

	impl beefy_primitives::BeefyApi<Block> for Runtime {
		fn validator_set() -> beefy_primitives::ValidatorSet<BeefyId> {
			Beefy::validator_set()
		}
	}

	impl sp_authority_discovery::AuthorityDiscoveryApi<Block> for Runtime {
		fn authorities() -> Vec<AuthorityDiscoveryId> {
			AuthorityDiscovery::authorities()
		}
	}

	impl frame_system_rpc_runtime_api::AccountNonceApi<Block, AccountId, Nonce> for Runtime {
		fn account_nonce(account: AccountId) -> Nonce {
			System::account_nonce(account)
		}
	}

	impl sp_transaction_pool::runtime_api::TaggedTransactionQueue<Block> for Runtime {
		fn validate_transaction(
			source: TransactionSource,
			tx: <Block as BlockT>::Extrinsic,
			block_hash: <Block as BlockT>::Hash,
		) -> TransactionValidity {
			Executive::validate_transaction(source, tx, block_hash)
		}
	}

	impl sp_offchain::OffchainWorkerApi<Block> for Runtime {
		fn offchain_worker(header: &<Block as BlockT>::Header) {
			Executive::offchain_worker(header)
		}
	}

	impl pallet_transaction_payment_rpc_runtime_api::TransactionPaymentApi<
		Block,
		Balance,
	> for Runtime {
		fn query_info(uxt: <Block as BlockT>::Extrinsic, len: u32)
			-> pallet_transaction_payment_rpc_runtime_api::RuntimeDispatchInfo<Balance>
		{
			TransactionPayment::query_info(uxt, len)
		}
		fn query_fee_details(uxt: <Block as BlockT>::Extrinsic, len: u32)
			-> pallet_transaction_payment_rpc_runtime_api::FeeDetails<Balance>
		{
			TransactionPayment::query_fee_details(uxt, len)
		}
	}

	impl darwinia_balances_rpc_runtime_api::BalancesApi<Block, AccountId, Balance> for Runtime {
		fn usable_balance(instance: u8, account: AccountId)
			-> darwinia_balances_rpc_runtime_api::RuntimeDispatchInfo<Balance>
		{
			match instance {
				0 => Ring::usable_balance_rpc(account),
				1 => Kton::usable_balance_rpc(account),
				_ => Default::default()
			}
		}
	}

	impl darwinia_staking_rpc_runtime_api::StakingApi<Block, AccountId, Power> for Runtime {
		fn power_of(account: AccountId) -> darwinia_staking_rpc_runtime_api::RuntimeDispatchInfo<Power> {
			Staking::power_of_rpc(account)
		}
	}

	impl darwinia_fee_market_rpc_runtime_api::FeeMarketApi<Block, Balance> for Runtime {
		fn market_fee() -> Option<darwinia_fee_market_rpc_runtime_api::Fee<Balance>> {
			if let Some(fee) = FeeMarket::market_fee() {
				return Some(darwinia_fee_market_rpc_runtime_api::Fee {
					amount: fee,
				});
			}
			None
		}
		fn in_process_orders() -> darwinia_fee_market_rpc_runtime_api::InProcessOrders {
			return darwinia_fee_market_rpc_runtime_api::InProcessOrders {
				orders: FeeMarket::in_process_orders(),
			}
		}
	}

	impl fp_rpc::EthereumRuntimeRPCApi<Block> for Runtime {
		fn chain_id() -> u64 {
			<Runtime as darwinia_evm::Config>::ChainId::get()
		}

		fn gas_price() -> U256 {
			// --- darwinia-network ---
			use darwinia_evm::FeeCalculator;

			<Runtime as darwinia_evm::Config>::FeeCalculator::min_gas_price()
		}

		fn account_basic(address: H160) -> darwinia_evm::Account {
			// --- darwinia-network ---
			use darwinia_evm::AccountBasic;

			<Runtime as darwinia_evm::Config>::RingAccountBasic::account_basic(&address)
		}

		fn account_code_at(address: H160) -> Vec<u8> {
			darwinia_evm::Pallet::<Runtime>::account_codes(address)
		}

		fn author() -> H160 {
			<darwinia_evm::Pallet<Runtime>>::find_author()
		}

		fn storage_at(address: H160, index: U256) -> H256 {
			let mut tmp = [0u8; 32];
			index.to_big_endian(&mut tmp);
			darwinia_evm::Pallet::<Runtime>::account_storages(address, H256::from_slice(&tmp[..]))
		}

		fn call(
			from: H160,
			to: H160,
			data: Vec<u8>,
			value: U256,
			gas_limit: U256,
			max_fee_per_gas: Option<U256>,
			max_priority_fee_per_gas: Option<U256>,
			nonce: Option<U256>,
			estimate: bool,
		) -> Result<darwinia_evm::CallInfo, sp_runtime::DispatchError> {
			// --- darwinia-network ---
			use darwinia_evm::Runner;

			let config = if estimate {
				let mut config = <Runtime as darwinia_evm::Config>::config().clone();
				config.estimate = true;
				Some(config)
			} else {
				None
			};

			<Runtime as darwinia_evm::Config>::Runner::call(
				from,
				to,
				data,
				value,
				gas_limit.low_u64(),
				max_fee_per_gas,
				max_priority_fee_per_gas,
				nonce,
				Vec::new(),
				config.as_ref().unwrap_or(<Runtime as darwinia_evm::Config>::config()),
			).map_err(|err| err.into())
		}

		fn create(
			from: H160,
			data: Vec<u8>,
			value: U256,
			gas_limit: U256,
			max_fee_per_gas: Option<U256>,
			max_priority_fee_per_gas: Option<U256>,
			nonce: Option<U256>,
			estimate: bool,
		) -> Result<darwinia_evm::CreateInfo, sp_runtime::DispatchError> {
			// --- darwinia-network ---
			use darwinia_evm::Runner;

			let config = if estimate {
				let mut config = <Runtime as darwinia_evm::Config>::config().clone();
				config.estimate = true;
				Some(config)
			} else {
				None
			};

			<Runtime as darwinia_evm::Config>::Runner::create(
				from,
				data,
				value,
				gas_limit.low_u64(),
				max_fee_per_gas,
				max_priority_fee_per_gas,
				nonce,
				Vec::new(),
				config.as_ref().unwrap_or(<Runtime as darwinia_evm::Config>::config()),
			).map_err(|err| err.into())
		}


		fn current_transaction_statuses() -> Option<Vec<fp_rpc::TransactionStatus>> {
			Ethereum::current_transaction_statuses()
		}

		fn current_block() -> Option<dvm_ethereum::Block> {
			Ethereum::current_block()
		}

		fn current_receipts() -> Option<Vec<dvm_ethereum::EthereumReceiptV0>> {
			Ethereum::current_receipts()
		}

		fn current_all() -> (
			Option<dvm_ethereum::Block>,
			Option<Vec<dvm_ethereum::EthereumReceiptV0>>,
			Option<Vec<fp_rpc::TransactionStatus>>
		) {
			(
				Ethereum::current_block(),
				Ethereum::current_receipts(),
				Ethereum::current_transaction_statuses()
			)
		}

		fn extrinsic_filter(
			xts: Vec<<Block as BlockT>::Extrinsic>,
		) -> Vec<dvm_ethereum::Transaction> {
			xts.into_iter().filter_map(|xt| match xt.0.function {
				Call::Ethereum(dvm_ethereum::Call::transact { transaction }) => Some(transaction),
				_ => None
			}).collect()
		}
	}

	impl dp_evm_trace_apis::DebugRuntimeApi<Block> for Runtime {
		fn trace_transaction(
			_extrinsics: Vec<<Block as BlockT>::Extrinsic>,
			_traced_transaction: &dvm_ethereum::Transaction,
		) -> Result<
			(),
			sp_runtime::DispatchError,
		> {
			#[cfg(feature = "evm-tracing")]
			{
				use dp_evm_tracer::tracer::EvmTracer;
				use dvm_ethereum::Call::transact;
				// Apply the a subset of extrinsics: all the substrate-specific or ethereum
				// transactions that preceded the requested transaction.
				for ext in _extrinsics.into_iter() {
					let _ = match &ext.0.function {
						Call::Ethereum(transact { transaction }) => {
							if transaction == _traced_transaction {
								EvmTracer::new().trace(|| Executive::apply_extrinsic(ext));
								return Ok(());
							} else {
								Executive::apply_extrinsic(ext)
							}
						}
						_ => Executive::apply_extrinsic(ext),
					};
				}

				Err(sp_runtime::DispatchError::Other(
					"Failed to find Ethereum transaction among the extrinsics.",
				))
			}
			#[cfg(not(feature = "evm-tracing"))]
			Err(sp_runtime::DispatchError::Other(
				"Missing `evm-tracing` compile time feature flag.",
			))
		}
		fn trace_block(
			_extrinsics: Vec<<Block as BlockT>::Extrinsic>,
			_known_transactions: Vec<H256>,
		) -> Result<
			(),
			sp_runtime::DispatchError,
		> {
			#[cfg(feature = "evm-tracing")]
			{
				use dp_evm_tracer::tracer::EvmTracer;
				use sha3::{Digest, Keccak256};
				use dvm_ethereum::Call::transact;

				let mut config = <Runtime as darwinia_evm::Config>::config().clone();
				config.estimate = true;

				// Apply all extrinsics. Ethereum extrinsics are traced.
				for ext in _extrinsics.into_iter() {
					match &ext.0.function {
						Call::Ethereum(transact { transaction }) => {
							let eth_extrinsic_hash =
								H256::from_slice(Keccak256::digest(&rlp::encode(transaction)).as_slice());
							if _known_transactions.contains(&eth_extrinsic_hash) {
								// Each known extrinsic is a new call stack.
								EvmTracer::emit_new();
								EvmTracer::new().trace(|| Executive::apply_extrinsic(ext));
							} else {
								let _ = Executive::apply_extrinsic(ext);
							}
						}
						_ => {
							let _ = Executive::apply_extrinsic(ext);
						}
					};
				}

				Ok(())
			}
			#[cfg(not(feature = "evm-tracing"))]
			Err(sp_runtime::DispatchError::Other(
				"Missing `evm-tracing` compile time feature flag.",
			))
		}
	}

	impl drml_bridge_primitives::PangoroFinalityApi<Block> for Runtime {
		fn best_finalized() -> (pangoro_primitives::BlockNumber, pangoro_primitives::Hash) {
			let header = BridgePangoroGrandpa::best_finalized();
			(header.number, header.hash())
		}

		fn is_known_header(hash: pangoro_primitives::Hash) -> bool {
			BridgePangoroGrandpa::is_known_header(hash)
		}
	}

	impl drml_bridge_primitives::ToPangoroOutboundLaneApi<Block, Balance, ToPangoroMessagePayload> for Runtime {
		// fn estimate_message_delivery_and_dispatch_fee(
		// 	_lane_id: bp_messages::LaneId,
		// 	payload: ToPangoroMessagePayload,
		// ) -> Option<Balance> {
		// 	bridge_runtime_common::messages::source::estimate_message_dispatch_and_delivery_fee::<WithPangoroMessageBridge>(
		// 		&payload,
		// 		WithPangoroMessageBridge::RELAYER_FEE_PERCENT,
		// 	).ok()
		// }

		fn message_details(
			lane: bp_messages::LaneId,
			begin: bp_messages::MessageNonce,
			end: bp_messages::MessageNonce,
		) -> Vec<bp_messages::MessageDetails<Balance>> {
			bridge_runtime_common::messages_api::outbound_message_details::<
				Runtime,
				WithPangoroMessages,
				WithPangoroMessageBridge,
			>(lane, begin, end)
		}

		fn latest_received_nonce(lane: bp_messages::LaneId) -> bp_messages::MessageNonce {
			BridgePangoroMessages::outbound_latest_received_nonce(lane)
		}

		fn latest_generated_nonce(lane: bp_messages::LaneId) -> bp_messages::MessageNonce {
			BridgePangoroMessages::outbound_latest_generated_nonce(lane)
		}
	}

	impl drml_bridge_primitives::FromPangoroInboundLaneApi<Block> for Runtime {
		fn latest_received_nonce(lane: bp_messages::LaneId) -> bp_messages::MessageNonce {
			BridgePangoroMessages::inbound_latest_received_nonce(lane)
		}

		fn latest_confirmed_nonce(lane: bp_messages::LaneId) -> bp_messages::MessageNonce {
			BridgePangoroMessages::inbound_latest_confirmed_nonce(lane)
		}

		fn unrewarded_relayers_state(lane: bp_messages::LaneId) -> bp_messages::UnrewardedRelayersState {
			BridgePangoroMessages::inbound_unrewarded_relayers_state(lane)
		}
	}

	#[cfg(feature = "try-runtime")]
	impl frame_try_runtime::TryRuntime<Block> for Runtime {
		fn on_runtime_upgrade() -> (Weight, Weight) {
			// NOTE: intentional unwrap: we don't want to propagate the error backwards, and want to
			// have a backtrace here. If any of the pre/post migration checks fail, we shall stop
			// right here and right now.
			let weight = Executive::try_runtime_upgrade().unwrap();

			(weight, RuntimeBlockWeights::get().max_block)
		}

		fn execute_block_no_check(block: Block) -> Weight {
			Executive::execute_block_no_check(block)
		}
	}

	#[cfg(feature = "runtime-benchmarks")]
	impl frame_benchmarking::Benchmark<Block> for Runtime {
		fn benchmark_metadata(extra: bool) -> (
			Vec<frame_benchmarking::BenchmarkList>,
			Vec<frame_support::traits::StorageInfo>,
		) {
			use frame_benchmarking::{list_benchmark, Benchmarking, BenchmarkList};
			use frame_support::traits::StorageInfoTrait;
			use frame_system_benchmarking::Pallet as SystemBench;

			let mut list = Vec::<BenchmarkList>::new();

			list_benchmark!(list, extra, frame_system, SystemBench::<Runtime>);
			list_benchmark!(list, extra, darwinia_evm, EVM);
			list_benchmark!(list, extra, from_substrate_issuing, Substrate2SubstrateIssuing);
			list_benchmark!(list, extra, from_ethereum_issuing, EthereumIssuing);
			list_benchmark!(list, extra, darwinia_fee_market, FeeMarket);

			let storage_info = AllPalletsWithSystem::storage_info();

			return (list, storage_info)
		}

		fn dispatch_benchmark(
			config: frame_benchmarking::BenchmarkConfig
		) -> Result<Vec<frame_benchmarking::BenchmarkBatch>, sp_runtime::RuntimeString> {
			use frame_benchmarking::{Benchmarking, BenchmarkBatch, add_benchmark, TrackedStorageKey};
			use frame_system_benchmarking::Pallet as SystemBench;

			impl frame_system_benchmarking::Config for Runtime {}

			let whitelist: Vec<TrackedStorageKey> = vec![];
			let mut batches = Vec::<BenchmarkBatch>::new();
			let params = (&config, &whitelist);

			add_benchmark!(params, batches, frame_system, SystemBench::<Runtime>);
			add_benchmark!(params, batches, darwinia_evm, EVM);
			add_benchmark!(params, batches, from_substrate_issuing, Substrate2SubstrateIssuing);
			add_benchmark!(params, batches, from_ethereum_issuing, EthereumIssuing);
			add_benchmark!(params, batches, darwinia_fee_market, FeeMarket);

			if batches.is_empty() { return Err("Benchmark not found for this pallet.".into()) }

			Ok(batches)
		}
	}
}

#[derive(Clone)]
pub struct TransactionConverter;
impl fp_rpc::ConvertTransaction<UncheckedExtrinsic> for TransactionConverter {
	fn convert_transaction(&self, transaction: dvm_ethereum::Transaction) -> UncheckedExtrinsic {
		UncheckedExtrinsic::new_unsigned(dvm_ethereum::Call::transact { transaction }.into())
	}
}
impl fp_rpc::ConvertTransaction<OpaqueExtrinsic> for TransactionConverter {
	fn convert_transaction(&self, transaction: dvm_ethereum::Transaction) -> OpaqueExtrinsic {
		let extrinsic =
			UncheckedExtrinsic::new_unsigned(dvm_ethereum::Call::transact { transaction }.into());
		let encoded = extrinsic.encode();

		OpaqueExtrinsic::decode(&mut &encoded[..]).expect("Encoded extrinsic is always valid")
	}
}

sp_runtime::impl_opaque_keys! {
	pub struct OldSessionKeys {
		pub babe: Babe,
		pub grandpa: Grandpa,
		pub im_online: ImOnline,
		pub authority_discovery: AuthorityDiscovery,
	}
}

fn transform_session_keys(v: AccountId, old: OldSessionKeys) -> SessionKeys {
	SessionKeys {
		babe: old.babe,
		grandpa: old.grandpa,
		beefy: {
			// We need to produce a dummy value that's unique for the validator.
			let mut id = BeefyId::default();
			let id_raw: &mut [u8] = id.as_mut();

			id_raw.copy_from_slice(v.as_ref());
			id_raw[0..4].copy_from_slice(b"beef");

			id
		},
		im_online: old.im_online,
		authority_discovery: old.authority_discovery,
	}
}

fn migrate() -> Weight {
<<<<<<< HEAD
	frame_support::storage::unhashed::put::<EthereumStorageSchema>(
		&PALLET_ETHEREUM_SCHEMA,
		&EthereumStorageSchema::V2,
	);
=======
	Session::upgrade_keys::<OldSessionKeys, _>(transform_session_keys);
>>>>>>> c0521eb5

	// 0
	RuntimeBlockWeights::get().max_block
}

pub struct CustomOnRuntimeUpgrade;
impl OnRuntimeUpgrade for CustomOnRuntimeUpgrade {
	#[cfg(feature = "try-runtime")]
	fn pre_upgrade() -> Result<(), &'static str> {
		Ok(())
	}

	#[cfg(feature = "try-runtime")]
	fn post_upgrade() -> Result<(), &'static str> {
		Ok(())
	}

	fn on_runtime_upgrade() -> Weight {
		migrate()
	}
}

pub fn pangolin_to_pangoro_account_ownership_digest<Call, AccountId, SpecVersion>(
	pangoro_call: &Call,
	pangolin_account_id: AccountId,
	pangoro_spec_version: SpecVersion,
) -> Vec<u8>
where
	Call: Encode,
	AccountId: Encode,
	SpecVersion: Encode,
{
	pallet_bridge_dispatch::account_ownership_digest(
		pangoro_call,
		pangolin_account_id,
		pangoro_spec_version,
		PANGOLIN_CHAIN_ID,
		PANGORO_CHAIN_ID,
	)
}<|MERGE_RESOLUTION|>--- conflicted
+++ resolved
@@ -99,12 +99,6 @@
 use bridges::substrate::pangoro_messages::{ToPangoroMessagePayload, WithPangoroMessageBridge};
 use common_runtime::*;
 use darwinia_bridge_ethereum::CheckEthereumRelayHeaderParcel;
-<<<<<<< HEAD
-use darwinia_evm::{AccountBasic, Runner};
-use darwinia_fee_market_rpc_runtime_api::{Fee, InProcessOrders};
-use darwinia_staking_rpc_runtime_api::RuntimeDispatchInfo as StakingRuntimeDispatchInfo;
-=======
->>>>>>> c0521eb5
 use drml_bridge_primitives::{PANGOLIN_CHAIN_ID, PANGORO_CHAIN_ID};
 use drml_common_primitives::*;
 use dvm_ethereum::EthereumStorageSchema;
@@ -259,7 +253,7 @@
 
 		EVM: darwinia_evm::{Pallet, Call, Storage, Config, Event<T>} = 40,
 		Ethereum: dvm_ethereum::{Pallet, Call, Storage, Config, Event, Origin} = 41,
-		BaseFee: pallet_base_fee::{Pallet, Call, Storage, Config<T>, Event} = 55,
+		BaseFee: pallet_base_fee::{Pallet, Call, Storage, Config<T>, Event} = 59,
 		// DynamicFee: dvm_dynamic_fee::{Pallet, Call, Storage, Inherent} = 47,
 
 		BridgePangoroDispatch: pallet_bridge_dispatch::<Instance1>::{Pallet, Event<T>} = 44,
@@ -607,9 +601,6 @@
 		}
 
 		fn gas_price() -> U256 {
-			// --- darwinia-network ---
-			use darwinia_evm::FeeCalculator;
-
 			<Runtime as darwinia_evm::Config>::FeeCalculator::min_gas_price()
 		}
 
@@ -988,14 +979,12 @@
 }
 
 fn migrate() -> Weight {
-<<<<<<< HEAD
+	Session::upgrade_keys::<OldSessionKeys, _>(transform_session_keys);
+
 	frame_support::storage::unhashed::put::<EthereumStorageSchema>(
 		&PALLET_ETHEREUM_SCHEMA,
 		&EthereumStorageSchema::V2,
 	);
-=======
-	Session::upgrade_keys::<OldSessionKeys, _>(transform_session_keys);
->>>>>>> c0521eb5
 
 	// 0
 	RuntimeBlockWeights::get().max_block
