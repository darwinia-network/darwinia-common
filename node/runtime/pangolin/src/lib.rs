--- conflicted
+++ resolved
@@ -944,30 +944,6 @@
 impl OnRuntimeUpgrade for CustomOnRuntimeUpgrade {
 	#[cfg(feature = "try-runtime")]
 	fn pre_upgrade() -> Result<(), &'static str> {
-<<<<<<< HEAD
-=======
-		// --- paritytech ---
-		// use frame_support::traits::PalletInfo;
-
-		// I have no idea with this
-		// I don't know why the `pre_migrate` failed
-		// And the log below doesn't print anything under the new prefix
-
-
-		// let name = <Runtime as frame_system::Config>::PalletInfo::name::<TechnicalMembership>()
-		// .expect("TechnicalMembership is part of runtime, so it has a name; qed");
-
-		// pallet_membership::migrations::v4::pre_migrate::<TechnicalMembership, _>(
-		// 	TECHNICAL_MEMBERSHIP_OLD_PREFIX,
-		// 	name,
-		// );
-		// pallet_tips::migrations::v4::pre_migrate::<Runtime, Tips, _>(TIPS_OLD_PREFIX);
-		// pallet_collective::migrations::v4::pre_migrate::<Council, _>(COUNCIL_OLD_PREFIX);
-		// pallet_collective::migrations::v4::pre_migrate::<TechnicalCommittee, _>(
-		// 	TECHNICAL_COMMITTEE_OLD_PREFIX,
-		// );
-
->>>>>>> 170d8fcb
 		Ok(())
 	}
 
