--- conflicted
+++ resolved
@@ -869,13 +869,9 @@
 			list_benchmark!(list, extra, darwinia_evm, EVM);
 			list_benchmark!(list, extra, from_substrate_issuing, Substrate2SubstrateIssuing);
 			list_benchmark!(list, extra, from_ethereum_issuing, EthereumIssuing);
-<<<<<<< HEAD
 			list_benchmark!(list, extra, to_parachain_backing, ToPangolinParachainBacking);
-			list_benchmark!(list, extra, pallet_fee_market, PangoroFeeMarket);
-=======
 			// FIXME: https://github.com/darwinia-network/darwinia-common/issues/1223
 			// list_benchmark!(list, extra, pallet_fee_market, PangoroFeeMarket);
->>>>>>> 2dbc5dad
 
 			let storage_info = AllPalletsWithSystem::storage_info();
 
@@ -898,13 +894,9 @@
 			add_benchmark!(params, batches, darwinia_evm, EVM);
 			add_benchmark!(params, batches, from_substrate_issuing, Substrate2SubstrateIssuing);
 			add_benchmark!(params, batches, from_ethereum_issuing, EthereumIssuing);
-<<<<<<< HEAD
 			add_benchmark!(params, batches, to_parachain_backing, ToPangolinParachainBacking);
-			add_benchmark!(params, batches, pallet_fee_market, PangoroFeeMarket);
-=======
 			// FIXME: https://github.com/darwinia-network/darwinia-common/issues/1223
 			// add_benchmark!(params, batches, pallet_fee_market, PangoroFeeMarket);
->>>>>>> 2dbc5dad
 
 			if batches.is_empty() { return Err("Benchmark not found for this pallet.".into()) }
 
