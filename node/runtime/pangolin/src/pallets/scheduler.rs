// --- paritytech ---
use frame_support::weights::Weight;
use pallet_scheduler::Config;
use sp_runtime::Perbill;
// --- darwinia-network ---
use crate::{weights::pallet_scheduler::WeightInfo, *};

frame_support::parameter_types! {
	pub MaximumSchedulerWeight: Weight = Perbill::from_percent(80)
		* RuntimeBlockWeights::get().max_block;
	pub const MaxScheduledPerBlock: u32 = 50;
}

impl Config for Runtime {
	type Call = Call;
	type Event = Event;
	type MaxScheduledPerBlock = MaxScheduledPerBlock;
	type MaximumWeight = MaximumSchedulerWeight;
	type Origin = Origin;
	type PalletsOrigin = OriginCaller;
<<<<<<< HEAD
	type ScheduleOrigin = RootOrigin;
	type WeightInfo = WeightInfo<Runtime>;
=======
	type ScheduleOrigin = Root;
	type WeightInfo = ();
>>>>>>> 8d47965a
}<|MERGE_RESOLUTION|>--- conflicted
+++ resolved
@@ -18,11 +18,6 @@
 	type MaximumWeight = MaximumSchedulerWeight;
 	type Origin = Origin;
 	type PalletsOrigin = OriginCaller;
-<<<<<<< HEAD
-	type ScheduleOrigin = RootOrigin;
+	type ScheduleOrigin = Root;
 	type WeightInfo = WeightInfo<Runtime>;
-=======
-	type ScheduleOrigin = Root;
-	type WeightInfo = ();
->>>>>>> 8d47965a
 }