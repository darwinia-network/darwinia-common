--- conflicted
+++ resolved
@@ -33,17 +33,9 @@
 	type MaxMembers = TechnicalMaxMembers;
 	type MembershipChanged = MembershipChangedGroup;
 	type MembershipInitialized = TechnicalCommittee;
-<<<<<<< HEAD
-	type PrimeOrigin = EnsureRootOrMoreThanHalfCouncil;
-	type RemoveOrigin = EnsureRootOrMoreThanHalfCouncil;
-	type ResetOrigin = EnsureRootOrMoreThanHalfCouncil;
-	type SwapOrigin = EnsureRootOrMoreThanHalfCouncil;
-	type WeightInfo = WeightInfo<Runtime>;
-=======
 	type PrimeOrigin = RootOrMoreThanHalf<CouncilCollective>;
 	type RemoveOrigin = RootOrMoreThanHalf<CouncilCollective>;
 	type ResetOrigin = RootOrMoreThanHalf<CouncilCollective>;
 	type SwapOrigin = RootOrMoreThanHalf<CouncilCollective>;
-	type WeightInfo = ();
->>>>>>> 8d47965a
+	type WeightInfo = WeightInfo<Runtime>;
 }