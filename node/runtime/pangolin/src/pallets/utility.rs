// --- paritytech ---
use pallet_utility::Config;
// --- darwinia-network ---
use crate::{weights::pallet_utility::WeightInfo, *};

impl Config for Runtime {
	type Call = Call;
	type Event = Event;
<<<<<<< HEAD
	type WeightInfo = WeightInfo<Runtime>;
=======
	type PalletsOrigin = OriginCaller;
	type WeightInfo = ();
>>>>>>> 2c6ddaba
}<|MERGE_RESOLUTION|>--- conflicted
+++ resolved
@@ -6,10 +6,6 @@
 impl Config for Runtime {
 	type Call = Call;
 	type Event = Event;
-<<<<<<< HEAD
+	type PalletsOrigin = OriginCaller;
 	type WeightInfo = WeightInfo<Runtime>;
-=======
-	type PalletsOrigin = OriginCaller;
-	type WeightInfo = ();
->>>>>>> 2c6ddaba
 }