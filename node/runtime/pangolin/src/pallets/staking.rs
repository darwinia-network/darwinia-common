--- conflicted
+++ resolved
@@ -36,12 +36,9 @@
 	type MaxNominatorRewardedPerValidator = MaxNominatorRewardedPerValidator;
 	type ElectionProvider = ElectionProviderMultiPhase;
 	type GenesisElectionProvider = GenesisElectionOf<Self>;
-<<<<<<< HEAD
-=======
 	// Use the nominator map to iter voter AND no-ops for all SortedListProvider hooks. The migration
 	// to bags-list is a no-op, but the storage version will be updated.
 	type SortedListProvider = darwinia_staking::UseNominatorsMap<Self>;
->>>>>>> 4f5a0561
 	type RingCurrency = Ring;
 	type RingRewardRemainder = Treasury;
 	// send the slashed funds to the treasury.
