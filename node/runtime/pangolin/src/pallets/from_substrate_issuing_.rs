--- conflicted
+++ resolved
@@ -5,7 +5,6 @@
 use sp_runtime::AccountId32;
 // --- darwinia-network ---
 use crate::*;
-<<<<<<< HEAD
 use bridge_primitives::{AccountIdConverter, PANGORO_CHAIN_ID};
 use darwinia_support::{s2s::ToEthAddress, ChainName};
 use dp_s2s::{CallParams, PayloadCreate};
@@ -34,55 +33,6 @@
 			call,
 			dispatch_fee_payment: DispatchFeePayment::AtSourceChain,
 		})
-=======
-use bridge_primitives::{AccountIdConverter, PANGORO_CHAIN_ID, PANGORO_PANGOLIN_LANE};
-use darwinia_support::{s2s::ToEthAddress, to_bytes32, ChainName};
-use dp_contract::mapping_token_factory::s2s::S2sRemoteUnlockInfo;
-use from_substrate_issuing::{Config, EncodeCall};
-
-// remote chain pangoro's dispatch info
-#[derive(Encode, Decode, Debug, PartialEq, Eq, Clone)]
-pub enum PangoroRuntime {
-	/// s2s bridge backing pallet.
-	/// this index must be the same as the backing pallet in pangoro runtime
-	#[codec(index = 20)]
-	Sub2SubBacking(PangoroSub2SubBackingCall),
-}
-
-#[derive(Encode, Decode, Debug, PartialEq, Eq, Clone)]
-#[allow(non_camel_case_types)]
-pub enum PangoroSub2SubBackingCall {
-	#[codec(index = 2)]
-	unlock_from_remote(H160, U256, AccountId),
-}
-
-pub struct PangoroCallEncoder;
-impl EncodeCall<AccountId, ToPangoroMessagePayload> for PangoroCallEncoder {
-	fn encode_remote_unlock(
-		submitter: AccountId,
-		remote_unlock_info: S2sRemoteUnlockInfo,
-	) -> Result<ToPangoroMessagePayload, ()> {
-		if remote_unlock_info.recipient.len() != 32 {
-			return Err(());
-		} else {
-			let recipient_id: AccountId =
-				to_bytes32(remote_unlock_info.recipient.as_slice()).into();
-			let call =
-				PangoroRuntime::Sub2SubBacking(PangoroSub2SubBackingCall::unlock_from_remote(
-					remote_unlock_info.original_token,
-					remote_unlock_info.amount,
-					recipient_id,
-				))
-				.encode();
-			return Ok(ToPangoroMessagePayload {
-				spec_version: remote_unlock_info.spec_version,
-				weight: remote_unlock_info.weight,
-				origin: bp_message_dispatch::CallOrigin::SourceAccount(submitter),
-				call,
-				dispatch_fee_payment: DispatchFeePayment::AtSourceChain,
-			});
-		}
->>>>>>> bb3ba9f1
 	}
 }
 
