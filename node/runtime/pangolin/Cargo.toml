--- conflicted
+++ resolved
@@ -112,13 +112,10 @@
 pallet-evm-precompile-modexp  = { default-features = false, git = "https://github.com/darwinia-network/frontier", branch = "darwinia-v0.13.0" }
 pallet-evm-precompile-simple  = { default-features = false, git = "https://github.com/darwinia-network/frontier", branch = "darwinia-v0.13.0" }
 
-<<<<<<< HEAD
-=======
 [dev-dependencies]
 bridge-runtime-common = { git = "https://github.com/darwinia-network/darwinia-messages-substrate", branch = "darwinia-v0.13.0", features = ["integrity-test"] }
 sp-io                 = { git = "https://github.com/darwinia-network/substrate", branch = "darwinia-v0.13.0" }
 
->>>>>>> b1fa6a61
 [build-dependencies]
 # paritytech
 substrate-wasm-builder = { git = "https://github.com/darwinia-network/substrate", branch = "darwinia-v0.13.0" }
