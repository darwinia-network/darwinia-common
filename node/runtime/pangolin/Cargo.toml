--- conflicted
+++ resolved
@@ -50,17 +50,12 @@
 from-ethereum-issuing                   = { default-features = false, path = "../../../frame/wormhole/issuing/ethereum" }
 from-substrate-issuing                  = { default-features = false, path = "../../../frame/wormhole/issuing/s2s" }
 module-transaction-pause                = { default-features = false, path = "../../../frame/transaction-pause" }
-<<<<<<< HEAD
 pallet-fee-market                       = { default-features = false, git = "https://github.com/darwinia-network/darwinia-bridges-substrate", branch = "bear-move-FromBridgedChainMessageDispatch" }
-=======
-pallet-fee-market                       = { default-features = false, git = "https://github.com/darwinia-network/darwinia-messages-substrate", branch = "darwinia-v0.12.3-pre" }
->>>>>>> b31765ce
 to-ethereum-backing                     = { default-features = false, path = "../../../frame/wormhole/backing/ethereum" }
 to-tron-backing                         = { default-features = false, path = "../../../frame/wormhole/backing/tron" }
 to-parachain-backing                    = { default-features = false, path = "../../../frame/wormhole/backing/parachain" }
 # paritytech
 beefy-primitives                           = { default-features = false, git = "https://github.com/darwinia-network/substrate", branch = "darwinia-v0.12.2" }
-<<<<<<< HEAD
 bp-message-dispatch                        = { default-features = false, git = "https://github.com/darwinia-network/darwinia-bridges-substrate", branch = "bear-move-FromBridgedChainMessageDispatch" }
 bp-messages                                = { default-features = false, git = "https://github.com/darwinia-network/darwinia-bridges-substrate", branch = "bear-move-FromBridgedChainMessageDispatch" }
 bp-pangolin                                = { default-features = false, git = "https://github.com/darwinia-network/darwinia-bridges-substrate", branch = "bear-move-FromBridgedChainMessageDispatch" }
@@ -69,16 +64,6 @@
 bp-rococo                                  = { default-features = false, git = "https://github.com/darwinia-network/darwinia-bridges-substrate", branch = "bear-move-FromBridgedChainMessageDispatch" }
 bp-runtime                                 = { default-features = false, git = "https://github.com/darwinia-network/darwinia-bridges-substrate", branch = "bear-move-FromBridgedChainMessageDispatch" }
 bridge-runtime-common                      = { default-features = false, git = "https://github.com/darwinia-network/darwinia-bridges-substrate", branch = "bear-move-FromBridgedChainMessageDispatch" }
-=======
-bp-message-dispatch                        = { default-features = false, git = "https://github.com/darwinia-network/darwinia-messages-substrate", branch = "darwinia-v0.12.3-pre" }
-bp-messages                                = { default-features = false, git = "https://github.com/darwinia-network/darwinia-messages-substrate", branch = "darwinia-v0.12.3-pre" }
-bp-pangolin                                = { default-features = false, git = "https://github.com/darwinia-network/darwinia-messages-substrate", branch = "darwinia-v0.12.3-pre" }
-bp-pangolin-parachain                      = { default-features = false, git = "https://github.com/darwinia-network/darwinia-messages-substrate", branch = "darwinia-v0.12.3-pre" }
-bp-pangoro                                 = { default-features = false, git = "https://github.com/darwinia-network/darwinia-messages-substrate", branch = "darwinia-v0.12.3-pre" }
-bp-rococo                                  = { default-features = false, git = "https://github.com/darwinia-network/darwinia-messages-substrate", branch = "darwinia-v0.12.3-pre" }
-bp-runtime                                 = { default-features = false, git = "https://github.com/darwinia-network/darwinia-messages-substrate", branch = "darwinia-v0.12.3-pre" }
-bridge-runtime-common                      = { default-features = false, git = "https://github.com/darwinia-network/darwinia-messages-substrate", branch = "darwinia-v0.12.3-pre" }
->>>>>>> b31765ce
 frame-benchmarking                         = { optional = true, default-features = false, git = "https://github.com/darwinia-network/substrate", branch = "darwinia-v0.12.2" }
 frame-election-provider-support            = { default-features = false, git = "https://github.com/darwinia-network/substrate", branch = "darwinia-v0.12.2" }
 frame-executive                            = { default-features = false, git = "https://github.com/darwinia-network/substrate", branch = "darwinia-v0.12.2" }
@@ -93,17 +78,10 @@
 pallet-beefy                               = { default-features = false, git = "https://github.com/darwinia-network/substrate", branch = "darwinia-v0.12.2" }
 pallet-beefy-mmr                           = { default-features = false, git = "https://github.com/darwinia-network/substrate", branch = "darwinia-v0.12.2" }
 pallet-bounties                            = { default-features = false, git = "https://github.com/darwinia-network/substrate", branch = "darwinia-v0.12.2" }
-<<<<<<< HEAD
 pallet-bridge-dispatch                     = { default-features = false, git = "https://github.com/darwinia-network/darwinia-bridges-substrate", branch = "bear-move-FromBridgedChainMessageDispatch" }
 pallet-bridge-grandpa                      = { default-features = false, git = "https://github.com/darwinia-network/darwinia-bridges-substrate", branch = "bear-move-FromBridgedChainMessageDispatch" }
 pallet-bridge-messages                     = { default-features = false, git = "https://github.com/darwinia-network/darwinia-bridges-substrate", branch = "bear-move-FromBridgedChainMessageDispatch" }
 pallet-bridge-parachains                   = { default-features = false, git = "https://github.com/darwinia-network/darwinia-bridges-substrate", branch = "bear-move-FromBridgedChainMessageDispatch" }
-=======
-pallet-bridge-dispatch                     = { default-features = false, git = "https://github.com/darwinia-network/darwinia-messages-substrate", branch = "darwinia-v0.12.3-pre" }
-pallet-bridge-grandpa                      = { default-features = false, git = "https://github.com/darwinia-network/darwinia-messages-substrate", branch = "darwinia-v0.12.3-pre" }
-pallet-bridge-messages                     = { default-features = false, git = "https://github.com/darwinia-network/darwinia-messages-substrate", branch = "darwinia-v0.12.3-pre" }
-pallet-bridge-parachains                   = { default-features = false, git = "https://github.com/darwinia-network/darwinia-messages-substrate", branch = "darwinia-v0.12.3-pre" }
->>>>>>> b31765ce
 pallet-collective                          = { default-features = false, git = "https://github.com/darwinia-network/substrate", branch = "darwinia-v0.12.2" }
 pallet-democracy                           = { default-features = false, git = "https://github.com/darwinia-network/substrate", branch = "darwinia-v0.12.2" }
 pallet-election-provider-multi-phase       = { default-features = false, git = "https://github.com/darwinia-network/substrate", branch = "darwinia-v0.12.2" }
