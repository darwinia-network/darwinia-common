--- conflicted
+++ resolved
@@ -13,11 +13,7 @@
 # crates.io
 array-bytes       = { version = "1.4" }
 codec             = { package = "parity-scale-codec", version = "2.1", default-features = false }
-<<<<<<< HEAD
 evm               = { git = "https://github.com/darwinia-network/evm", branch = "darwinia", default-features = false, features = ["with-codec"] }
-=======
-evm               = { version = "0.30", default-features = false, features = ["with-codec"] }
->>>>>>> dd4fa03f
 serde             = { version = "1.0", optional = true }
 smallvec          = { version = "1.7" }
 static_assertions = { version = "1.1" }
