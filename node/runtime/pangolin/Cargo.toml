[package]
authors    = ["Darwinia Network <hello@darwinia.network>"]
build      = "build.rs"
edition    = "2021"
homepage   = "https://darwinia.network"
license    = "GPL-3.0"
name       = "pangolin-runtime"
readme     = "README.md"
repository = "https://github.com/darwinia-network/darwinia-common"
version    = "2.8.11"

[dependencies]
# crates.io
array-bytes       = { version = "1.5" }
codec             = { package = "parity-scale-codec", version = "2.3", default-features = false }
evm               = { version = "0.33.1", default-features = false, features = ["with-codec"] }
scale-info        = { version = "1.0", default-features = false, features = ["derive"] }
serde             = { version = "1.0", optional = true }
smallvec          = { version = "1.8" }
static_assertions = { version = "1.1" }
# darwinia-network
bsc-primitives                    = { default-features = false, path = "../../../primitives/bsc" }
darwinia-balances                 = { default-features = false, path = "../../../frame/balances" }
darwinia-balances-rpc-runtime-api = { default-features = false, path = "../../../frame/balances/rpc/runtime-api" }
# darwinia-beefy-gadget                   = { default-features = false, path = "../../../frame/beefy-gadget" }
# darwinia-beefy-primitives               = { path = "../../../primitives/beefy" }
darwinia-bridge-ethereum                = { default-features = false, path = "../../../frame/bridge/ethereum" }
darwinia-ethereum                       = { default-features = false, path = "../../../frame/dvm/ethereum" }
darwinia-evm                            = { default-features = false, path = "../../../frame/dvm/evm" }
darwinia-evm-precompile-bridge-ethereum = { default-features = false, path = "../../../frame/dvm/evm/precompiles/bridge/ethereum" }
darwinia-evm-precompile-bridge-s2s      = { default-features = false, path = "../../../frame/dvm/evm/precompiles/bridge/s2s" }
darwinia-evm-precompile-dispatch        = { default-features = false, path = "../../../frame/dvm/evm/precompiles/dispatch" }
darwinia-evm-precompile-state-storage   = { default-features = false, path = "../../../frame/dvm/evm/precompiles/state-storage" }
darwinia-evm-precompile-transfer        = { default-features = false, path = "../../../frame/dvm/evm/precompiles/transfer" }
darwinia-header-mmr                     = { default-features = false, path = "../../../frame/header-mmr" }
darwinia-relay-authorities              = { default-features = false, path = "../../../frame/bridge/relay-authorities" }
darwinia-relay-primitives               = { default-features = false, path = "../../../primitives/relay" }
darwinia-relayer-game                   = { default-features = false, path = "../../../frame/bridge/relayer-game" }
darwinia-staking                        = { default-features = false, path = "../../../frame/staking" }
darwinia-staking-rpc-runtime-api        = { default-features = false, path = "../../../frame/staking/rpc/runtime-api" }
darwinia-support                        = { default-features = false, path = "../../../frame/support" }
dp-asset                                = { default-features = false, path = "../../../primitives/asset" }
dp-contract                             = { default-features = false, path = "../../../primitives/contract" }
dp-evm-tracer                           = { optional = true, default-features = false, path = "../../../primitives/evm-trace/tracer" }
dp-s2s                                  = { default-features = false, path = "../../../primitives/s2s" }
drml-common-runtime                     = { default-features = false, path = "../common" }
drml-primitives                         = { default-features = false, path = "../../primitives" }
ethereum-primitives                     = { default-features = false, path = "../../../primitives/ethereum" }
from-ethereum-issuing                   = { default-features = false, path = "../../../frame/wormhole/issuing/ethereum" }
from-substrate-issuing                  = { default-features = false, path = "../../../frame/wormhole/issuing/s2s" }
module-transaction-pause                = { default-features = false, path = "../../../frame/transaction-pause" }
<<<<<<< HEAD
pallet-fee-market                       = { default-features = false, git = "https://github.com/darwinia-network/darwinia-bridges-substrate", branch = "bear-move-FromBridgedChainMessageDispatch" }
=======
>>>>>>> b336d633
to-ethereum-backing                     = { default-features = false, path = "../../../frame/wormhole/backing/ethereum" }
to-parachain-backing                    = { default-features = false, path = "../../../frame/wormhole/backing/parachain" }
to-tron-backing                         = { default-features = false, path = "../../../frame/wormhole/backing/tron" }
# messages
bp-message-dispatch      = { default-features = false, git = "https://github.com/darwinia-network/darwinia-messages-substrate", branch = "darwinia-v0.12.3" }
bp-messages              = { default-features = false, git = "https://github.com/darwinia-network/darwinia-messages-substrate", branch = "darwinia-v0.12.3" }
bp-pangolin              = { default-features = false, git = "https://github.com/darwinia-network/darwinia-messages-substrate", branch = "darwinia-v0.12.3" }
bp-pangolin-parachain    = { default-features = false, git = "https://github.com/darwinia-network/darwinia-messages-substrate", branch = "darwinia-v0.12.3" }
bp-pangoro               = { default-features = false, git = "https://github.com/darwinia-network/darwinia-messages-substrate", branch = "darwinia-v0.12.3" }
bp-rococo                = { default-features = false, git = "https://github.com/darwinia-network/darwinia-messages-substrate", branch = "darwinia-v0.12.3" }
bp-runtime               = { default-features = false, git = "https://github.com/darwinia-network/darwinia-messages-substrate", branch = "darwinia-v0.12.3" }
bridge-runtime-common    = { default-features = false, git = "https://github.com/darwinia-network/darwinia-messages-substrate", branch = "darwinia-v0.12.3" }
pallet-bridge-dispatch   = { default-features = false, git = "https://github.com/darwinia-network/darwinia-messages-substrate", branch = "darwinia-v0.12.3" }
pallet-bridge-grandpa    = { default-features = false, git = "https://github.com/darwinia-network/darwinia-messages-substrate", branch = "darwinia-v0.12.3" }
pallet-bridge-messages   = { default-features = false, git = "https://github.com/darwinia-network/darwinia-messages-substrate", branch = "darwinia-v0.12.3" }
pallet-bridge-parachains = { default-features = false, git = "https://github.com/darwinia-network/darwinia-messages-substrate", branch = "darwinia-v0.12.3" }
pallet-fee-market        = { default-features = false, git = "https://github.com/darwinia-network/darwinia-messages-substrate", branch = "darwinia-v0.12.3" }
# paritytech
<<<<<<< HEAD
beefy-primitives                           = { default-features = false, git = "https://github.com/darwinia-network/substrate", branch = "darwinia-v0.12.2" }
bp-message-dispatch                        = { default-features = false, git = "https://github.com/darwinia-network/darwinia-bridges-substrate", branch = "bear-move-FromBridgedChainMessageDispatch" }
bp-messages                                = { default-features = false, git = "https://github.com/darwinia-network/darwinia-bridges-substrate", branch = "bear-move-FromBridgedChainMessageDispatch" }
bp-pangolin                                = { default-features = false, git = "https://github.com/darwinia-network/darwinia-bridges-substrate", branch = "bear-move-FromBridgedChainMessageDispatch" }
bp-pangolin-parachain                      = { default-features = false, git = "https://github.com/darwinia-network/darwinia-bridges-substrate", branch = "bear-move-FromBridgedChainMessageDispatch" }
bp-pangoro                                 = { default-features = false, git = "https://github.com/darwinia-network/darwinia-bridges-substrate", branch = "bear-move-FromBridgedChainMessageDispatch" }
bp-rococo                                  = { default-features = false, git = "https://github.com/darwinia-network/darwinia-bridges-substrate", branch = "bear-move-FromBridgedChainMessageDispatch" }
bp-runtime                                 = { default-features = false, git = "https://github.com/darwinia-network/darwinia-bridges-substrate", branch = "bear-move-FromBridgedChainMessageDispatch" }
bridge-runtime-common                      = { default-features = false, git = "https://github.com/darwinia-network/darwinia-bridges-substrate", branch = "bear-move-FromBridgedChainMessageDispatch" }
frame-benchmarking                         = { optional = true, default-features = false, git = "https://github.com/darwinia-network/substrate", branch = "darwinia-v0.12.2" }
frame-election-provider-support            = { default-features = false, git = "https://github.com/darwinia-network/substrate", branch = "darwinia-v0.12.2" }
frame-executive                            = { default-features = false, git = "https://github.com/darwinia-network/substrate", branch = "darwinia-v0.12.2" }
frame-support                              = { default-features = false, git = "https://github.com/darwinia-network/substrate", branch = "darwinia-v0.12.2" }
frame-system                               = { default-features = false, git = "https://github.com/darwinia-network/substrate", branch = "darwinia-v0.12.2" }
frame-system-benchmarking                  = { optional = true, default-features = false, git = "https://github.com/darwinia-network/substrate", branch = "darwinia-v0.12.2" }
frame-system-rpc-runtime-api               = { default-features = false, git = "https://github.com/darwinia-network/substrate", branch = "darwinia-v0.12.2" }
frame-try-runtime                          = { optional = true, default-features = false, git = "https://github.com/darwinia-network/substrate", branch = "darwinia-v0.12.2" }
pallet-authority-discovery                 = { default-features = false, git = "https://github.com/darwinia-network/substrate", branch = "darwinia-v0.12.2" }
pallet-authorship                          = { default-features = false, git = "https://github.com/darwinia-network/substrate", branch = "darwinia-v0.12.2" }
pallet-babe                                = { default-features = false, git = "https://github.com/darwinia-network/substrate", branch = "darwinia-v0.12.2" }
pallet-beefy                               = { default-features = false, git = "https://github.com/darwinia-network/substrate", branch = "darwinia-v0.12.2" }
pallet-beefy-mmr                           = { default-features = false, git = "https://github.com/darwinia-network/substrate", branch = "darwinia-v0.12.2" }
pallet-bounties                            = { default-features = false, git = "https://github.com/darwinia-network/substrate", branch = "darwinia-v0.12.2" }
pallet-bridge-dispatch                     = { default-features = false, git = "https://github.com/darwinia-network/darwinia-bridges-substrate", branch = "bear-move-FromBridgedChainMessageDispatch" }
pallet-bridge-grandpa                      = { default-features = false, git = "https://github.com/darwinia-network/darwinia-bridges-substrate", branch = "bear-move-FromBridgedChainMessageDispatch" }
pallet-bridge-messages                     = { default-features = false, git = "https://github.com/darwinia-network/darwinia-bridges-substrate", branch = "bear-move-FromBridgedChainMessageDispatch" }
pallet-bridge-parachains                   = { default-features = false, git = "https://github.com/darwinia-network/darwinia-bridges-substrate", branch = "bear-move-FromBridgedChainMessageDispatch" }
pallet-collective                          = { default-features = false, git = "https://github.com/darwinia-network/substrate", branch = "darwinia-v0.12.2" }
pallet-democracy                           = { default-features = false, git = "https://github.com/darwinia-network/substrate", branch = "darwinia-v0.12.2" }
pallet-election-provider-multi-phase       = { default-features = false, git = "https://github.com/darwinia-network/substrate", branch = "darwinia-v0.12.2" }
pallet-elections-phragmen                  = { default-features = false, git = "https://github.com/darwinia-network/substrate", branch = "darwinia-v0.12.2" }
pallet-grandpa                             = { default-features = false, git = "https://github.com/darwinia-network/substrate", branch = "darwinia-v0.12.2" }
pallet-identity                            = { default-features = false, git = "https://github.com/darwinia-network/substrate", branch = "darwinia-v0.12.2" }
pallet-im-online                           = { default-features = false, git = "https://github.com/darwinia-network/substrate", branch = "darwinia-v0.12.2" }
pallet-membership                          = { default-features = false, git = "https://github.com/darwinia-network/substrate", branch = "darwinia-v0.12.2" }
pallet-mmr                                 = { default-features = false, git = "https://github.com/darwinia-network/substrate", branch = "darwinia-v0.12.2" }
pallet-mmr-primitives                      = { default-features = false, git = "https://github.com/darwinia-network/substrate", branch = "darwinia-v0.12.2" }
pallet-multisig                            = { default-features = false, git = "https://github.com/darwinia-network/substrate", branch = "darwinia-v0.12.2" }
pallet-offences                            = { default-features = false, git = "https://github.com/darwinia-network/substrate", branch = "darwinia-v0.12.2" }
pallet-proxy                               = { default-features = false, git = "https://github.com/darwinia-network/substrate", branch = "darwinia-v0.12.2" }
pallet-recovery                            = { default-features = false, git = "https://github.com/darwinia-network/substrate", branch = "darwinia-v0.12.2" }
pallet-scheduler                           = { default-features = false, git = "https://github.com/darwinia-network/substrate", branch = "darwinia-v0.12.2" }
pallet-session                             = { default-features = false, git = "https://github.com/darwinia-network/substrate", branch = "darwinia-v0.12.2" }
pallet-society                             = { default-features = false, git = "https://github.com/darwinia-network/substrate", branch = "darwinia-v0.12.2" }
pallet-sudo                                = { default-features = false, git = "https://github.com/darwinia-network/substrate", branch = "darwinia-v0.12.2" }
pallet-timestamp                           = { default-features = false, git = "https://github.com/darwinia-network/substrate", branch = "darwinia-v0.12.2" }
pallet-tips                                = { default-features = false, git = "https://github.com/darwinia-network/substrate", branch = "darwinia-v0.12.2" }
pallet-transaction-payment                 = { default-features = false, git = "https://github.com/darwinia-network/substrate", branch = "darwinia-v0.12.2" }
pallet-transaction-payment-rpc-runtime-api = { default-features = false, git = "https://github.com/darwinia-network/substrate", branch = "darwinia-v0.12.2" }
pallet-treasury                            = { default-features = false, git = "https://github.com/darwinia-network/substrate", branch = "darwinia-v0.12.2" }
pallet-utility                             = { default-features = false, git = "https://github.com/darwinia-network/substrate", branch = "darwinia-v0.12.2" }
pallet-vesting                             = { default-features = false, git = "https://github.com/darwinia-network/substrate", branch = "darwinia-v0.12.2" }
sp-api                                     = { default-features = false, git = "https://github.com/darwinia-network/substrate", branch = "darwinia-v0.12.2" }
sp-authority-discovery                     = { default-features = false, git = "https://github.com/darwinia-network/substrate", branch = "darwinia-v0.12.2" }
sp-block-builder                           = { default-features = false, git = "https://github.com/darwinia-network/substrate", branch = "darwinia-v0.12.2" }
sp-consensus-babe                          = { default-features = false, git = "https://github.com/darwinia-network/substrate", branch = "darwinia-v0.12.2" }
sp-core                                    = { default-features = false, git = "https://github.com/darwinia-network/substrate", branch = "darwinia-v0.12.2" }
sp-inherents                               = { default-features = false, git = "https://github.com/darwinia-network/substrate", branch = "darwinia-v0.12.2" }
sp-io                                      = { default-features = false, git = "https://github.com/darwinia-network/substrate", branch = "darwinia-v0.12.2" }
sp-npos-elections                          = { default-features = false, git = "https://github.com/darwinia-network/substrate", branch = "darwinia-v0.12.2" }
sp-offchain                                = { default-features = false, git = "https://github.com/darwinia-network/substrate", branch = "darwinia-v0.12.2" }
sp-runtime                                 = { default-features = false, git = "https://github.com/darwinia-network/substrate", branch = "darwinia-v0.12.2" }
sp-session                                 = { default-features = false, git = "https://github.com/darwinia-network/substrate", branch = "darwinia-v0.12.2" }
sp-staking                                 = { default-features = false, git = "https://github.com/darwinia-network/substrate", branch = "darwinia-v0.12.2" }
sp-std                                     = { default-features = false, git = "https://github.com/darwinia-network/substrate", branch = "darwinia-v0.12.2" }
sp-transaction-pool                        = { default-features = false, git = "https://github.com/darwinia-network/substrate", branch = "darwinia-v0.12.2" }
sp-version                                 = { default-features = false, git = "https://github.com/darwinia-network/substrate", branch = "darwinia-v0.12.2" }
=======
beefy-primitives                = { default-features = false, git = "https://github.com/darwinia-network/substrate", branch = "darwinia-v0.12.3" }
frame-benchmarking              = { optional = true, default-features = false, git = "https://github.com/darwinia-network/substrate", branch = "darwinia-v0.12.3" }
frame-election-provider-support = { default-features = false, git = "https://github.com/darwinia-network/substrate", branch = "darwinia-v0.12.3" }
frame-executive                 = { default-features = false, git = "https://github.com/darwinia-network/substrate", branch = "darwinia-v0.12.3" }
frame-support                   = { default-features = false, git = "https://github.com/darwinia-network/substrate", branch = "darwinia-v0.12.3" }
frame-system                    = { default-features = false, git = "https://github.com/darwinia-network/substrate", branch = "darwinia-v0.12.3" }
frame-system-benchmarking       = { optional = true, default-features = false, git = "https://github.com/darwinia-network/substrate", branch = "darwinia-v0.12.3" }
frame-system-rpc-runtime-api    = { default-features = false, git = "https://github.com/darwinia-network/substrate", branch = "darwinia-v0.12.3" }
frame-try-runtime               = { optional = true, default-features = false, git = "https://github.com/darwinia-network/substrate", branch = "darwinia-v0.12.3" }
pallet-authority-discovery      = { default-features = false, git = "https://github.com/darwinia-network/substrate", branch = "darwinia-v0.12.3" }
pallet-authorship               = { default-features = false, git = "https://github.com/darwinia-network/substrate", branch = "darwinia-v0.12.3" }
pallet-babe                     = { default-features = false, git = "https://github.com/darwinia-network/substrate", branch = "darwinia-v0.12.3" }
pallet-beefy                    = { default-features = false, git = "https://github.com/darwinia-network/substrate", branch = "darwinia-v0.12.3" }
# pallet-beefy-mmr                           = { default-features = false, git = "https://github.com/darwinia-network/substrate", branch = "darwinia-v0.12.3" }
pallet-bounties                      = { default-features = false, git = "https://github.com/darwinia-network/substrate", branch = "darwinia-v0.12.3" }
pallet-collective                    = { default-features = false, git = "https://github.com/darwinia-network/substrate", branch = "darwinia-v0.12.3" }
pallet-democracy                     = { default-features = false, git = "https://github.com/darwinia-network/substrate", branch = "darwinia-v0.12.3" }
pallet-election-provider-multi-phase = { default-features = false, git = "https://github.com/darwinia-network/substrate", branch = "darwinia-v0.12.3" }
pallet-elections-phragmen            = { default-features = false, git = "https://github.com/darwinia-network/substrate", branch = "darwinia-v0.12.3" }
pallet-grandpa                       = { default-features = false, git = "https://github.com/darwinia-network/substrate", branch = "darwinia-v0.12.3" }
pallet-identity                      = { default-features = false, git = "https://github.com/darwinia-network/substrate", branch = "darwinia-v0.12.3" }
pallet-im-online                     = { default-features = false, git = "https://github.com/darwinia-network/substrate", branch = "darwinia-v0.12.3" }
pallet-membership                    = { default-features = false, git = "https://github.com/darwinia-network/substrate", branch = "darwinia-v0.12.3" }
# pallet-mmr                                 = { default-features = false, git = "https://github.com/darwinia-network/substrate", branch = "darwinia-v0.12.3" }
# pallet-mmr-primitives                      = { default-features = false, git = "https://github.com/darwinia-network/substrate", branch = "darwinia-v0.12.3" }
pallet-multisig                            = { default-features = false, git = "https://github.com/darwinia-network/substrate", branch = "darwinia-v0.12.3" }
pallet-offences                            = { default-features = false, git = "https://github.com/darwinia-network/substrate", branch = "darwinia-v0.12.3" }
pallet-proxy                               = { default-features = false, git = "https://github.com/darwinia-network/substrate", branch = "darwinia-v0.12.3" }
pallet-recovery                            = { default-features = false, git = "https://github.com/darwinia-network/substrate", branch = "darwinia-v0.12.3" }
pallet-scheduler                           = { default-features = false, git = "https://github.com/darwinia-network/substrate", branch = "darwinia-v0.12.3" }
pallet-session                             = { default-features = false, git = "https://github.com/darwinia-network/substrate", branch = "darwinia-v0.12.3" }
pallet-society                             = { default-features = false, git = "https://github.com/darwinia-network/substrate", branch = "darwinia-v0.12.3" }
pallet-sudo                                = { default-features = false, git = "https://github.com/darwinia-network/substrate", branch = "darwinia-v0.12.3" }
pallet-timestamp                           = { default-features = false, git = "https://github.com/darwinia-network/substrate", branch = "darwinia-v0.12.3" }
pallet-tips                                = { default-features = false, git = "https://github.com/darwinia-network/substrate", branch = "darwinia-v0.12.3" }
pallet-transaction-payment                 = { default-features = false, git = "https://github.com/darwinia-network/substrate", branch = "darwinia-v0.12.3" }
pallet-transaction-payment-rpc-runtime-api = { default-features = false, git = "https://github.com/darwinia-network/substrate", branch = "darwinia-v0.12.3" }
pallet-treasury                            = { default-features = false, git = "https://github.com/darwinia-network/substrate", branch = "darwinia-v0.12.3" }
pallet-utility                             = { default-features = false, git = "https://github.com/darwinia-network/substrate", branch = "darwinia-v0.12.3" }
pallet-vesting                             = { default-features = false, git = "https://github.com/darwinia-network/substrate", branch = "darwinia-v0.12.3" }
sp-api                                     = { default-features = false, git = "https://github.com/darwinia-network/substrate", branch = "darwinia-v0.12.3" }
sp-authority-discovery                     = { default-features = false, git = "https://github.com/darwinia-network/substrate", branch = "darwinia-v0.12.3" }
sp-block-builder                           = { default-features = false, git = "https://github.com/darwinia-network/substrate", branch = "darwinia-v0.12.3" }
sp-consensus-babe                          = { default-features = false, git = "https://github.com/darwinia-network/substrate", branch = "darwinia-v0.12.3" }
sp-core                                    = { default-features = false, git = "https://github.com/darwinia-network/substrate", branch = "darwinia-v0.12.3" }
sp-inherents                               = { default-features = false, git = "https://github.com/darwinia-network/substrate", branch = "darwinia-v0.12.3" }
sp-io                                      = { default-features = false, git = "https://github.com/darwinia-network/substrate", branch = "darwinia-v0.12.3" }
sp-npos-elections                          = { default-features = false, git = "https://github.com/darwinia-network/substrate", branch = "darwinia-v0.12.3" }
sp-offchain                                = { default-features = false, git = "https://github.com/darwinia-network/substrate", branch = "darwinia-v0.12.3" }
sp-runtime                                 = { default-features = false, git = "https://github.com/darwinia-network/substrate", branch = "darwinia-v0.12.3" }
sp-session                                 = { default-features = false, git = "https://github.com/darwinia-network/substrate", branch = "darwinia-v0.12.3" }
sp-staking                                 = { default-features = false, git = "https://github.com/darwinia-network/substrate", branch = "darwinia-v0.12.3" }
sp-std                                     = { default-features = false, git = "https://github.com/darwinia-network/substrate", branch = "darwinia-v0.12.3" }
sp-transaction-pool                        = { default-features = false, git = "https://github.com/darwinia-network/substrate", branch = "darwinia-v0.12.3" }
sp-version                                 = { default-features = false, git = "https://github.com/darwinia-network/substrate", branch = "darwinia-v0.12.3" }
>>>>>>> b336d633
# frontier or moonbeam
fp-evm                        = { default-features = false, git = "https://github.com/darwinia-network/frontier", branch = "darwinia-v0.12.3" }
fp-rpc                        = { default-features = false, git = "https://github.com/darwinia-network/frontier", branch = "darwinia-v0.12.3" }
fp-self-contained             = { default-features = false, git = "https://github.com/darwinia-network/frontier", branch = "darwinia-v0.12.3" }
moonbeam-rpc-primitives-debug = { default-features = false, git = "https://github.com/darwinia-network/moonbeam", branch = "darwinia-v0.12.3" }
pallet-base-fee               = { default-features = false, git = "https://github.com/darwinia-network/frontier", branch = "darwinia-v0.12.3" }
pallet-evm                    = { default-features = false, git = "https://github.com/darwinia-network/frontier", branch = "darwinia-v0.12.3" }
pallet-evm-precompile-blake2  = { default-features = false, git = "https://github.com/darwinia-network/frontier", branch = "darwinia-v0.12.3" }
pallet-evm-precompile-bn128   = { default-features = false, git = "https://github.com/darwinia-network/frontier", branch = "darwinia-v0.12.3" }
pallet-evm-precompile-modexp  = { default-features = false, git = "https://github.com/darwinia-network/frontier", branch = "darwinia-v0.12.3" }
pallet-evm-precompile-simple  = { default-features = false, git = "https://github.com/darwinia-network/frontier", branch = "darwinia-v0.12.3" }


[build-dependencies]
# paritytech
substrate-wasm-builder = { git = "https://github.com/darwinia-network/substrate", branch = "darwinia-v0.12.3" }

[features]
default = ["std"]

std = [
	# crates.io
	"codec/std",
	"evm/std",
	"scale-info/std",
	"serde",
	# darwinia-network
	"bsc-primitives/std",
	"darwinia-balances/std",
	"darwinia-balances-rpc-runtime-api/std",
	# "darwinia-beefy-gadget/std",
	"darwinia-bridge-ethereum/std",
	"darwinia-ethereum/std",
	"darwinia-evm/std",
	"darwinia-evm-precompile-bridge-ethereum/std",
	"darwinia-evm-precompile-bridge-s2s/std",
	"darwinia-evm-precompile-dispatch/std",
	"darwinia-evm-precompile-state-storage/std",
	"darwinia-evm-precompile-transfer/std",
	"darwinia-header-mmr/std",
	"darwinia-relay-authorities/std",
	"darwinia-relay-primitives/std",
	"darwinia-relayer-game/std",
	"darwinia-staking/std",
	"darwinia-staking-rpc-runtime-api/std",
	"darwinia-support/std",
	"dp-asset/std",
	"dp-contract/std",
	"dp-evm-tracer/std",
	"dp-s2s/std",
	"drml-primitives/std",
	"drml-common-runtime/std",
	"ethereum-primitives/std",
	"from-ethereum-issuing/std",
	"from-substrate-issuing/std",
	"module-transaction-pause/std",
	"to-ethereum-backing/std",
	"to-tron-backing/std",
	"to-parachain-backing/std",
	# messages
	"bp-messages/std",
	"bp-message-dispatch/std",
	"bp-pangolin/std",
	"bp-pangolin-parachain/std",
	"bp-pangoro/std",
	"bp-rococo/std",
	"bp-runtime/std",
	"bridge-runtime-common/std",
	"pallet-bridge-dispatch/std",
	"pallet-bridge-grandpa/std",
	"pallet-bridge-messages/std",
	"pallet-bridge-parachains/std",
	"pallet-fee-market/std",
	# paritytech
	"beefy-primitives/std",
	"frame-benchmarking/std",
	"frame-election-provider-support/std",
	"frame-executive/std",
	"frame-support/std",
	"frame-system/std",
	"frame-system-benchmarking?/std",
	"frame-system-rpc-runtime-api/std",
	"frame-try-runtime/std",
	"pallet-authority-discovery/std",
	"pallet-authorship/std",
	"pallet-babe/std",
	"pallet-beefy/std",
	# "pallet-beefy-mmr/std",
	"pallet-bounties/std",
	"pallet-collective/std",
	"pallet-democracy/std",
	"pallet-elections-phragmen/std",
	"pallet-election-provider-multi-phase/std",
	"pallet-grandpa/std",
	"pallet-identity/std",
	"pallet-im-online/std",
	"pallet-membership/std",
	# "pallet-mmr/std",
	# "pallet-mmr-primitives/std",
	"pallet-multisig/std",
	"pallet-offences/std",
	"pallet-proxy/std",
	"pallet-recovery/std",
	"pallet-scheduler/std",
	"pallet-session/std",
	"pallet-society/std",
	"pallet-sudo/std",
	"pallet-timestamp/std",
	"pallet-tips/std",
	"pallet-transaction-payment/std",
	"pallet-transaction-payment-rpc-runtime-api/std",
	"pallet-treasury/std",
	"pallet-utility/std",
	"pallet-vesting/std",
	"sp-api/std",
	"sp-authority-discovery/std",
	"sp-block-builder/std",
	"sp-consensus-babe/std",
	"sp-core/std",
	"sp-inherents/std",
	"sp-io/std",
	"sp-npos-elections/std",
	"sp-offchain/std",
	"sp-runtime/std",
	"sp-session/std",
	"sp-staking/std",
	"sp-std/std",
	"sp-transaction-pool/std",
	"sp-version/std",
	# frontier or moonbeam
	"fp-evm/std",
	"fp-rpc/std",
	"fp-self-contained/std",
	"moonbeam-rpc-primitives-debug/std",
	"pallet-base-fee/std",
	"pallet-evm/std",
	"pallet-evm-precompile-blake2/std",
	"pallet-evm-precompile-bn128/std",
	"pallet-evm-precompile-modexp/std",
	"pallet-evm-precompile-simple/std",
]

fast-runtime = ["drml-primitives/fast-runtime"]

runtime-benchmarks = [
	# paritytech
	"frame-benchmarking",
	"frame-system-benchmarking",
	"frame-system/runtime-benchmarks",
	"frame-support/runtime-benchmarks",
	"pallet-collective/runtime-benchmarks",
	"pallet-society/runtime-benchmarks",
	# darwinia-network
	"darwinia-ethereum/runtime-benchmarks",
	"darwinia-evm/runtime-benchmarks",
	"from-ethereum-issuing/runtime-benchmarks",
	"from-substrate-issuing/runtime-benchmarks",
	"pallet-fee-market/runtime-benchmarks",
	"to-parachain-backing/runtime-benchmarks",
]

try-runtime = [
	# paritytech
	"frame-executive/try-runtime",
	"frame-try-runtime",
	# darwinia-network
	"darwinia-balances/try-runtime",
	"darwinia-ethereum/try-runtime",
	"darwinia-header-mmr/try-runtime",
	"darwinia-staking/try-runtime",
	"to-ethereum-backing/try-runtime",
]

# A feature that should be enabled when the runtime should be build for on-chain
# deployment. This will disable stuff that shouldn't be part of the on-chain wasm
# to make it smaller like logging for example.
on-chain-release-build = [
	"sp-api/disable-logging",
]

evm-tracing = [
	"dp-evm-tracer",
]<|MERGE_RESOLUTION|>--- conflicted
+++ resolved
@@ -49,10 +49,6 @@
 from-ethereum-issuing                   = { default-features = false, path = "../../../frame/wormhole/issuing/ethereum" }
 from-substrate-issuing                  = { default-features = false, path = "../../../frame/wormhole/issuing/s2s" }
 module-transaction-pause                = { default-features = false, path = "../../../frame/transaction-pause" }
-<<<<<<< HEAD
-pallet-fee-market                       = { default-features = false, git = "https://github.com/darwinia-network/darwinia-bridges-substrate", branch = "bear-move-FromBridgedChainMessageDispatch" }
-=======
->>>>>>> b336d633
 to-ethereum-backing                     = { default-features = false, path = "../../../frame/wormhole/backing/ethereum" }
 to-parachain-backing                    = { default-features = false, path = "../../../frame/wormhole/backing/parachain" }
 to-tron-backing                         = { default-features = false, path = "../../../frame/wormhole/backing/tron" }
@@ -71,75 +67,6 @@
 pallet-bridge-parachains = { default-features = false, git = "https://github.com/darwinia-network/darwinia-messages-substrate", branch = "darwinia-v0.12.3" }
 pallet-fee-market        = { default-features = false, git = "https://github.com/darwinia-network/darwinia-messages-substrate", branch = "darwinia-v0.12.3" }
 # paritytech
-<<<<<<< HEAD
-beefy-primitives                           = { default-features = false, git = "https://github.com/darwinia-network/substrate", branch = "darwinia-v0.12.2" }
-bp-message-dispatch                        = { default-features = false, git = "https://github.com/darwinia-network/darwinia-bridges-substrate", branch = "bear-move-FromBridgedChainMessageDispatch" }
-bp-messages                                = { default-features = false, git = "https://github.com/darwinia-network/darwinia-bridges-substrate", branch = "bear-move-FromBridgedChainMessageDispatch" }
-bp-pangolin                                = { default-features = false, git = "https://github.com/darwinia-network/darwinia-bridges-substrate", branch = "bear-move-FromBridgedChainMessageDispatch" }
-bp-pangolin-parachain                      = { default-features = false, git = "https://github.com/darwinia-network/darwinia-bridges-substrate", branch = "bear-move-FromBridgedChainMessageDispatch" }
-bp-pangoro                                 = { default-features = false, git = "https://github.com/darwinia-network/darwinia-bridges-substrate", branch = "bear-move-FromBridgedChainMessageDispatch" }
-bp-rococo                                  = { default-features = false, git = "https://github.com/darwinia-network/darwinia-bridges-substrate", branch = "bear-move-FromBridgedChainMessageDispatch" }
-bp-runtime                                 = { default-features = false, git = "https://github.com/darwinia-network/darwinia-bridges-substrate", branch = "bear-move-FromBridgedChainMessageDispatch" }
-bridge-runtime-common                      = { default-features = false, git = "https://github.com/darwinia-network/darwinia-bridges-substrate", branch = "bear-move-FromBridgedChainMessageDispatch" }
-frame-benchmarking                         = { optional = true, default-features = false, git = "https://github.com/darwinia-network/substrate", branch = "darwinia-v0.12.2" }
-frame-election-provider-support            = { default-features = false, git = "https://github.com/darwinia-network/substrate", branch = "darwinia-v0.12.2" }
-frame-executive                            = { default-features = false, git = "https://github.com/darwinia-network/substrate", branch = "darwinia-v0.12.2" }
-frame-support                              = { default-features = false, git = "https://github.com/darwinia-network/substrate", branch = "darwinia-v0.12.2" }
-frame-system                               = { default-features = false, git = "https://github.com/darwinia-network/substrate", branch = "darwinia-v0.12.2" }
-frame-system-benchmarking                  = { optional = true, default-features = false, git = "https://github.com/darwinia-network/substrate", branch = "darwinia-v0.12.2" }
-frame-system-rpc-runtime-api               = { default-features = false, git = "https://github.com/darwinia-network/substrate", branch = "darwinia-v0.12.2" }
-frame-try-runtime                          = { optional = true, default-features = false, git = "https://github.com/darwinia-network/substrate", branch = "darwinia-v0.12.2" }
-pallet-authority-discovery                 = { default-features = false, git = "https://github.com/darwinia-network/substrate", branch = "darwinia-v0.12.2" }
-pallet-authorship                          = { default-features = false, git = "https://github.com/darwinia-network/substrate", branch = "darwinia-v0.12.2" }
-pallet-babe                                = { default-features = false, git = "https://github.com/darwinia-network/substrate", branch = "darwinia-v0.12.2" }
-pallet-beefy                               = { default-features = false, git = "https://github.com/darwinia-network/substrate", branch = "darwinia-v0.12.2" }
-pallet-beefy-mmr                           = { default-features = false, git = "https://github.com/darwinia-network/substrate", branch = "darwinia-v0.12.2" }
-pallet-bounties                            = { default-features = false, git = "https://github.com/darwinia-network/substrate", branch = "darwinia-v0.12.2" }
-pallet-bridge-dispatch                     = { default-features = false, git = "https://github.com/darwinia-network/darwinia-bridges-substrate", branch = "bear-move-FromBridgedChainMessageDispatch" }
-pallet-bridge-grandpa                      = { default-features = false, git = "https://github.com/darwinia-network/darwinia-bridges-substrate", branch = "bear-move-FromBridgedChainMessageDispatch" }
-pallet-bridge-messages                     = { default-features = false, git = "https://github.com/darwinia-network/darwinia-bridges-substrate", branch = "bear-move-FromBridgedChainMessageDispatch" }
-pallet-bridge-parachains                   = { default-features = false, git = "https://github.com/darwinia-network/darwinia-bridges-substrate", branch = "bear-move-FromBridgedChainMessageDispatch" }
-pallet-collective                          = { default-features = false, git = "https://github.com/darwinia-network/substrate", branch = "darwinia-v0.12.2" }
-pallet-democracy                           = { default-features = false, git = "https://github.com/darwinia-network/substrate", branch = "darwinia-v0.12.2" }
-pallet-election-provider-multi-phase       = { default-features = false, git = "https://github.com/darwinia-network/substrate", branch = "darwinia-v0.12.2" }
-pallet-elections-phragmen                  = { default-features = false, git = "https://github.com/darwinia-network/substrate", branch = "darwinia-v0.12.2" }
-pallet-grandpa                             = { default-features = false, git = "https://github.com/darwinia-network/substrate", branch = "darwinia-v0.12.2" }
-pallet-identity                            = { default-features = false, git = "https://github.com/darwinia-network/substrate", branch = "darwinia-v0.12.2" }
-pallet-im-online                           = { default-features = false, git = "https://github.com/darwinia-network/substrate", branch = "darwinia-v0.12.2" }
-pallet-membership                          = { default-features = false, git = "https://github.com/darwinia-network/substrate", branch = "darwinia-v0.12.2" }
-pallet-mmr                                 = { default-features = false, git = "https://github.com/darwinia-network/substrate", branch = "darwinia-v0.12.2" }
-pallet-mmr-primitives                      = { default-features = false, git = "https://github.com/darwinia-network/substrate", branch = "darwinia-v0.12.2" }
-pallet-multisig                            = { default-features = false, git = "https://github.com/darwinia-network/substrate", branch = "darwinia-v0.12.2" }
-pallet-offences                            = { default-features = false, git = "https://github.com/darwinia-network/substrate", branch = "darwinia-v0.12.2" }
-pallet-proxy                               = { default-features = false, git = "https://github.com/darwinia-network/substrate", branch = "darwinia-v0.12.2" }
-pallet-recovery                            = { default-features = false, git = "https://github.com/darwinia-network/substrate", branch = "darwinia-v0.12.2" }
-pallet-scheduler                           = { default-features = false, git = "https://github.com/darwinia-network/substrate", branch = "darwinia-v0.12.2" }
-pallet-session                             = { default-features = false, git = "https://github.com/darwinia-network/substrate", branch = "darwinia-v0.12.2" }
-pallet-society                             = { default-features = false, git = "https://github.com/darwinia-network/substrate", branch = "darwinia-v0.12.2" }
-pallet-sudo                                = { default-features = false, git = "https://github.com/darwinia-network/substrate", branch = "darwinia-v0.12.2" }
-pallet-timestamp                           = { default-features = false, git = "https://github.com/darwinia-network/substrate", branch = "darwinia-v0.12.2" }
-pallet-tips                                = { default-features = false, git = "https://github.com/darwinia-network/substrate", branch = "darwinia-v0.12.2" }
-pallet-transaction-payment                 = { default-features = false, git = "https://github.com/darwinia-network/substrate", branch = "darwinia-v0.12.2" }
-pallet-transaction-payment-rpc-runtime-api = { default-features = false, git = "https://github.com/darwinia-network/substrate", branch = "darwinia-v0.12.2" }
-pallet-treasury                            = { default-features = false, git = "https://github.com/darwinia-network/substrate", branch = "darwinia-v0.12.2" }
-pallet-utility                             = { default-features = false, git = "https://github.com/darwinia-network/substrate", branch = "darwinia-v0.12.2" }
-pallet-vesting                             = { default-features = false, git = "https://github.com/darwinia-network/substrate", branch = "darwinia-v0.12.2" }
-sp-api                                     = { default-features = false, git = "https://github.com/darwinia-network/substrate", branch = "darwinia-v0.12.2" }
-sp-authority-discovery                     = { default-features = false, git = "https://github.com/darwinia-network/substrate", branch = "darwinia-v0.12.2" }
-sp-block-builder                           = { default-features = false, git = "https://github.com/darwinia-network/substrate", branch = "darwinia-v0.12.2" }
-sp-consensus-babe                          = { default-features = false, git = "https://github.com/darwinia-network/substrate", branch = "darwinia-v0.12.2" }
-sp-core                                    = { default-features = false, git = "https://github.com/darwinia-network/substrate", branch = "darwinia-v0.12.2" }
-sp-inherents                               = { default-features = false, git = "https://github.com/darwinia-network/substrate", branch = "darwinia-v0.12.2" }
-sp-io                                      = { default-features = false, git = "https://github.com/darwinia-network/substrate", branch = "darwinia-v0.12.2" }
-sp-npos-elections                          = { default-features = false, git = "https://github.com/darwinia-network/substrate", branch = "darwinia-v0.12.2" }
-sp-offchain                                = { default-features = false, git = "https://github.com/darwinia-network/substrate", branch = "darwinia-v0.12.2" }
-sp-runtime                                 = { default-features = false, git = "https://github.com/darwinia-network/substrate", branch = "darwinia-v0.12.2" }
-sp-session                                 = { default-features = false, git = "https://github.com/darwinia-network/substrate", branch = "darwinia-v0.12.2" }
-sp-staking                                 = { default-features = false, git = "https://github.com/darwinia-network/substrate", branch = "darwinia-v0.12.2" }
-sp-std                                     = { default-features = false, git = "https://github.com/darwinia-network/substrate", branch = "darwinia-v0.12.2" }
-sp-transaction-pool                        = { default-features = false, git = "https://github.com/darwinia-network/substrate", branch = "darwinia-v0.12.2" }
-sp-version                                 = { default-features = false, git = "https://github.com/darwinia-network/substrate", branch = "darwinia-v0.12.2" }
-=======
 beefy-primitives                = { default-features = false, git = "https://github.com/darwinia-network/substrate", branch = "darwinia-v0.12.3" }
 frame-benchmarking              = { optional = true, default-features = false, git = "https://github.com/darwinia-network/substrate", branch = "darwinia-v0.12.3" }
 frame-election-provider-support = { default-features = false, git = "https://github.com/darwinia-network/substrate", branch = "darwinia-v0.12.3" }
@@ -195,7 +122,6 @@
 sp-std                                     = { default-features = false, git = "https://github.com/darwinia-network/substrate", branch = "darwinia-v0.12.3" }
 sp-transaction-pool                        = { default-features = false, git = "https://github.com/darwinia-network/substrate", branch = "darwinia-v0.12.3" }
 sp-version                                 = { default-features = false, git = "https://github.com/darwinia-network/substrate", branch = "darwinia-v0.12.3" }
->>>>>>> b336d633
 # frontier or moonbeam
 fp-evm                        = { default-features = false, git = "https://github.com/darwinia-network/frontier", branch = "darwinia-v0.12.3" }
 fp-rpc                        = { default-features = false, git = "https://github.com/darwinia-network/frontier", branch = "darwinia-v0.12.3" }
