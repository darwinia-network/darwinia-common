--- conflicted
+++ resolved
@@ -19,50 +19,6 @@
 smallvec          = { version = "1.6.1" }
 static_assertions = { version = "1.1.0" }
 # darwinia-network
-<<<<<<< HEAD
-bridge-primitives                       = { default-features = false, path = "../../primitives/bridge" }
-common-primitives                       = { default-features = false, path = "../../primitives/common" }
-darwinia-balances                       = { default-features = false, path = "../../../frame/balances" }
-darwinia-balances-rpc-runtime-api       = { default-features = false, path = "../../../frame/balances/rpc/runtime-api" }
-darwinia-bridge-bsc                     = { default-features = false, path = "../../../frame/bridge/bsc" }
-darwinia-bridge-ethereum                = { default-features = false, path = "../../../frame/bridge/ethereum" }
-darwinia-claims                         = { default-features = false, path = "../../../frame/claims" }
-darwinia-democracy                      = { default-features = false, path = "../../../frame/democracy" }
-darwinia-elections-phragmen             = { default-features = false, path = "../../../frame/elections-phragmen" }
-darwinia-evm                            = { default-features = false, path = "../../../frame/evm" }
-darwinia-evm-precompile-dispatch        = { default-features = false, path = "../../../frame/evm/precompile/contracts/dispatch" }
-darwinia-evm-precompile-bridge-ethereum = { default-features = false, path = "../../../frame/evm/precompile/contracts/bridge/ethereum" }
-darwinia-evm-precompile-bridge-s2s      = { default-features = false, path = "../../../frame/evm/precompile/contracts/bridge/s2s" }
-darwinia-evm-precompile-simple          = { default-features = false, path = "../../../frame/evm/precompile/contracts/simple" }
-darwinia-evm-precompile-transfer        = { default-features = false, path = "../../../frame/evm/precompile/contracts/transfer" }
-darwinia-fee-market                     = { default-features = false, path = "../../../frame/fee-market" }
-darwinia-fee-market-rpc-runtime-api     = { default-features = false, path = "../../../frame/fee-market/rpc/runtime-api" }
-darwinia-header-mmr                     = { default-features = false, path = "../../../frame/header-mmr" }
-darwinia-header-mmr-rpc-runtime-api     = { default-features = false, path = "../../../frame/header-mmr/rpc/runtime-api" }
-darwinia-relay-authorities              = { default-features = false, path = "../../../frame/bridge/relay-authorities" }
-darwinia-relay-primitives               = { default-features = false, path = "../../../primitives/relay" }
-darwinia-relayer-game                   = { default-features = false, path = "../../../frame/bridge/relayer-game" }
-darwinia-staking                        = { default-features = false, path = "../../../frame/staking" }
-darwinia-staking-rpc-runtime-api        = { default-features = false, path = "../../../frame/staking/rpc/runtime-api" }
-darwinia-support                        = { default-features = false, path = "../../../frame/support" }
-darwinia-vesting                        = { default-features = false, path = "../../../frame/vesting" }
-dp-asset                                = { default-features = false, path = "../../../primitives/asset" }
-dp-contract                             = { default-features = false, path = "../../../primitives/contract" }
-dp-evm                                  = { default-features = false, path = "../../../primitives/evm" }
-dp-fee                                  = { default-features = false, path = "../../../primitives/fee-market" }
-dp-s2s                                  = { default-features = false, path = "../../../primitives/s2s" }
-dvm-ethereum                            = { default-features = false, path = "../../../frame/dvm" }
-dvm-rpc-runtime-api                     = { default-features = false, path = "../../../frame/dvm/rpc/runtime-api" }
-ethereum-primitives                     = { default-features = false, path = "../../../primitives/ethereum" }
-from-ethereum-issuing                   = { default-features = false, path = "../../../frame/wormhole/issuing/ethereum" }
-from-substrate-issuing                  = { default-features = false, path = "../../../frame/wormhole/issuing/s2s" }
-pangolin-constants                      = { default-features = false, path = "src/constants" }
-pangolin-runtime-system-params          = { default-features = false, path = "src/pallets/system/params" }
-pangoro-constants                       = { default-features = false, path = "../pangoro/src/constants" }
-pangoro-runtime-system-params           = { default-features = false, path = "../pangoro/src/pallets/system/params" }
-to-ethereum-backing                     = { default-features = false, path = "../../../frame/wormhole/backing/ethereum" }
-to-tron-backing                         = { default-features = false, path = "../../../frame/wormhole/backing/tron" }
-=======
 bridge-primitives                   = { default-features = false, path = "../../primitives/bridge" }
 common-primitives                   = { default-features = false, path = "../../primitives/common" }
 darwinia-balances                   = { default-features = false, path = "../../../frame/balances" }
@@ -73,8 +29,9 @@
 darwinia-democracy                  = { default-features = false, path = "../../../frame/democracy" }
 darwinia-elections-phragmen         = { default-features = false, path = "../../../frame/elections-phragmen" }
 darwinia-evm                        = { default-features = false, path = "../../../frame/evm" }
+darwinia-evm-precompile-bridge-ethereum = { default-features = false, path = "../../../frame/evm/precompile/contracts/bridge/ethereum" }
+darwinia-evm-precompile-bridge-s2s      = { default-features = false, path = "../../../frame/evm/precompile/contracts/bridge/s2s" }
 darwinia-evm-precompile-dispatch    = { default-features = false, path = "../../../frame/evm/precompile/contracts/dispatch" }
-darwinia-evm-precompile-misc        = { default-features = false, path = "../../../frame/evm/precompile/contracts/misc" }
 darwinia-evm-precompile-simple      = { default-features = false, path = "../../../frame/evm/precompile/contracts/simple" }
 darwinia-evm-precompile-transfer    = { default-features = false, path = "../../../frame/evm/precompile/contracts/transfer" }
 darwinia-fee-market                 = { default-features = false, path = "../../../frame/fee-market" }
@@ -105,7 +62,6 @@
 pangoro-runtime-system-params       = { default-features = false, path = "../pangoro/src/pallets/system/params" }
 to-ethereum-backing                 = { default-features = false, path = "../../../frame/wormhole/backing/ethereum" }
 to-tron-backing                     = { default-features = false, path = "../../../frame/wormhole/backing/tron" }
->>>>>>> 6ecb1215
 # paritytech
 bp-message-dispatch                        = { default-features = false, git = "https://github.com/darwinia-network/parity-bridges-common", tag = "darwinia-v0.11.5" }
 bp-messages                                = { default-features = false, git = "https://github.com/darwinia-network/parity-bridges-common", tag = "darwinia-v0.11.5" }
