--- conflicted
+++ resolved
@@ -21,36 +21,6 @@
 darwinia-balances = { default-features = false, path = "../../../frame/balances" }
 # darwinia-beefy-gadget                   = { default-features = false, path = "../../../frame/beefy-gadget" }
 # darwinia-beefy-primitives               = { path = "../../../primitives/beefy" }
-<<<<<<< HEAD
-darwinia-bridge-ethereum                = { default-features = false, path = "../../../frame/bridge/ethereum" }
-darwinia-ethereum                       = { default-features = false, path = "../../../frame/dvm/ethereum" }
-darwinia-evm                            = { default-features = false, path = "../../../frame/dvm/evm" }
-darwinia-evm-precompile-bridge-ethereum = { default-features = false, path = "../../../frame/dvm/evm/precompiles/bridge/ethereum" }
-darwinia-evm-precompile-bridge-s2s      = { default-features = false, path = "../../../frame/dvm/evm/precompiles/bridge/s2s" }
-darwinia-evm-precompile-dispatch        = { default-features = false, path = "../../../frame/dvm/evm/precompiles/dispatch" }
-darwinia-evm-precompile-state-storage   = { default-features = false, path = "../../../frame/dvm/evm/precompiles/state-storage" }
-darwinia-evm-precompile-transfer        = { default-features = false, path = "../../../frame/dvm/evm/precompiles/transfer" }
-darwinia-evm-precompile-kton-erc20      = { default-features = false, path = "../../../frame/dvm/evm/precompiles/kton-erc20" }
-darwinia-header-mmr                     = { default-features = false, path = "../../../frame/header-mmr" }
-darwinia-relay-authorities              = { default-features = false, path = "../../../frame/bridge/relay-authorities" }
-darwinia-relay-primitives               = { default-features = false, path = "../../../primitives/relay" }
-darwinia-relayer-game                   = { default-features = false, path = "../../../frame/bridge/relayer-game" }
-darwinia-staking                        = { default-features = false, path = "../../../frame/staking" }
-darwinia-support                        = { default-features = false, path = "../../../frame/support" }
-dp-asset                                = { default-features = false, path = "../../../primitives/asset" }
-dp-contract                             = { default-features = false, path = "../../../primitives/contract" }
-dp-evm-tracer                           = { optional = true, default-features = false, path = "../../../primitives/evm-trace/tracer" }
-dp-s2s                                  = { default-features = false, path = "../../../primitives/s2s" }
-drml-common-runtime                     = { default-features = false, path = "../common" }
-drml-primitives                         = { default-features = false, path = "../../primitives" }
-ethereum-primitives                     = { default-features = false, path = "../../../primitives/ethereum" }
-from-ethereum-issuing                   = { default-features = false, path = "../../../frame/wormhole/issuing/ethereum" }
-from-substrate-issuing                  = { default-features = false, path = "../../../frame/wormhole/issuing/s2s" }
-module-transaction-pause                = { default-features = false, path = "../../../frame/transaction-pause" }
-to-ethereum-backing                     = { default-features = false, path = "../../../frame/wormhole/backing/ethereum" }
-to-parachain-backing                    = { default-features = false, path = "../../../frame/wormhole/backing/parachain" }
-to-tron-backing                         = { default-features = false, path = "../../../frame/wormhole/backing/tron" }
-=======
 darwinia-bridge-ethereum              = { default-features = false, path = "../../../frame/bridge/ethereum" }
 darwinia-ethereum                     = { default-features = false, path = "../../../frame/dvm/ethereum" }
 darwinia-evm                          = { default-features = false, path = "../../../frame/dvm/evm" }
@@ -76,7 +46,6 @@
 to-ethereum-backing                   = { default-features = false, path = "../../../frame/wormhole/backing/ethereum" }
 to-parachain-backing                  = { default-features = false, path = "../../../frame/wormhole/backing/parachain" }
 to-tron-backing                       = { default-features = false, path = "../../../frame/wormhole/backing/tron" }
->>>>>>> 462caac7
 # messages
 bp-message-dispatch      = { default-features = false, git = "https://github.com/darwinia-network/darwinia-messages-substrate", branch = "darwinia-v0.12.3" }
 bp-messages              = { default-features = false, git = "https://github.com/darwinia-network/darwinia-messages-substrate", branch = "darwinia-v0.12.3" }
