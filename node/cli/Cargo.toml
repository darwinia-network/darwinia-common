[package]
authors     = ["Darwinia Network <hello@darwinia.network>"]
build       = "build.rs"
description = "Darwinia Runtime Module Library Node"
edition     = "2021"
homepage    = "https://darwinia.network"
license     = "GPL-3.0"
name        = "drml"
readme      = "README.md"
repository  = "https://github.com/darwinia-network/darwinia-common"
version     = "2.8.14"

# TODO: Consider rename this repo to darwinia-runtime-module-library
[[bin]]
name = "drml"

[dependencies]
# crates.io
log       = { version = "0.4" }
structopt = { version = "0.3", optional = true }
# darwinia-network
<<<<<<< HEAD
bsc-primitives    = { path = "../../primitives/bsc" }
drml-node-service = { path = "../service" }
drml-primitives   = { path = "../primitives", optional = true }
drml-rpc          = { path = "../rpc" }
=======
drml-primitives = { path = "../primitives", optional = true }
drml-rpc        = { path = "../rpc" }
drml-service    = { path = "../service" }
>>>>>>> 464f0917
# paritytech
frame-benchmarking-cli = { optional = true, git = "https://github.com/darwinia-network/substrate", branch = "darwinia-v0.12.3" }
sc-cli                 = { optional = true, git = "https://github.com/darwinia-network/substrate", branch = "darwinia-v0.12.3" }
sc-service             = { optional = true, git = "https://github.com/darwinia-network/substrate", branch = "darwinia-v0.12.3" }
sp-core                = { git = "https://github.com/darwinia-network/substrate", branch = "darwinia-v0.12.3" }
try-runtime-cli        = { optional = true, git = "https://github.com/darwinia-network/substrate", branch = "darwinia-v0.12.3" }
# frontier
fp-consensus = { git = "https://github.com/darwinia-network/frontier", branch = "darwinia-v0.12.3" }

[build-dependencies]
# paritytech
substrate-build-script-utils = { git = "https://github.com/darwinia-network/substrate", branch = "darwinia-v0.12.3" }
try-runtime-cli              = { optional = true, git = "https://github.com/darwinia-network/substrate", branch = "darwinia-v0.12.3" }

[features]
default = [
	"cli",
	"db",
	"full-node",
	"wasmtime",
]

cli = [
	# crates.io
	"structopt",
	# paritytech
	"sc-cli",
	"sc-service",
]

db = ["drml-node-service/db"]

full-node = ["drml-node-service/full-node"]

wasmtime = ["sc-cli/wasmtime"]

fast-runtime = ["drml-node-service/fast-runtime"]

evm-tracing = ["drml-node-service/evm-tracing"]

template = ["drml-node-service/template"]

runtime-benchmarks = [
	# darwinia-network
	"drml-primitives",
	"drml-node-service/runtime-benchmarks",
	# paritytech
	"frame-benchmarking-cli",
]

try-runtime = [
	# darwinia-network
	"drml-primitives",
	"drml-node-service/try-runtime",
	# paritytech
	"try-runtime-cli",
]<|MERGE_RESOLUTION|>--- conflicted
+++ resolved
@@ -19,16 +19,9 @@
 log       = { version = "0.4" }
 structopt = { version = "0.3", optional = true }
 # darwinia-network
-<<<<<<< HEAD
-bsc-primitives    = { path = "../../primitives/bsc" }
-drml-node-service = { path = "../service" }
-drml-primitives   = { path = "../primitives", optional = true }
-drml-rpc          = { path = "../rpc" }
-=======
 drml-primitives = { path = "../primitives", optional = true }
 drml-rpc        = { path = "../rpc" }
 drml-service    = { path = "../service" }
->>>>>>> 464f0917
 # paritytech
 frame-benchmarking-cli = { optional = true, git = "https://github.com/darwinia-network/substrate", branch = "darwinia-v0.12.3" }
 sc-cli                 = { optional = true, git = "https://github.com/darwinia-network/substrate", branch = "darwinia-v0.12.3" }
