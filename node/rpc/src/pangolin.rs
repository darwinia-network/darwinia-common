// This file is part of Darwinia.
//
// Copyright (C) 2018-2021 Darwinia Network
// SPDX-License-Identifier: GPL-3.0
//
// Darwinia is free software: you can redistribute it and/or modify
// it under the terms of the GNU General Public License as published by
// the Free Software Foundation, either version 3 of the License, or
// (at your option) any later version.
//
// Darwinia is distributed in the hope that it will be useful,
// but WITHOUT ANY WARRANTY; without even the implied warranty of
// MERCHANTABILITY or FITNESS FOR A PARTICULAR PURPOSE. See the
// GNU General Public License for more details.
//
// You should have received a copy of the GNU General Public License
// along with Darwinia. If not, see <https://www.gnu.org/licenses/>.

//! Pangoro-specific RPCs implementation.

#![warn(missing_docs)]

// --- std ---
use std::collections::BTreeMap;
// --- darwinia-network ---
use crate::*;
use drml_common_primitives::Power;
use dvm_ethereum::EthereumStorageSchema;

/// Full client dependencies.
pub struct FullDeps<C, P, SC, B> {
	/// The client instance to use.
	pub client: Arc<C>,
	/// Transaction pool instance.
	pub pool: Arc<P>,
	/// The SelectChain Strategy
	pub select_chain: SC,
	/// A copy of the chain spec.
	pub chain_spec: Box<dyn sc_chain_spec::ChainSpec>,
	/// Whether to deny unsafe calls
	pub deny_unsafe: DenyUnsafe,
	/// BABE specific dependencies.
	pub babe: BabeDeps,
	/// GRANDPA specific dependencies.
	pub grandpa: GrandpaDeps<B>,
	/// The Node authority flag
	pub is_authority: bool,
	/// Network service
	pub network: Arc<sc_network::NetworkService<Block, Hash>>,
	/// Ethereum pending transactions.
	pub pending_transactions: dp_rpc::PendingTransactions,
	/// EthFilterApi pool.
	pub filter_pool: Option<dp_rpc::FilterPool>,
	/// Backend.
	pub backend: Arc<dc_db::Backend<Block>>,
	/// Rpc requester for evm trace
	pub tracing_requesters: RpcRequesters,
	/// Rpc Config
	pub rpc_config: RpcConfig,
}

/// Light client extra dependencies.
pub struct LightDeps<C, F, P> {
	/// The client instance to use.
	pub client: Arc<C>,
	/// Transaction pool instance.
	pub pool: Arc<P>,
	/// Remote access to the blockchain (async).
	pub remote_blockchain: Arc<dyn sc_client_api::RemoteBlockchain<Block>>,
	/// Fetcher instance.
	pub fetcher: Arc<F>,
}

/// Instantiate all RPC extensions.
pub fn create_full<C, P, SC, B>(
	deps: FullDeps<C, P, SC, B>,
	subscription_task_executor: SubscriptionTaskExecutor,
) -> RpcResult
where
	C: 'static
		+ Send
		+ Sync
		+ sc_client_api::AuxStore
		+ sc_client_api::BlockchainEvents<Block>
		+ sc_client_api::StorageProvider<Block, B>
		+ sp_api::ProvideRuntimeApi<Block>
		+ sp_blockchain::HeaderBackend<Block>
		+ sp_blockchain::HeaderMetadata<Block, Error = sp_blockchain::Error>,
	C::Api: substrate_frame_rpc_system::AccountNonceApi<Block, AccountId, Nonce>,
	C::Api: pallet_transaction_payment_rpc::TransactionPaymentRuntimeApi<Block, Balance>,
	C::Api: sc_consensus_babe::BabeApi<Block>,
	C::Api: sp_block_builder::BlockBuilder<Block>,
	C::Api: darwinia_balances_rpc::BalancesRuntimeApi<Block, AccountId, Balance>,
	C::Api: darwinia_header_mmr_rpc::HeaderMMRRuntimeApi<Block, Hash>,
	C::Api: darwinia_staking_rpc::StakingRuntimeApi<Block, AccountId, Power>,
	C::Api: darwinia_fee_market_rpc::FeeMarketRuntimeApi<Block, Balance>,
	C::Api: dp_evm_trace_apis::DebugRuntimeApi<Block>,
	C::Api: dvm_rpc_runtime_api::EthereumRuntimeRPCApi<Block>,
	P: 'static + Sync + Send + sc_transaction_pool_api::TransactionPool<Block = Block>,
	SC: 'static + sp_consensus::SelectChain<Block>,
	B: 'static + Send + Sync + sc_client_api::Backend<Block>,
	B::State: sc_client_api::StateBackend<Hashing>,
{
	// --- crates.io ---
	use jsonrpc_pubsub::manager::SubscriptionManager;
	// --- paritytech ---
	use pallet_transaction_payment_rpc::{TransactionPayment, TransactionPaymentApi};
	use sc_consensus_babe_rpc::{BabeApi, BabeRpcHandler};
	use sc_finality_grandpa_rpc::{GrandpaApi, GrandpaRpcHandler};
	use sc_sync_state_rpc::{SyncStateRpcApi, SyncStateRpcHandler};
	use substrate_frame_rpc_system::{FullSystem, SystemApi};
	// --- darwinia-network ---
	use darwinia_balances_rpc::{Balances, BalancesApi};
	use darwinia_fee_market_rpc::{FeeMarket, FeeMarketApi};
	use darwinia_header_mmr_rpc::{HeaderMMR, HeaderMMRApi};
	use darwinia_staking_rpc::{Staking, StakingApi};
	use dc_rpc::{
		EthApi, EthApiServer, EthFilterApi, EthFilterApiServer, EthPubSubApi, EthPubSubApiServer,
		HexEncodedIdProvider, NetApi, NetApiServer, OverrideHandle, RuntimeApiStorageOverride,
		SchemaV1Override, StorageOverride, Web3Api, Web3ApiServer,
	};
	use dc_tracing_debug_handler::{Debug, DebugServer};
	use dc_tracing_trace_handler::{Trace, TraceServer};
	use pangolin_runtime::TransactionConverter;

	let FullDeps {
		client,
		pool,
		select_chain,
		chain_spec,
		deny_unsafe,
		babe,
		grandpa,
		is_authority,
		network,
		pending_transactions,
		filter_pool,
		backend,
		tracing_requesters,
		rpc_config,
	} = deps;
	let mut io = jsonrpc_core::IoHandler::default();

	io.extend_with(SystemApi::to_delegate(FullSystem::new(
		client.clone(),
		pool.clone(),
		deny_unsafe,
	)));
	io.extend_with(TransactionPaymentApi::to_delegate(TransactionPayment::new(
		client.clone(),
	)));
	let BabeDeps {
		keystore,
		babe_config,
		shared_epoch_changes,
	} = babe;
	io.extend_with(BabeApi::to_delegate(BabeRpcHandler::new(
		client.clone(),
		shared_epoch_changes.clone(),
		keystore,
		babe_config,
		select_chain,
		deny_unsafe,
	)));
	let GrandpaDeps {
		shared_voter_state,
		shared_authority_set,
		justification_stream,
		subscription_executor,
		finality_provider,
	} = grandpa;
	io.extend_with(GrandpaApi::to_delegate(GrandpaRpcHandler::new(
		shared_authority_set.clone(),
		shared_voter_state,
		justification_stream,
		subscription_executor,
		finality_provider,
	)));
	io.extend_with(SyncStateRpcApi::to_delegate(SyncStateRpcHandler::new(
		chain_spec,
		client.clone(),
		shared_authority_set,
		shared_epoch_changes,
		deny_unsafe,
	)?));
	io.extend_with(BalancesApi::to_delegate(Balances::new(client.clone())));
	io.extend_with(HeaderMMRApi::to_delegate(HeaderMMR::new(client.clone())));
	io.extend_with(StakingApi::to_delegate(Staking::new(client.clone())));
	io.extend_with(FeeMarketApi::to_delegate(FeeMarket::new(client.clone())));

	let mut overrides_map = BTreeMap::new();
	overrides_map.insert(
		EthereumStorageSchema::V1,
		Box::new(SchemaV1Override::new(client.clone()))
			as Box<dyn StorageOverride<_> + Send + Sync>,
	);
	let overrides = Arc::new(OverrideHandle {
		schemas: overrides_map,
		fallback: Box::new(RuntimeApiStorageOverride::new(client.clone())),
	});

	io.extend_with(EthApiServer::to_delegate(EthApi::new(
		client.clone(),
		pool.clone(),
		TransactionConverter,
		network.clone(),
		overrides.clone(),
		pending_transactions.clone(),
		backend.clone(),
		is_authority,
<<<<<<< HEAD
		Vec::new(),
		rpc_config.max_past_logs,
=======
		vec![],
		max_past_logs,
>>>>>>> a52a1b37
	)));
	if let Some(filter_pool) = filter_pool {
		io.extend_with(EthFilterApiServer::to_delegate(EthFilterApi::new(
			client.clone(),
			backend,
			filter_pool.clone(),
			500 as usize, // max stored filters
			overrides.clone(),
			rpc_config.max_past_logs,
		)));
	}
	io.extend_with(EthPubSubApiServer::to_delegate(EthPubSubApi::new(
		pool,
		client.clone(),
		network.clone(),
		SubscriptionManager::<HexEncodedIdProvider>::with_id_provider(
			HexEncodedIdProvider::default(),
			Arc::new(subscription_task_executor),
		),
		overrides,
	)));
	io.extend_with(NetApiServer::to_delegate(NetApi::new(
		client.clone(),
		network,
		// Whether to format the `peer_count` response as Hex (default) or not.
		true,
	)));
	io.extend_with(Web3ApiServer::to_delegate(Web3Api::new(client.clone())));

	let ethapi_cmd = rpc_config.ethapi.clone();
	if ethapi_cmd.contains(&EthApiCmd::Debug) || ethapi_cmd.contains(&EthApiCmd::Trace) {
		if let Some(trace_filter_requester) = tracing_requesters.trace {
			io.extend_with(TraceServer::to_delegate(Trace::new(
				client,
				trace_filter_requester,
				rpc_config.ethapi_trace_max_count,
			)));
		}

		if let Some(debug_requester) = tracing_requesters.debug {
			io.extend_with(DebugServer::to_delegate(Debug::new(debug_requester)));
		}
	}

	Ok(io)
}

/// Instantiate all RPC extensions for light node.
pub fn create_light<C, P, F>(deps: LightDeps<C, F, P>) -> RpcExtension
where
	C: 'static
		+ Send
		+ Sync
		+ sp_api::ProvideRuntimeApi<Block>
		+ sp_blockchain::HeaderBackend<Block>,
	C::Api: substrate_frame_rpc_system::AccountNonceApi<Block, AccountId, Nonce>,
	C::Api: pallet_transaction_payment_rpc::TransactionPaymentRuntimeApi<Block, Balance>,
	P: 'static + sc_transaction_pool_api::TransactionPool,
	F: 'static + sc_client_api::Fetcher<Block>,
{
	// --- paritytech ---
	use substrate_frame_rpc_system::{LightSystem, SystemApi};

	let LightDeps {
		client,
		pool,
		remote_blockchain,
		fetcher,
	} = deps;
	let mut io = jsonrpc_core::IoHandler::default();

	io.extend_with(SystemApi::<Hash, AccountId, Nonce>::to_delegate(
		LightSystem::new(client, remote_blockchain, fetcher, pool),
	));

	io
}<|MERGE_RESOLUTION|>--- conflicted
+++ resolved
@@ -208,13 +208,8 @@
 		pending_transactions.clone(),
 		backend.clone(),
 		is_authority,
-<<<<<<< HEAD
-		Vec::new(),
+		vec![],
 		rpc_config.max_past_logs,
-=======
-		vec![],
-		max_past_logs,
->>>>>>> a52a1b37
 	)));
 	if let Some(filter_pool) = filter_pool {
 		io.extend_with(EthFilterApiServer::to_delegate(EthFilterApi::new(
