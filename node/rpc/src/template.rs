// This file is part of Darwinia.
//
// Copyright (C) 2018-2022 Darwinia Network
// SPDX-License-Identifier: GPL-3.0
//
// Darwinia is free software: you can redistribute it and/or modify
// it under the terms of the GNU General Public License as published by
// the Free Software Foundation, either version 3 of the License, or
// (at your option) any later version.
//
// Darwinia is distributed in the hope that it will be useful,
// but WITHOUT ANY WARRANTY; without even the implied warranty of
// MERCHANTABILITY or FITNESS FOR A PARTICULAR PURPOSE. See the
// GNU General Public License for more details.
//
// You should have received a copy of the GNU General Public License
// along with Darwinia. If not, see <https://www.gnu.org/licenses/>.

//! A collection of node-specific RPC methods.

// -- -std ---
use std::sync::Arc;
// --- darwinia-network ---
<<<<<<< HEAD
use crate::*;
use darwinia_rpc::{Debug, DebugApiServer, Trace, TraceApiServer};
=======
use crate::EthDeps;
use drml_common_primitives::{OpaqueBlock as Block, *};
>>>>>>> 9daa0505
use template_runtime::TransactionConverter;

/// Full client dependencies.
pub struct FullDeps<C, P, A>
where
	A: sc_transaction_pool::ChainApi,
{
	/// The client instance to use.
	pub client: Arc<C>,
	/// Transaction pool instance.
	pub pool: Arc<P>,
	/// Whether to deny unsafe calls
	pub deny_unsafe: sc_rpc::DenyUnsafe,
	/// DVM related rpc helper.
	pub eth: EthDeps<A>,
	/// Whether to enable dev signer
	pub enable_dev_signer: bool,
	/// Manual seal command sink
	pub command_sink:
		Option<futures::channel::mpsc::Sender<sc_consensus_manual_seal::EngineCommand<Hash>>>,
}

/// Instantiate all Full RPC extensions.
pub fn create_full<C, P, B, A>(
	deps: FullDeps<C, P, A>,
	subscription_task_executor: sc_rpc::SubscriptionTaskExecutor,
) -> crate::RpcExtension
where
	C: 'static
		+ Send
		+ Sync
		+ sc_client_api::AuxStore
		+ sc_client_api::BlockchainEvents<Block>
		+ sc_client_api::StorageProvider<Block, B>
		+ sp_api::ProvideRuntimeApi<Block>
		+ sp_blockchain::HeaderBackend<Block>
		+ sp_blockchain::HeaderMetadata<Block, Error = sp_blockchain::Error>,
	C::Api: substrate_frame_rpc_system::AccountNonceApi<Block, AccountId, Nonce>
		+ sp_block_builder::BlockBuilder<Block>
		+ pallet_transaction_payment_rpc::TransactionPaymentRuntimeApi<Block, Balance>
		+ fp_rpc::EthereumRuntimeRPCApi<Block>
		+ fp_rpc::ConvertTransactionRuntimeApi<Block>
		+ dp_evm_trace_apis::DebugRuntimeApi<Block>,
	P: 'static + sc_transaction_pool_api::TransactionPool<Block = Block>,
	B: 'static + sc_client_api::Backend<Block>,
	B::State: sc_client_api::StateBackend<Hashing>,
	A: 'static + sc_transaction_pool::ChainApi<Block = Block>,
{
	// --- crates.io ---
	use jsonrpc_pubsub::manager::SubscriptionManager;
	// --- paritytech ---
	use fc_rpc::*;
	use pallet_transaction_payment_rpc::*;
	use sc_consensus_manual_seal::rpc::*;
	use substrate_frame_rpc_system::*;
	// --- darwinia-network ---
	use crate::EthRpcConfig;
	use dc_rpc::*;

	let FullDeps {
		client,
		pool,
		deny_unsafe,
		eth,
		enable_dev_signer,
		command_sink,
	} = deps;
	let EthDeps {
		config:
			EthRpcConfig {
				ethapi_debug_targets,
				ethapi_trace_max_count,
				max_past_logs,
				fee_history_limit,
				..
			},
		graph,
		is_authority,
		network,
		filter_pool,
		backend,
		fee_history_cache,
		overrides,
		block_data_cache,
		rpc_requesters,
	} = eth;
	let mut io = jsonrpc_core::IoHandler::default();

	io.extend_with(SystemApi::to_delegate(FullSystem::new(
		client.clone(),
		pool.clone(),
		deny_unsafe,
	)));
	io.extend_with(TransactionPaymentApi::to_delegate(TransactionPayment::new(
		client.clone(),
	)));

	let mut signers = Vec::new();
	if enable_dev_signer {
		signers.push(Box::new(EthDevSigner::new()) as Box<dyn EthSigner>);
	}

	io.extend_with(EthApiServer::to_delegate(EthApi::new(
		client.clone(),
		pool.clone(),
		graph,
		Some(TransactionConverter),
		network.clone(),
		signers,
		overrides.clone(),
		backend.clone(),
		is_authority,
		max_past_logs,
		block_data_cache.clone(),
		fee_history_limit,
		fee_history_cache,
	)));

	if let Some(filter_pool) = filter_pool {
		io.extend_with(EthFilterApiServer::to_delegate(EthFilterApi::new(
			client.clone(),
			backend,
			filter_pool.clone(),
			500 as usize, // max stored filters
			max_past_logs,
			block_data_cache.clone(),
		)));
	}

	io.extend_with(NetApiServer::to_delegate(NetApi::new(
		client.clone(),
		network.clone(),
		// Whether to format the `peer_count` response as Hex (default) or not.
		true,
	)));

	io.extend_with(Web3ApiServer::to_delegate(Web3Api::new(client.clone())));
	io.extend_with(EthPubSubApiServer::to_delegate(EthPubSubApi::new(
		pool.clone(),
		client.clone(),
		network.clone(),
		SubscriptionManager::<HexEncodedIdProvider>::with_id_provider(
			HexEncodedIdProvider::default(),
			Arc::new(subscription_task_executor),
		),
		overrides,
	)));

	if let Some(command_sink) = command_sink {
		io.extend_with(
			// We provide the rpc handler with the sending end of the channel to allow the rpc
			// send EngineCommands to the background block authorship task.
			ManualSealApi::to_delegate(ManualSeal::new(command_sink)),
		);
	}

	if ethapi_debug_targets
		.iter()
		.any(|cmd| matches!(cmd.as_str(), "debug" | "trace"))
	{
		if let Some(trace_filter_requester) = rpc_requesters.trace {
			io.extend_with(TraceApiServer::to_delegate(Trace::new(
				client,
				trace_filter_requester,
				ethapi_trace_max_count,
			)));
		}

		if let Some(debug_requester) = rpc_requesters.debug {
			io.extend_with(DebugApiServer::to_delegate(Debug::new(debug_requester)));
		}
	}

	io
}<|MERGE_RESOLUTION|>--- conflicted
+++ resolved
@@ -21,13 +21,8 @@
 // -- -std ---
 use std::sync::Arc;
 // --- darwinia-network ---
-<<<<<<< HEAD
-use crate::*;
-use darwinia_rpc::{Debug, DebugApiServer, Trace, TraceApiServer};
-=======
 use crate::EthDeps;
 use drml_common_primitives::{OpaqueBlock as Block, *};
->>>>>>> 9daa0505
 use template_runtime::TransactionConverter;
 
 /// Full client dependencies.
