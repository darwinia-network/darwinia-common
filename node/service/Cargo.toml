[package]
authors     = ["Darwinia Network <hello@darwinia.network>"]
description = "DRML Node Service"
edition     = "2021"
homepage    = "https://darwinia.network/"
license     = "GPL-3.0"
name        = "drml-service"
readme      = "README.md"
repository  = "https://github.com/darwinia-network/darwinia-common/"
version     = "2.7.1"

[dependencies]
# crates.io
array-bytes = { version = "1.4" }
codec       = { package = "parity-scale-codec", version = "2.1" }
futures     = { version = "0.3" }
log         = { version = "0.4" }
rand        = { version = "0.8" }
serde       = { version = "1.0", features = ["derive"] }
serde_json  = { version = "1.0" }
tokio       = { version = "0.2.21", features = [ "macros", "sync" ] }
# darwinia-network
darwinia-balances-rpc-runtime-api   = { path = "../../frame/balances/rpc/runtime-api" }
darwinia-bridge-ethereum            = { path = "../../frame/bridge/ethereum" }
darwinia-claims                     = { path = "../../frame/claims" }
darwinia-evm                        = { path = "../../frame/evm" }
darwinia-fee-market-rpc-runtime-api = { path = "../../frame/fee-market/rpc/runtime-api" }
darwinia-header-mmr-rpc-runtime-api = { path = "../../frame/header-mmr/rpc/runtime-api" }
darwinia-staking                    = { path = "../../frame/staking" }
darwinia-staking-rpc-runtime-api    = { path = "../../frame/staking/rpc/runtime-api" }
dc-db                               = { path = "../../client/dvm/db" }
dc-mapping-sync                     = { path = "../../client/dvm/mapping-sync" }
dc-rpc                              = { path = "../../client/dvm/rpc", features = ["rpc_binary_search_estimate"] }
dp-rpc                              = { path = "../../primitives/rpc" }
dp-evm-trace-apis                   = { path = "../../primitives/evm/trace/apis" }
dp-evm-trace-ext                    = { path = "../../primitives/evm/trace/ext" }
drml-common-primitives              = { path = "../primitives/common" }
drml-rpc                            = { path = "../rpc" }
dvm-rpc-runtime-api                 = { path = "../../frame/dvm/rpc/runtime-api" }
pangolin-runtime                    = { path = "../runtime/pangolin" }
pangoro-runtime                     = { path = "../runtime/pangoro" }
# paritytech
frame-benchmarking                         = { git = "https://github.com/darwinia-network/substrate", branch = "darwinia-v0.11.8" }
frame-system-rpc-runtime-api               = { git = "https://github.com/darwinia-network/substrate", branch = "darwinia-v0.11.8" }
pallet-im-online                           = { git = "https://github.com/darwinia-network/substrate", branch = "darwinia-v0.11.8" }
pallet-transaction-payment-rpc-runtime-api = { git = "https://github.com/darwinia-network/substrate", branch = "darwinia-v0.11.8" }
sc-authority-discovery                     = { git = "https://github.com/darwinia-network/substrate", branch = "darwinia-v0.11.8" }
sc-basic-authorship                        = { git = "https://github.com/darwinia-network/substrate", branch = "darwinia-v0.11.8" }
sc-chain-spec                              = { git = "https://github.com/darwinia-network/substrate", branch = "darwinia-v0.11.8" }
sc-client-api                              = { git = "https://github.com/darwinia-network/substrate", branch = "darwinia-v0.11.8" }
sc-consensus                               = { git = "https://github.com/darwinia-network/substrate", branch = "darwinia-v0.11.8" }
sc-consensus-babe                          = { git = "https://github.com/darwinia-network/substrate", branch = "darwinia-v0.11.8" }
sc-consensus-slots                         = { git = "https://github.com/darwinia-network/substrate", branch = "darwinia-v0.11.8" }
sc-consensus-uncles                        = { git = "https://github.com/darwinia-network/substrate", branch = "darwinia-v0.11.8" }
sc-executor                                = { git = "https://github.com/darwinia-network/substrate", branch = "darwinia-v0.11.8" }
sc-finality-grandpa                        = { git = "https://github.com/darwinia-network/substrate", branch = "darwinia-v0.11.8" }
sc-keystore                                = { git = "https://github.com/darwinia-network/substrate", branch = "darwinia-v0.11.8" }
sc-network                                 = { git = "https://github.com/darwinia-network/substrate", branch = "darwinia-v0.11.8" }
sc-service                                 = { default-features = false, git = "https://github.com/darwinia-network/substrate", branch = "darwinia-v0.11.8" }
sc-sync-state-rpc                          = { git = "https://github.com/darwinia-network/substrate", branch = "darwinia-v0.11.8" }
sc-telemetry                               = { git = "https://github.com/darwinia-network/substrate", branch = "darwinia-v0.11.8" }
sc-transaction-pool                        = { git = "https://github.com/darwinia-network/substrate", branch = "darwinia-v0.11.8" }
sp-api                                     = { git = "https://github.com/darwinia-network/substrate", branch = "darwinia-v0.11.8" }
sp-authority-discovery                     = { git = "https://github.com/darwinia-network/substrate", branch = "darwinia-v0.11.8" }
sp-authorship                              = { git = "https://github.com/darwinia-network/substrate", branch = "darwinia-v0.11.8" }
sp-block-builder                           = { git = "https://github.com/darwinia-network/substrate", branch = "darwinia-v0.11.8" }
sp-blockchain                              = { git = "https://github.com/darwinia-network/substrate", branch = "darwinia-v0.11.8" }
sp-consensus                               = { git = "https://github.com/darwinia-network/substrate", branch = "darwinia-v0.11.8" }
sp-consensus-babe                          = { git = "https://github.com/darwinia-network/substrate", branch = "darwinia-v0.11.8" }
sp-core                                    = { git = "https://github.com/darwinia-network/substrate", branch = "darwinia-v0.11.8" }
sp-finality-grandpa                        = { git = "https://github.com/darwinia-network/substrate", branch = "darwinia-v0.11.8" }
sp-offchain                                = { git = "https://github.com/darwinia-network/substrate", branch = "darwinia-v0.11.8" }
sp-runtime                                 = { git = "https://github.com/darwinia-network/substrate", branch = "darwinia-v0.11.8" }
sp-session                                 = { git = "https://github.com/darwinia-network/substrate", branch = "darwinia-v0.11.8" }
sp-timestamp                               = { git = "https://github.com/darwinia-network/substrate", branch = "darwinia-v0.11.8" }
sp-transaction-pool                        = { git = "https://github.com/darwinia-network/substrate", branch = "darwinia-v0.11.8" }
sp-trie                                    = { git = "https://github.com/darwinia-network/substrate", branch = "darwinia-v0.11.8" }
substrate-prometheus-endpoint              = { git = "https://github.com/darwinia-network/substrate", branch = "darwinia-v0.11.8" }
# template
async-trait              = { version = "0.1", optional = true }
<<<<<<< HEAD
sc-consensus-aura        = { optional = true, git = "https://github.com/darwinia-network/substrate", branch = "darwinia-v0.11.7" }
sc-consensus-manual-seal = { optional = true, git = "https://github.com/darwinia-network/substrate", branch = "darwinia-v0.11.7" }
sp-consensus-aura        = { optional = true, git = "https://github.com/darwinia-network/substrate", branch = "darwinia-v0.11.7" }
sp-inherents             = { optional = true, git = "https://github.com/darwinia-network/substrate", branch = "darwinia-v0.11.7" }
=======
log                      = { version = "0.4", optional = true }
sc-consensus-aura        = { optional = true, git = "https://github.com/darwinia-network/substrate", branch = "darwinia-v0.11.8" }
sc-consensus-manual-seal = { optional = true, git = "https://github.com/darwinia-network/substrate", branch = "darwinia-v0.11.8" }
sp-consensus-aura        = { optional = true, git = "https://github.com/darwinia-network/substrate", branch = "darwinia-v0.11.8" }
sp-inherents             = { optional = true, git = "https://github.com/darwinia-network/substrate", branch = "darwinia-v0.11.8" }
>>>>>>> 10cfff84
template-runtime         = { optional = true, path = "../runtime/template" }


[features]
default = [
	"db",
	"full-node",
]

db = ["sc-service/db"]

full-node = []

template = [
	"drml-rpc/template",
	"async-trait",
	"sc-consensus-aura",
	"sc-consensus-manual-seal",
	"sp-consensus-aura",
	"sp-inherents",
	"template-runtime",
]

evm-tracing = ["pangolin-runtime/evm-tracing"]

runtime-benchmarks = ["pangolin-runtime/runtime-benchmarks"]

try-runtime = [
	"pangolin-runtime/try-runtime",
	"pangoro-runtime/try-runtime",
]<|MERGE_RESOLUTION|>--- conflicted
+++ resolved
@@ -78,18 +78,10 @@
 substrate-prometheus-endpoint              = { git = "https://github.com/darwinia-network/substrate", branch = "darwinia-v0.11.8" }
 # template
 async-trait              = { version = "0.1", optional = true }
-<<<<<<< HEAD
-sc-consensus-aura        = { optional = true, git = "https://github.com/darwinia-network/substrate", branch = "darwinia-v0.11.7" }
-sc-consensus-manual-seal = { optional = true, git = "https://github.com/darwinia-network/substrate", branch = "darwinia-v0.11.7" }
-sp-consensus-aura        = { optional = true, git = "https://github.com/darwinia-network/substrate", branch = "darwinia-v0.11.7" }
-sp-inherents             = { optional = true, git = "https://github.com/darwinia-network/substrate", branch = "darwinia-v0.11.7" }
-=======
-log                      = { version = "0.4", optional = true }
-sc-consensus-aura        = { optional = true, git = "https://github.com/darwinia-network/substrate", branch = "darwinia-v0.11.8" }
-sc-consensus-manual-seal = { optional = true, git = "https://github.com/darwinia-network/substrate", branch = "darwinia-v0.11.8" }
-sp-consensus-aura        = { optional = true, git = "https://github.com/darwinia-network/substrate", branch = "darwinia-v0.11.8" }
-sp-inherents             = { optional = true, git = "https://github.com/darwinia-network/substrate", branch = "darwinia-v0.11.8" }
->>>>>>> 10cfff84
+sc-consensus-aura        = { optional = true, git = "https://github.com/darwinia-network/substrate",branch = "darwinia-v0.11.8" }
+sc-consensus-manual-seal = { optional = true, git = "https://github.com/darwinia-network/substrate",branch = "darwinia-v0.11.8" }
+sp-consensus-aura        = { optional = true, git = "https://github.com/darwinia-network/substrate",branch = "darwinia-v0.11.8" }
+sp-inherents             = { optional = true, git = "https://github.com/darwinia-network/substrate",branch = "darwinia-v0.11.8" }
 template-runtime         = { optional = true, path = "../runtime/template" }
 
 
