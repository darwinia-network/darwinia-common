[package]
authors     = ["Darwinia Network <hello@darwinia.network>"]
description = "DRML Node Service"
edition     = "2021"
homepage    = "https://darwinia.network"
license     = "GPL-3.0"
name        = "drml-service"
readme      = "README.md"
repository  = "https://github.com/darwinia-network/darwinia-common"
version     = "2.8.10"

[dependencies]
# crates.io
array-bytes = { version = "1.4" }
codec       = { package = "parity-scale-codec", version = "2.3" }
futures     = { version = "0.3" }
log         = { version = "0.4" }
rand        = { version = "0.8" }
serde       = { version = "1.0", features = ["derive"] }
serde_json  = { version = "1.0" }
tokio       = { version = "1.15" }
# darwinia-network
<<<<<<< HEAD
darwinia-balances-rpc-runtime-api   = { path = "../../frame/balances/rpc/runtime-api" }
darwinia-bridge-ethereum            = { path = "../../frame/bridge/ethereum" }
darwinia-claims                     = { path = "../../frame/claims" }
darwinia-ethereum                   = { path = "../../frame/dvm/ethereum" }
darwinia-evm                        = { path = "../../frame/dvm/evm" }
darwinia-staking-rpc-runtime-api    = { path = "../../frame/staking/rpc/runtime-api" }
dp-evm-trace-ext                    = { default-features = false, path = "../../primitives/evm-trace/ext" }
drml-primitives                     = { path = "../primitives" }
drml-rpc                            = { path = "../rpc" }
pangolin-runtime                    = { path = "../runtime/pangolin" }
pangoro-runtime                     = { path = "../runtime/pangoro" }
=======
darwinia-balances-rpc-runtime-api = { path = "../../frame/balances/rpc/runtime-api" }
darwinia-bridge-ethereum          = { path = "../../frame/bridge/ethereum" }
darwinia-claims                   = { path = "../../frame/claims" }
darwinia-ethereum                 = { path = "../../frame/dvm/ethereum" }
darwinia-evm                      = { path = "../../frame/dvm/evm" }
darwinia-staking-rpc-runtime-api  = { path = "../../frame/staking/rpc/runtime-api" }
dp-evm-trace-ext                  = { default-features = false, path = "../../primitives/evm-trace/ext" }
drml-primitives                   = { path = "../primitives" }
drml-rpc                          = { path = "../rpc" }
pangolin-runtime                  = { path = "../runtime/pangolin" }
pangoro-runtime                   = { path = "../runtime/pangoro" }
>>>>>>> fcab4758
# paritytech
beefy-gadget                               = { git = "https://github.com/darwinia-network/substrate", branch = "darwinia-v0.12.2" }
beefy-primitives                           = { git = "https://github.com/darwinia-network/substrate", branch = "darwinia-v0.12.2" }
frame-benchmarking                         = { git = "https://github.com/darwinia-network/substrate", branch = "darwinia-v0.12.2" }
frame-system-rpc-runtime-api               = { git = "https://github.com/darwinia-network/substrate", branch = "darwinia-v0.12.2" }
pallet-im-online                           = { git = "https://github.com/darwinia-network/substrate", branch = "darwinia-v0.12.2" }
pallet-transaction-payment-rpc-runtime-api = { git = "https://github.com/darwinia-network/substrate", branch = "darwinia-v0.12.2" }
sc-authority-discovery                     = { git = "https://github.com/darwinia-network/substrate", branch = "darwinia-v0.12.2" }
pallet-fee-market-rpc-runtime-api          = { git = "https://github.com/darwinia-network/darwinia-bridges-substrate", branch = "darwinia-v0.12.2" }
sc-basic-authorship                        = { git = "https://github.com/darwinia-network/substrate", branch = "darwinia-v0.12.2" }
sc-chain-spec                              = { git = "https://github.com/darwinia-network/substrate", branch = "darwinia-v0.12.2" }
sc-client-api                              = { git = "https://github.com/darwinia-network/substrate", branch = "darwinia-v0.12.2" }
sc-consensus                               = { git = "https://github.com/darwinia-network/substrate", branch = "darwinia-v0.12.2" }
sc-consensus-babe                          = { git = "https://github.com/darwinia-network/substrate", branch = "darwinia-v0.12.2" }
sc-consensus-slots                         = { git = "https://github.com/darwinia-network/substrate", branch = "darwinia-v0.12.2" }
sc-consensus-uncles                        = { git = "https://github.com/darwinia-network/substrate", branch = "darwinia-v0.12.2" }
sc-executor                                = { git = "https://github.com/darwinia-network/substrate", branch = "darwinia-v0.12.2" }
sc-finality-grandpa                        = { git = "https://github.com/darwinia-network/substrate", branch = "darwinia-v0.12.2" }
sc-network                                 = { git = "https://github.com/darwinia-network/substrate", branch = "darwinia-v0.12.2" }
sc-service                                 = { default-features = false, git = "https://github.com/darwinia-network/substrate", branch = "darwinia-v0.12.2" }
sc-sync-state-rpc                          = { git = "https://github.com/darwinia-network/substrate", branch = "darwinia-v0.12.2" }
sc-telemetry                               = { git = "https://github.com/darwinia-network/substrate", branch = "darwinia-v0.12.2" }
sc-transaction-pool                        = { git = "https://github.com/darwinia-network/substrate", branch = "darwinia-v0.12.2" }
sp-api                                     = { git = "https://github.com/darwinia-network/substrate", branch = "darwinia-v0.12.2" }
sp-authority-discovery                     = { git = "https://github.com/darwinia-network/substrate", branch = "darwinia-v0.12.2" }
sp-authorship                              = { git = "https://github.com/darwinia-network/substrate", branch = "darwinia-v0.12.2" }
sp-block-builder                           = { git = "https://github.com/darwinia-network/substrate", branch = "darwinia-v0.12.2" }
sp-blockchain                              = { git = "https://github.com/darwinia-network/substrate", branch = "darwinia-v0.12.2" }
sp-consensus                               = { git = "https://github.com/darwinia-network/substrate", branch = "darwinia-v0.12.2" }
sp-consensus-babe                          = { git = "https://github.com/darwinia-network/substrate", branch = "darwinia-v0.12.2" }
sp-core                                    = { git = "https://github.com/darwinia-network/substrate", branch = "darwinia-v0.12.2" }
sp-finality-grandpa                        = { git = "https://github.com/darwinia-network/substrate", branch = "darwinia-v0.12.2" }
sp-offchain                                = { git = "https://github.com/darwinia-network/substrate", branch = "darwinia-v0.12.2" }
sp-runtime                                 = { git = "https://github.com/darwinia-network/substrate", branch = "darwinia-v0.12.2" }
sp-session                                 = { git = "https://github.com/darwinia-network/substrate", branch = "darwinia-v0.12.2" }
sp-timestamp                               = { git = "https://github.com/darwinia-network/substrate", branch = "darwinia-v0.12.2" }
sp-transaction-pool                        = { git = "https://github.com/darwinia-network/substrate", branch = "darwinia-v0.12.2" }
sp-trie                                    = { git = "https://github.com/darwinia-network/substrate", branch = "darwinia-v0.12.2" }
substrate-prometheus-endpoint              = { git = "https://github.com/darwinia-network/substrate", branch = "darwinia-v0.12.2" }
# frontier or moonbeam
fc-db                         = { git = "https://github.com/darwinia-network/frontier", branch = "darwinia-v0.12.2" }
fc-mapping-sync               = { git = "https://github.com/darwinia-network/frontier", branch = "darwinia-v0.12.2" }
fc-rpc                        = { git = "https://github.com/darwinia-network/frontier", branch = "darwinia-v0.12.2", features = ["rpc_binary_search_estimate"] }
fc-rpc-core                   = { git = "https://github.com/darwinia-network/frontier", branch = "darwinia-v0.12.2" }
fp-rpc                        = { git = "https://github.com/darwinia-network/frontier", branch = "darwinia-v0.12.2" }
moonbeam-rpc-debug            = { git = "https://github.com/darwinia-network/moonbeam", branch = "darwinia-v0.12.2" }
moonbeam-rpc-primitives-debug = { git = "https://github.com/darwinia-network/moonbeam", branch = "darwinia-v0.12.2" }
moonbeam-rpc-trace            = { git = "https://github.com/darwinia-network/moonbeam", branch = "darwinia-v0.12.2" }
# template
async-trait              = { version = "0.1", optional = true }
sc-consensus-aura        = { optional = true, git = "https://github.com/darwinia-network/substrate", branch = "darwinia-v0.12.2" }
sc-consensus-manual-seal = { optional = true, git = "https://github.com/darwinia-network/substrate", branch = "darwinia-v0.12.2" }
sp-consensus-aura        = { optional = true, git = "https://github.com/darwinia-network/substrate", branch = "darwinia-v0.12.2" }
sp-inherents             = { optional = true, git = "https://github.com/darwinia-network/substrate", branch = "darwinia-v0.12.2" }
template-runtime         = { optional = true, path = "../runtime/template" }


[features]
default = [
	"db",
	"full-node",
]

db = ["sc-service/db"]

full-node = []

fast-runtime = [
	"pangolin-runtime/fast-runtime",
	"pangoro-runtime/fast-runtime",
]

evm-tracing = ["pangolin-runtime/evm-tracing"]

template = [
	"drml-rpc/template",
	"async-trait",
	"sc-consensus-aura",
	"sc-consensus-manual-seal",
	"sp-consensus-aura",
	"sp-inherents",
	"template-runtime",
]

runtime-benchmarks = [
	"pangolin-runtime/runtime-benchmarks",
	"pangoro-runtime/runtime-benchmarks",
]

try-runtime = [
	"pangolin-runtime/try-runtime",
	"pangoro-runtime/try-runtime",
]<|MERGE_RESOLUTION|>--- conflicted
+++ resolved
@@ -20,19 +20,6 @@
 serde_json  = { version = "1.0" }
 tokio       = { version = "1.15" }
 # darwinia-network
-<<<<<<< HEAD
-darwinia-balances-rpc-runtime-api   = { path = "../../frame/balances/rpc/runtime-api" }
-darwinia-bridge-ethereum            = { path = "../../frame/bridge/ethereum" }
-darwinia-claims                     = { path = "../../frame/claims" }
-darwinia-ethereum                   = { path = "../../frame/dvm/ethereum" }
-darwinia-evm                        = { path = "../../frame/dvm/evm" }
-darwinia-staking-rpc-runtime-api    = { path = "../../frame/staking/rpc/runtime-api" }
-dp-evm-trace-ext                    = { default-features = false, path = "../../primitives/evm-trace/ext" }
-drml-primitives                     = { path = "../primitives" }
-drml-rpc                            = { path = "../rpc" }
-pangolin-runtime                    = { path = "../runtime/pangolin" }
-pangoro-runtime                     = { path = "../runtime/pangoro" }
-=======
 darwinia-balances-rpc-runtime-api = { path = "../../frame/balances/rpc/runtime-api" }
 darwinia-bridge-ethereum          = { path = "../../frame/bridge/ethereum" }
 darwinia-claims                   = { path = "../../frame/claims" }
@@ -44,7 +31,6 @@
 drml-rpc                          = { path = "../rpc" }
 pangolin-runtime                  = { path = "../runtime/pangolin" }
 pangoro-runtime                   = { path = "../runtime/pangoro" }
->>>>>>> fcab4758
 # paritytech
 beefy-gadget                               = { git = "https://github.com/darwinia-network/substrate", branch = "darwinia-v0.12.2" }
 beefy-primitives                           = { git = "https://github.com/darwinia-network/substrate", branch = "darwinia-v0.12.2" }
