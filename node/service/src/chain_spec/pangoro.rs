--- conflicted
+++ resolved
@@ -259,9 +259,7 @@
 				accounts: evm_accounts,
 			},
 			ethereum: Default::default(),
-<<<<<<< HEAD
 			base_fee: Default::default(),
-=======
 			bsc: BscConfig {
 				genesis_header: serde_json::from_str(r#"{
 					"difficulty": "0x2",
@@ -281,7 +279,6 @@
 					"transactionsRoot": "0x657f5876113ac9abe5cf0460aa8d6b3b53abfc336cea4ab3ee594586f8b584ca"
 				}"#).unwrap()
 			},
->>>>>>> cbc85edf
 		}
 	}
 
@@ -401,9 +398,7 @@
 				accounts: evm_accounts,
 			},
 			ethereum: Default::default(),
-<<<<<<< HEAD
 			base_fee: Default::default(),
-=======
 			bsc: BscConfig {
 				genesis_header: serde_json::from_str(r#"{
 					"difficulty": "0x2",
@@ -423,7 +418,6 @@
 					"transactionsRoot": "0x4a884d96f75c303ba9bd9add83e8e2b55b91bad0a0a1f953ae529fb8226daa62"
 				}"#).unwrap()
 			},
->>>>>>> cbc85edf
 		}
 	}
 
