// This file is part of Darwinia.
//
// Copyright (C) 2018-2022 Darwinia Network
// SPDX-License-Identifier: GPL-3.0
//
// Darwinia is free software: you can redistribute it and/or modify
// it under the terms of the GNU General Public License as published by
// the Free Software Foundation, either version 3 of the License, or
// (at your option) any later version.
//
// Darwinia is distributed in the hope that it will be useful,
// but WITHOUT ANY WARRANTY; without even the implied warranty of
// MERCHANTABILITY or FITNESS FOR A PARTICULAR PURPOSE. See the
// GNU General Public License for more details.
//
// You should have received a copy of the GNU General Public License
// along with Darwinia. If not, see <https://www.gnu.org/licenses/>.

// --- std ---
use std::{collections::BTreeMap, str::FromStr};
// --- crates.io ---
use rand::{seq::SliceRandom, Rng};
// --- paritytech ---
use sc_chain_spec::{ChainType, GenericChainSpec, Properties};
use sc_telemetry::TelemetryEndpoints;
use sp_core::{crypto::UncheckedInto, sr25519};
use sp_runtime::Perbill;
// --- darwinia-network ---
use super::*;
use drml_primitives::*;
use fp_evm::GenesisAccount;
use pangoro_runtime::*;

pub type ChainSpec = GenericChainSpec<GenesisConfig, Extensions>;

const PANGORO_TELEMETRY_URL: &str = "wss://telemetry.polkadot.io/submit/";

const ECDSA_AUTHORITY: &str = "0x68898db1012808808c903f390909c52d9f706749";
const EVM_ACCOUNTS: &[&str] = &[
	"0x68898db1012808808c903f390909c52d9f706749",
	"0x6be02d1d3665660d22ff9624b7be0551ee1ac91b",
	"0xB90168C8CBcd351D069ffFdA7B71cd846924d551",
	// Echo
	"0x0f14341A7f464320319025540E8Fe48Ad0fe5aec",
	// for External Project
	"0x7682Ba569E3823Ca1B7317017F5769F8Aa8842D4",
	// Subswap
	"0xbB3E51d20CA651fBE19b1a1C2a6C8B1A4d950437",
];

const A_FEW_COINS: Balance = 1 << 44;
const MANY_COINS: Balance = A_FEW_COINS << 6;
const BUNCH_OF_COINS: Balance = MANY_COINS << 6;

impl_authority_keys!();

pub fn session_keys(
	babe: BabeId,
	grandpa: GrandpaId,
	beefy: BeefyId,
	im_online: ImOnlineId,
	authority_discovery: AuthorityDiscoveryId,
) -> SessionKeys {
	SessionKeys { babe, grandpa, beefy, im_online, authority_discovery }
}

pub fn properties() -> Properties {
	let mut properties = Properties::new();

	properties.insert("ss58Format".into(), 18.into());
	properties.insert("tokenDecimals".into(), vec![9, 9].into());
	properties.insert("tokenSymbol".into(), vec!["ORING", "OKTON"].into());

	properties
}

pub fn config() -> Result<ChainSpec, String> {
	ChainSpec::from_json_bytes(&include_bytes!("../../res/pangoro/pangoro.json")[..])
}

pub fn genesis_config() -> ChainSpec {
	fn genesis() -> GenesisConfig {
		let root = AccountId::from(array_bytes::hex2array_unchecked(
			"0x72819fbc1b93196fa230243947c1726cbea7e33044c7eb6f736ff345561f9e4c",
		));
		let initial_authorities = AuthorityKeys::testnet_authorities();
		let initial_nominators = <Vec<AccountId>>::new();

		let evm_accounts = {
			let mut map = BTreeMap::new();

			for account in EVM_ACCOUNTS.iter() {
				map.insert(
					array_bytes::hex_into_unchecked(account),
					GenesisAccount {
						balance: (MANY_COINS * (10 as Balance).pow(9)).into(),
						..Default::default()
					},
				);
			}

			map
		};

		GenesisConfig {
<<<<<<< HEAD
			system: SystemConfig {
				code: wasm_binary_unwrap().to_vec(),
				changes_trie_config: Default::default(),
			},
=======
			system: SystemConfig { code: wasm_binary_unwrap().to_vec() },
>>>>>>> 16692e32
			babe: BabeConfig { authorities: vec![], epoch_config: Some(BABE_GENESIS_EPOCH_CONFIG) },
			balances: BalancesConfig {
				balances: vec![
					(root.clone(), BUNCH_OF_COINS),
					(get_account_id_from_seed::<sr25519::Public>("Alice"), A_FEW_COINS),
				]
				.into_iter()
				.chain(
					initial_authorities
						.iter()
						.map(|AuthorityKeys { stash_key, .. }| (stash_key.to_owned(), A_FEW_COINS)),
				)
				.chain(initial_nominators.iter().map(|n| (n.to_owned(), A_FEW_COINS)))
				.chain(
					TEAM_MEMBERS.iter().map(|m| (array_bytes::hex_into_unchecked(m), MANY_COINS)),
				)
				.collect(),
			},
			kton: KtonConfig {
				balances: vec![(root.clone(), BUNCH_OF_COINS)]
					.into_iter()
					.chain(
						initial_authorities.iter().map(|AuthorityKeys { stash_key, .. }| {
							(stash_key.to_owned(), A_FEW_COINS)
						}),
					)
					.chain(initial_nominators.iter().map(|n| (n.to_owned(), A_FEW_COINS)))
					.chain(
						TEAM_MEMBERS
							.iter()
							.map(|m| (array_bytes::hex_into_unchecked(m), A_FEW_COINS)),
					)
					.collect(),
			},
			staking: StakingConfig {
				minimum_validator_count: 2,
				validator_count: 4,
				stakers: initial_authorities
					.iter()
					.map(|AuthorityKeys { stash_key, .. }| {
						(
							stash_key.to_owned(),
							stash_key.to_owned(),
							A_FEW_COINS,
							StakerStatus::Validator,
						)
					})
					.chain(initial_nominators.iter().map(|n| {
						let mut rng = rand::thread_rng();
						let limit = (MAX_NOMINATIONS as usize).min(initial_authorities.len());
						let count = rng.gen::<usize>() % limit;
						let nominations = initial_authorities
							.as_slice()
							.choose_multiple(&mut rng, count)
							.into_iter()
							.map(|c| c.stash_key.clone())
							.collect::<Vec<_>>();

						(n.clone(), n.clone(), A_FEW_COINS, StakerStatus::Nominator(nominations))
					}))
					.collect(),
				slash_reward_fraction: Perbill::from_percent(10),
				payout_fraction: Perbill::from_percent(50),
				..Default::default()
			},
			session: SessionConfig {
				keys: initial_authorities
					.iter()
					.map(|AuthorityKeys { stash_key, session_keys }| {
						(stash_key.to_owned(), stash_key.to_owned(), session_keys.to_owned())
					})
					.collect(),
			},
			grandpa: Default::default(),
			beefy: Default::default(),
			message_gadget: Default::default(),
			ecdsa_authority: EcdsaAuthorityConfig {
				authorities: vec![array_bytes::hex_into_unchecked(ECDSA_AUTHORITY)],
			},
			im_online: Default::default(),
			authority_discovery: Default::default(),
			treasury: Default::default(),
			sudo: SudoConfig { key: root.clone() },
			substrate_2_substrate_backing: Substrate2SubstrateBackingConfig {
				secure_limited_period: DAYS,
				secure_limited_ring_amount: 1_000_000 * COIN,
				remote_mapping_token_factory_account: Default::default(),
			},
			evm: EVMConfig { accounts: evm_accounts },
			ethereum: Default::default(),
			base_fee: Default::default(),
		}
	}

	ChainSpec::from_genesis(
		"Pangoro",
		"pangoro",
		ChainType::Live,
		genesis,
		[
			"/dns4/g1.pangoro-p2p.darwinia.network/tcp/30333/p2p/12D3KooWLc6ZD4PGjnRz8CuVioW1dEr8rVBVEAFb1vpxFHXU4g2Y",
			"/dns4/g2.pangoro-p2p.darwinia.network/tcp/30333/p2p/12D3KooWHf1v45q3u1qPrkwSUq7ybzNfXf5ELPcpoBTJ4k49axfk",
			"/dns4/g3.pangoro-p2p.darwinia.network/tcp/30333/p2p/12D3KooWCXW7Ds6invyE1rF4BSfwpMgNKzzBxbnEGGjcqZ6cSgap",
			"/dns4/g4.pangoro-p2p.darwinia.network/tcp/30333/p2p/12D3KooWHokmaoAJp2vVPkw2YG3HFa799RUAJvdfy4dcaEzBdkGw",
		]
		.iter()
		.filter_map(|s| FromStr::from_str(s).ok())
		.collect(),
		Some(
			TelemetryEndpoints::new(vec![(PANGORO_TELEMETRY_URL.to_string(), 0)])
				.expect("Pangoro telemetry url is valid; qed"),
		),
		Some(DEFAULT_PROTOCOL_ID),
		Some(properties()),
		Default::default(),
	)
}

pub fn development_config() -> ChainSpec {
	fn genesis() -> GenesisConfig {
		let root = get_account_id_from_seed::<sr25519::Public>("Alice");
		let initial_authorities = vec![get_authority_keys_from_seed("Alice")];
		let endowed_accounts = vec![
			root.clone(),
			get_account_id_from_seed::<sr25519::Public>("Alice//stash"),
			get_account_id_from_seed::<sr25519::Public>("Bob"),
			get_account_id_from_seed::<sr25519::Public>("Bob//stash"),
		]
		.into_iter()
		.chain(TEAM_MEMBERS.iter().map(|m| array_bytes::hex_into_unchecked(m)))
		.collect::<Vec<_>>();

		let evm_accounts = {
			let mut map = BTreeMap::new();

			for account in EVM_ACCOUNTS.iter() {
				map.insert(
					array_bytes::hex_into_unchecked(account),
					GenesisAccount {
						balance: (123_456_789_000_000_000_000_090 as Balance).into(),
						..Default::default()
					},
				);
			}

			map
		};

		GenesisConfig {
<<<<<<< HEAD
			system: SystemConfig {
				code: wasm_binary_unwrap().to_vec(),
				changes_trie_config: Default::default(),
			},
=======
			system: SystemConfig { code: wasm_binary_unwrap().to_vec() },
>>>>>>> 16692e32
			babe: BabeConfig { authorities: vec![], epoch_config: Some(BABE_GENESIS_EPOCH_CONFIG) },
			balances: BalancesConfig {
				balances: endowed_accounts.clone().into_iter().map(|a| (a, MANY_COINS)).collect(),
			},
			kton: KtonConfig {
				balances: endowed_accounts.clone().into_iter().map(|a| (a, A_FEW_COINS)).collect(),
			},
			staking: StakingConfig {
				minimum_validator_count: 1,
				validator_count: 2,
				stakers: initial_authorities
					.iter()
					.cloned()
					.map(|x| (x.0, x.1, A_FEW_COINS, StakerStatus::Validator))
					.collect(),
				invulnerables: initial_authorities.iter().cloned().map(|x| x.0).collect(),
				force_era: Forcing::ForceNew,
				slash_reward_fraction: Perbill::from_percent(10),
				payout_fraction: Perbill::from_percent(50),
				..Default::default()
			},
			session: SessionConfig {
				keys: initial_authorities
					.iter()
					.cloned()
					.map(|x| (x.0.clone(), x.0, session_keys(x.2, x.3, x.4, x.5, x.6)))
					.collect(),
			},
			grandpa: Default::default(),
			beefy: Default::default(),
			message_gadget: Default::default(),
			ecdsa_authority: EcdsaAuthorityConfig {
				authorities: vec![array_bytes::hex_into_unchecked(ECDSA_AUTHORITY)],
			},
			im_online: Default::default(),
			authority_discovery: Default::default(),
			treasury: Default::default(),
			sudo: SudoConfig { key: root.clone() },
			substrate_2_substrate_backing: Substrate2SubstrateBackingConfig {
				secure_limited_period: DAYS,
				secure_limited_ring_amount: 100_000 * COIN,
				remote_mapping_token_factory_account: Default::default(),
			},
			evm: EVMConfig { accounts: evm_accounts },
			ethereum: Default::default(),
			base_fee: Default::default(),
		}
	}

	ChainSpec::from_genesis(
		"Pangoro Development Testnet",
		"pangoro_dev",
		ChainType::Development,
		genesis,
		vec![],
		None,
		Some(DEFAULT_PROTOCOL_ID),
		Some(properties()),
		Default::default(),
	)
}<|MERGE_RESOLUTION|>--- conflicted
+++ resolved
@@ -103,14 +103,7 @@
 		};
 
 		GenesisConfig {
-<<<<<<< HEAD
-			system: SystemConfig {
-				code: wasm_binary_unwrap().to_vec(),
-				changes_trie_config: Default::default(),
-			},
-=======
 			system: SystemConfig { code: wasm_binary_unwrap().to_vec() },
->>>>>>> 16692e32
 			babe: BabeConfig { authorities: vec![], epoch_config: Some(BABE_GENESIS_EPOCH_CONFIG) },
 			balances: BalancesConfig {
 				balances: vec![
@@ -260,14 +253,7 @@
 		};
 
 		GenesisConfig {
-<<<<<<< HEAD
-			system: SystemConfig {
-				code: wasm_binary_unwrap().to_vec(),
-				changes_trie_config: Default::default(),
-			},
-=======
 			system: SystemConfig { code: wasm_binary_unwrap().to_vec() },
->>>>>>> 16692e32
 			babe: BabeConfig { authorities: vec![], epoch_config: Some(BABE_GENESIS_EPOCH_CONFIG) },
 			balances: BalancesConfig {
 				balances: endowed_accounts.clone().into_iter().map(|a| (a, MANY_COINS)).collect(),
