// This file is part of Darwinia.
//
// Copyright (C) 2018-2022 Darwinia Network
// SPDX-License-Identifier: GPL-3.0
//
// Darwinia is free software: you can redistribute it and/or modify
// it under the terms of the GNU General Public License as published by
// the Free Software Foundation, either version 3 of the License, or
// (at your option) any later version.
//
// Darwinia is distributed in the hope that it will be useful,
// but WITHOUT ANY WARRANTY; without even the implied warranty of
// MERCHANTABILITY or FITNESS FOR A PARTICULAR PURPOSE. See the
// GNU General Public License for more details.
//
// You should have received a copy of the GNU General Public License
// along with Darwinia. If not, see <https://www.gnu.org/licenses/>.

// --- std ---
use std::{collections::BTreeMap, marker::PhantomData, str::FromStr};
// --- crates.io ---
use rand::{seq::SliceRandom, Rng};
// --- paritytech ---
use sc_chain_spec::{ChainType, GenericChainSpec, Properties};
use sc_telemetry::TelemetryEndpoints;
use sp_core::{crypto::UncheckedInto, sr25519};
use sp_runtime::Perbill;
// --- darwinia-network ---
use super::*;
use darwinia_bridge_ethereum::DagsMerkleRootsLoader as DagsMerkleRootsLoaderR;
use darwinia_claims::ClaimsList;
use darwinia_evm::GenesisAccount;
use drml_common_primitives::*;
use pangolin_runtime::*;

pub type ChainSpec = GenericChainSpec<GenesisConfig, Extensions>;

const PANGOLIN_TELEMETRY_URL: &str = "wss://telemetry.polkadot.io/submit/";

const EVM_ACCOUNTS: &[&str] = &[
	"0x68898db1012808808c903f390909c52d9f706749",
	"0x6be02d1d3665660d22ff9624b7be0551ee1ac91b",
	"0xB90168C8CBcd351D069ffFdA7B71cd846924d551",
	// Echo
	"0x0f14341A7f464320319025540E8Fe48Ad0fe5aec",
	// for External Project
	"0x7682Ba569E3823Ca1B7317017F5769F8Aa8842D4",
	// Subswap
	"0xbB3E51d20CA651fBE19b1a1C2a6C8B1A4d950437",
];
const A_FEW_COINS: Balance = 1 << 44;
const MANY_COINS: Balance = A_FEW_COINS << 6;
const BUNCH_OF_COINS: Balance = MANY_COINS << 6;

const S2S_RELAYER: &str = "ec7c1c10c73a2d90c6a4fc92a5212caaff849a65193db3a2b2aa1ffdadb99f06";
const TOKEN_REDEEM_ADDRESS: &str = "0x49262B932E439271d05634c32978294C7Ea15d0C";
const DEPOSIT_REDEEM_ADDRESS: &str = "0x6EF538314829EfA8386Fc43386cB13B4e0A67D1e";
const SET_AUTHORITIES_ADDRESS: &str = "0xD35Bb6F1bc1C84b53E0995c1830454AB7C4147f1";
const RING_TOKEN_ADDRESS: &str = "0xb52FBE2B925ab79a821b261C82c5Ba0814AAA5e0";
const KTON_TOKEN_ADDRESS: &str = "0x1994100c58753793D52c6f457f189aa3ce9cEe94";
const ETHEREUM_RELAY_AUTHORITY_SIGNER: &str = "0x68898db1012808808c903f390909c52d9f706749";
const MAPPING_FACTORY_ADDRESS: &str = "0xE1586e744b99bF8e4C981DfE4dD4369d6f8Ed88A";
const ETHEREUM_BACKING_ADDRESS: &str = "0xb2Bea2358d817dAE01B0FD0DC3aECB25910E65AA";

impl_authority_keys!();

pub fn session_keys(
	babe: BabeId,
	grandpa: GrandpaId,
	beefy: BeefyId,
	im_online: ImOnlineId,
	authority_discovery: AuthorityDiscoveryId,
) -> SessionKeys {
	SessionKeys {
		babe,
		grandpa,
		beefy,
		im_online,
		authority_discovery,
	}
}

pub fn properties() -> Properties {
	let mut properties = Properties::new();

	properties.insert("ss58Format".into(), 42.into());
	properties.insert("tokenDecimals".into(), vec![9, 9].into());
	properties.insert("tokenSymbol".into(), vec!["PRING", "PKTON"].into());

	properties
}

pub fn config() -> Result<ChainSpec, String> {
	ChainSpec::from_json_bytes(&include_bytes!("../../res/pangolin/pangolin.json")[..])
}

pub fn genesis_config() -> ChainSpec {
	fn genesis() -> GenesisConfig {
		let root = AccountId::from(array_bytes::hex2array_unchecked(
			"0x72819fbc1b93196fa230243947c1726cbea7e33044c7eb6f736ff345561f9e4c",
		));
		let s2s_relayer = array_bytes::hex_into_unchecked(S2S_RELAYER);
<<<<<<< HEAD
		let initial_authorities = AuthorityKeys::testnet_authorities();
=======
		let initial_authorities = vec![
			Keys::new(
				"0x9c43c00407c0a51e0d88ede9d531f165e370013b648e6b62f4b3bcff4689df02",
				"0x63e122d962a835020bef656ad5a80dbcc994bb48a659f1af955552f4b3c27b09",
			),
			Keys::new(
				"0x741a9f507722713ec0a5df1558ac375f62469b61d1f60fa60f5dedfc85425b2e",
				"0x8a50704f41448fca63f608575debb626639ac00ad151a1db08af1368be9ccb1d",
			),
			Keys::new(
				"0x2276a3162f1b63c21b3396c5846d43874c5b8ba69917d756142d460b2d70d036",
				"0xb28fade2d023f08c0d5a131eac7d64a107a2660f22a0aca09b37a3f321259ef6",
			),
			Keys::new(
				"0x7a8b265c416eab5fdf8e5a1b3c7635131ca7164fbe6f66d8a70feeeba7c4dd7f",
				"0x305bafd512366e7fd535fdc144c7034b8683e1814d229c84a116f3cb27a97643",
			),
		];
>>>>>>> cbc85edf
		let initial_nominators = <Vec<AccountId>>::new();
		let collective_members = vec![get_account_id_from_seed::<sr25519::Public>("Alice")];
		let evm_accounts = {
			let mut map = BTreeMap::new();

			for account in EVM_ACCOUNTS.iter() {
				map.insert(
					array_bytes::hex_into_unchecked(account),
					GenesisAccount {
						balance: (MANY_COINS * (10 as Balance).pow(9)).into(),
						..Default::default()
					},
				);
			}

			map
		};

		GenesisConfig {
			system: SystemConfig {
				code: wasm_binary_unwrap().to_vec(),
				changes_trie_config: Default::default(),
			},
			babe: BabeConfig {
				authorities: vec![],
				epoch_config: Some(BABE_GENESIS_EPOCH_CONFIG)
			},
			beefy_gadget: Default::default(),
			balances: BalancesConfig {
				balances: vec![
					(root.clone(), BUNCH_OF_COINS),
					(get_account_id_from_seed::<sr25519::Public>("Alice"), A_FEW_COINS),
				]
				.into_iter()
				.chain(
					initial_authorities
						.iter()
						.map(|AuthorityKeys { stash_key, .. }| (stash_key.to_owned(), A_FEW_COINS)),
				)
				.chain(
					initial_nominators
						.iter()
						.map(|n| (n.to_owned(), A_FEW_COINS))
				)
				.chain(
					TEAM_MEMBERS
						.iter()
						.map(|m| (array_bytes::hex_into_unchecked(m), MANY_COINS)),
				)
				.collect()
			},
			kton: KtonConfig {
				balances: vec![(root.clone(), BUNCH_OF_COINS), (s2s_relayer, BUNCH_OF_COINS)]
					.into_iter()
					.chain(
						initial_authorities
							.iter()
							.map(|AuthorityKeys { stash_key, .. }| (stash_key.to_owned(), A_FEW_COINS)),
					)
					.chain(
						initial_nominators
							.iter()
							.map(|n| (n.to_owned(), A_FEW_COINS))
					)
					.chain(
						TEAM_MEMBERS
							.iter()
							.map(|m| (array_bytes::hex_into_unchecked(m), A_FEW_COINS)),
					)
					.collect()
			},
			staking: StakingConfig {
				minimum_validator_count: 2,
				validator_count: 4,
				stakers: initial_authorities
					.iter()
					.map(|AuthorityKeys { stash_key, .. }| (
						stash_key.to_owned(),
						stash_key.to_owned(),
						A_FEW_COINS,
						StakerStatus::Validator
					))
					.chain(initial_nominators.iter().map(|n| {
						let mut rng = rand::thread_rng();
						let limit = (MAX_NOMINATIONS as usize).min(initial_authorities.len());
						let count = rng.gen::<usize>() % limit;
						let nominations = initial_authorities
							.as_slice()
							.choose_multiple(&mut rng, count)
							.into_iter()
							.map(|c| c.stash_key.clone())
							.collect::<Vec<_>>();

						(n.clone(), n.clone(), A_FEW_COINS, StakerStatus::Nominator(nominations))
					}))
					.collect(),
				slash_reward_fraction: Perbill::from_percent(10),
				payout_fraction: Perbill::from_percent(50),
				..Default::default()
			},
			session: SessionConfig {
				keys: initial_authorities
					.iter()
					.map(|AuthorityKeys { stash_key, session_keys }| (
						stash_key.to_owned(),
						stash_key.to_owned(),
						session_keys.to_owned()
					))
					.collect(),
			},
			grandpa: Default::default(),
			beefy: Default::default(),
			im_online: Default::default(),
			authority_discovery: Default::default(),
			democracy: Default::default(),
			council: Default::default(),
			technical_committee: Default::default(),
			phragmen_election: PhragmenElectionConfig {
				members: collective_members
					.iter()
					.cloned()
					.map(|a| (a, A_FEW_COINS))
					.collect(),
			},
			technical_membership: TechnicalMembershipConfig {
				phantom: PhantomData::<TechnicalMembershipInstance>,
				members: collective_members.clone(),
			},
			treasury: Default::default(),
			kton_treasury: Default::default(),
			claims: Default::default(),
			vesting: Default::default(),
			sudo: SudoConfig { key: root.clone() },
			ethereum_relay: EthereumRelayConfig {
				genesis_header_parcel: r#"{
					"header": {
						"baseFeePerGas": "0xeb",
						"difficulty": "0x4186f54e",
						"extraData": "0xd883010a06846765746888676f312e31352e36856c696e7578",
						"gasLimit": "0x7a1200",
						"gasUsed": "0x5e949",
						"hash": "0x9db735cdbe337477d38b70d96998decb9d8ea1d796cdc6c97546132978db668c",
						"logsBloom": "0x00200000000000000000000080000000000000004000001000010000000000000000000000000000000000000000000000000000000000000000000008000000040000000020400000004008000020200000010000000000004000008000000000000400020000800100000000000800080000000000400000000010000000000000000000000000004000000080000000000081010000080000004000200000000080000020000000000000000000000000200000080000000000000000000000000006000000000000000000000000000000200000001000002000000020000000000000000000000a00000000200000002000000000400000000000000000",
						"miner": "0xfbb61b8b98a59fbc4bd79c23212addbefaeb289f",
						"mixHash": "0xbb166a439393a562d5c71973a7e3f1b87bc6bb65b1b2524e846b021c6c170a16",
						"nonce": "0xee2e3a941040cee1",
						"number": "0xa367a4",
						"parentHash": "0xcaf94fe7cc38a012316dba0cc1296fa2ab3fb401aacef819c39aac934c29ef34",
						"receiptsRoot": "0x27f5405108f65bd36455ddddf2ce32fe2b87851be97fce3e5eff48636ee52f1e",
						"sha3Uncles": "0x1dcc4de8dec75d7aab85b567b6ccd41ad312451b948a7413f0a142fd40d49347",
						"size": "0x794",
						"stateRoot": "0xfcd5f2e0b1a728dbb2112c21c375cdfe425568493dde3bb71d036509c404a236",
						"timestamp": "0x60fe2f75",
						"totalDifficulty": "0x79b2e0d1c5829f",
						"transactions": [],
						"transactionsRoot": "0x2169e889c51cc5605d055a54a3fb095a90a33db18fbcf28e86073fd33288fbb4",
						"uncles": []
					},
					"parent_mmr_root": "0x1183acf36ada5ca93e31e618e7632c3ed23eddf3cebf077eb868873d6212179a"
				}"#.into(),
				dags_merkle_roots_loader: DagsMerkleRootsLoaderR::from_file(
					"bin/res/ethereum/dags-merkle-roots.json",
					"DAG_MERKLE_ROOTS_PATH",
				),
				..Default::default()
			},
			ethereum_backing: EthereumBackingConfig {
				token_redeem_address: array_bytes::hex_into_unchecked(TOKEN_REDEEM_ADDRESS),
				deposit_redeem_address: array_bytes::hex_into_unchecked(DEPOSIT_REDEEM_ADDRESS),
				set_authorities_address: array_bytes::hex_into_unchecked(SET_AUTHORITIES_ADDRESS),
				ring_token_address: array_bytes::hex_into_unchecked(RING_TOKEN_ADDRESS),
				kton_token_address: array_bytes::hex_into_unchecked(KTON_TOKEN_ADDRESS),
				backed_ring: BUNCH_OF_COINS,
				backed_kton: BUNCH_OF_COINS,
			},
			ethereum_issuing: EthereumIssuingConfig {
				mapping_factory_address: array_bytes::hex_into_unchecked(MAPPING_FACTORY_ADDRESS),
				ethereum_backing_address: array_bytes::hex_into_unchecked(ETHEREUM_BACKING_ADDRESS),
			},
			ethereum_relay_authorities: EthereumRelayAuthoritiesConfig {
				authorities: vec![(
					get_account_id_from_seed::<sr25519::Public>("Alice"),
					array_bytes::hex_into_unchecked(ETHEREUM_RELAY_AUTHORITY_SIGNER),
					1
				)]
			},
			tron_backing: TronBackingConfig {
				backed_ring: BUNCH_OF_COINS,
				backed_kton: BUNCH_OF_COINS,
			},
			evm: EVMConfig { accounts: evm_accounts },
			ethereum: Default::default(),
			substrate_2_substrate_issuing: Substrate2SubstrateIssuingConfig {
				mapping_factory_address: array_bytes::hex_into_unchecked(MAPPING_FACTORY_ADDRESS),
			},
		}
	}

	ChainSpec::from_genesis(
		"Pangolin",
		"pangolin",
		ChainType::Live,
		genesis,
		[
			"/dns4/g1.pangolin-p2p.darwinia.network/tcp/30333/p2p/12D3KooWLc6ZD4PGjnRz8CuVioW1dEr8rVBVEAFb1vpxFHXU4g2Y",
			"/dns4/g2.pangolin-p2p.darwinia.network/tcp/30333/p2p/12D3KooWHf1v45q3u1qPrkwSUq7ybzNfXf5ELPcpoBTJ4k49axfk",
			"/dns4/g3.pangolin-p2p.darwinia.network/tcp/30333/p2p/12D3KooWCXW7Ds6invyE1rF4BSfwpMgNKzzBxbnEGGjcqZ6cSgap",
			"/dns4/g4.pangolin-p2p.darwinia.network/tcp/30333/p2p/12D3KooWHokmaoAJp2vVPkw2YG3HFa799RUAJvdfy4dcaEzBdkGw",
		]
		.iter()
		.filter_map(|s| FromStr::from_str(s).ok())
		.collect(),
		Some(
			TelemetryEndpoints::new(vec![(PANGOLIN_TELEMETRY_URL.to_string(), 0)])
				.expect("Pangolin telemetry url is valid; qed"),
		),
		Some(DEFAULT_PROTOCOL_ID),
		Some(properties()),
		Default::default(),
	)
}

pub fn development_config() -> ChainSpec {
	fn genesis() -> GenesisConfig {
		let root = get_account_id_from_seed::<sr25519::Public>("Alice");
		let s2s_relayer = array_bytes::hex_into_unchecked(S2S_RELAYER);
		let initial_authorities = vec![get_authority_keys_from_seed("Alice")];
		let endowed_accounts = vec![
			root.clone(),
			get_account_id_from_seed::<sr25519::Public>("Alice//stash"),
			get_account_id_from_seed::<sr25519::Public>("Bob"),
			get_account_id_from_seed::<sr25519::Public>("Bob//stash"),
			s2s_relayer,
		]
		.into_iter()
		.chain(
			TEAM_MEMBERS
				.iter()
				.map(|m| array_bytes::hex_into_unchecked(m)),
		)
		.collect::<Vec<_>>();
		let collective_members = vec![get_account_id_from_seed::<sr25519::Public>("Alice")];
		let evm_accounts = {
			let mut map = BTreeMap::new();

			for account in EVM_ACCOUNTS.iter() {
				map.insert(
					array_bytes::hex_into_unchecked(account),
					GenesisAccount {
						balance: (123_456_789_000_000_000_000_090 as Balance).into(),
						..Default::default()
					},
				);
			}

			map
		};

		GenesisConfig {
			system: SystemConfig {
				code: wasm_binary_unwrap().to_vec(),
				changes_trie_config: Default::default(),
			},
			babe: BabeConfig {
				authorities: vec![],
				epoch_config: Some(BABE_GENESIS_EPOCH_CONFIG)
			},
			beefy_gadget: Default::default(),
			balances: BalancesConfig {
				balances: endowed_accounts
					.clone()
					.into_iter()
					.map(|a| (a, MANY_COINS))
					.collect()
			},
			kton: KtonConfig {
				balances: endowed_accounts
					.clone()
					.into_iter()
					.map(|a| (a, A_FEW_COINS))
					.collect()
			},
			staking: StakingConfig {
				minimum_validator_count: 1,
				validator_count: 1,
				stakers: initial_authorities
					.iter()
					.cloned()
					.map(|x| (x.0, x.1, A_FEW_COINS, StakerStatus::Validator))
					.collect(),
				invulnerables: initial_authorities.iter().cloned().map(|x| x.0).collect(),
				force_era: darwinia_staking::Forcing::ForceAlways,
				slash_reward_fraction: Perbill::from_percent(10),
				payout_fraction: Perbill::from_percent(50),
				..Default::default()
			},
			session: SessionConfig {
				keys: initial_authorities
					.iter()
					.cloned()
					.map(|x| (x.0.clone(), x.0, session_keys(x.2, x.3, x.4, x.5, x.6)))
					.collect(),
			},
			grandpa: Default::default(),
			beefy: Default::default(),
			im_online: Default::default(),
			authority_discovery: Default::default(),
			democracy: Default::default(),
			council: Default::default(),
			technical_committee: Default::default(),
			phragmen_election: PhragmenElectionConfig {
				members: collective_members
					.iter()
					.cloned()
					.map(|a| (a, A_FEW_COINS))
					.collect(),
			},
			technical_membership: TechnicalMembershipConfig {
				phantom: PhantomData::<TechnicalMembershipInstance>,
				members: collective_members.clone(),
			},
			treasury: Default::default(),
			kton_treasury: Default::default(),
			claims: ClaimsConfig {
				claims_list: ClaimsList::from_file(
					"bin/res/claims-list.json",
					"CLAIMS_LIST_PATH",
				),
			},
			vesting: Default::default(),
			sudo: SudoConfig { key: root.clone() },
			ethereum_relay: EthereumRelayConfig {
				genesis_header_parcel: r#"{
					"header": {
						"baseFeePerGas": "0xeb",
						"difficulty": "0x4186f54e",
						"extraData": "0xd883010a06846765746888676f312e31352e36856c696e7578",
						"gasLimit": "0x7a1200",
						"gasUsed": "0x5e949",
						"hash": "0x9db735cdbe337477d38b70d96998decb9d8ea1d796cdc6c97546132978db668c",
						"logsBloom": "0x00200000000000000000000080000000000000004000001000010000000000000000000000000000000000000000000000000000000000000000000008000000040000000020400000004008000020200000010000000000004000008000000000000400020000800100000000000800080000000000400000000010000000000000000000000000004000000080000000000081010000080000004000200000000080000020000000000000000000000000200000080000000000000000000000000006000000000000000000000000000000200000001000002000000020000000000000000000000a00000000200000002000000000400000000000000000",
						"miner": "0xfbb61b8b98a59fbc4bd79c23212addbefaeb289f",
						"mixHash": "0xbb166a439393a562d5c71973a7e3f1b87bc6bb65b1b2524e846b021c6c170a16",
						"nonce": "0xee2e3a941040cee1",
						"number": "0xa367a4",
						"parentHash": "0xcaf94fe7cc38a012316dba0cc1296fa2ab3fb401aacef819c39aac934c29ef34",
						"receiptsRoot": "0x27f5405108f65bd36455ddddf2ce32fe2b87851be97fce3e5eff48636ee52f1e",
						"sha3Uncles": "0x1dcc4de8dec75d7aab85b567b6ccd41ad312451b948a7413f0a142fd40d49347",
						"size": "0x794",
						"stateRoot": "0xfcd5f2e0b1a728dbb2112c21c375cdfe425568493dde3bb71d036509c404a236",
						"timestamp": "0x60fe2f75",
						"totalDifficulty": "0x79b2e0d1c5829f",
						"transactions": [],
						"transactionsRoot": "0x2169e889c51cc5605d055a54a3fb095a90a33db18fbcf28e86073fd33288fbb4",
						"uncles": []
					},
					"parent_mmr_root": "0x1183acf36ada5ca93e31e618e7632c3ed23eddf3cebf077eb868873d6212179a"
				}"#.into(),
				dags_merkle_roots_loader: DagsMerkleRootsLoaderR::from_file(
					"bin/res/ethereum/dags-merkle-roots.json",
					"DAG_MERKLE_ROOTS_PATH",
				),
				..Default::default()
			},
			ethereum_backing: EthereumBackingConfig {
				token_redeem_address: array_bytes::hex_into_unchecked(TOKEN_REDEEM_ADDRESS),
				deposit_redeem_address: array_bytes::hex_into_unchecked(DEPOSIT_REDEEM_ADDRESS),
				set_authorities_address: array_bytes::hex_into_unchecked(SET_AUTHORITIES_ADDRESS),
				ring_token_address: array_bytes::hex_into_unchecked(RING_TOKEN_ADDRESS),
				kton_token_address: array_bytes::hex_into_unchecked(KTON_TOKEN_ADDRESS),
				backed_ring: BUNCH_OF_COINS,
				backed_kton: BUNCH_OF_COINS,
			},
			ethereum_issuing: EthereumIssuingConfig {
				mapping_factory_address: array_bytes::hex_into_unchecked(MAPPING_FACTORY_ADDRESS),
				ethereum_backing_address: array_bytes::hex_into_unchecked(ETHEREUM_BACKING_ADDRESS),
			},
			ethereum_relay_authorities: EthereumRelayAuthoritiesConfig {
				authorities: vec![(
					get_account_id_from_seed::<sr25519::Public>("Alice"),
					array_bytes::hex_into_unchecked(ETHEREUM_RELAY_AUTHORITY_SIGNER),
					1
				)]
			},
			tron_backing: TronBackingConfig {
				backed_ring: BUNCH_OF_COINS,
				backed_kton: BUNCH_OF_COINS,
			},
			evm: EVMConfig { accounts: evm_accounts },
			ethereum: Default::default(),
			substrate_2_substrate_issuing: Substrate2SubstrateIssuingConfig {
				mapping_factory_address: array_bytes::hex_into_unchecked(MAPPING_FACTORY_ADDRESS),
			},
		}
	}

	ChainSpec::from_genesis(
		"Pangolin",
		"pangolin_dev",
		ChainType::Development,
		genesis,
		vec![],
		None,
		Some(DEFAULT_PROTOCOL_ID),
		Some(properties()),
		Default::default(),
	)
}

pub fn local_testnet_config() -> ChainSpec {
	fn genesis() -> GenesisConfig {
		let root = get_account_id_from_seed::<sr25519::Public>("Alice");
		let s2s_relayer = array_bytes::hex_into_unchecked(S2S_RELAYER);
		let initial_authorities = vec![
			get_authority_keys_from_seed("Alice"),
			get_authority_keys_from_seed("Bob"),
			get_authority_keys_from_seed("Charlie"),
			get_authority_keys_from_seed("Dave"),
		];
		let endowed_accounts = vec![
			get_account_id_from_seed::<sr25519::Public>("Alice"),
			get_account_id_from_seed::<sr25519::Public>("Alice//stash"),
			get_account_id_from_seed::<sr25519::Public>("Bob"),
			get_account_id_from_seed::<sr25519::Public>("Bob//stash"),
			get_account_id_from_seed::<sr25519::Public>("Charlie"),
			get_account_id_from_seed::<sr25519::Public>("Charlie//stash"),
			get_account_id_from_seed::<sr25519::Public>("Dave"),
			get_account_id_from_seed::<sr25519::Public>("Dave//stash"),
			s2s_relayer,
		]
		.into_iter()
		.chain(
			TEAM_MEMBERS
				.iter()
				.map(|m| array_bytes::hex_into_unchecked(m)),
		)
		.collect::<Vec<_>>();
		let collective_members = vec![get_account_id_from_seed::<sr25519::Public>("Alice")];
		let evm_accounts = {
			let mut map = BTreeMap::new();

			for account in EVM_ACCOUNTS.iter() {
				map.insert(
					array_bytes::hex_into_unchecked(account),
					GenesisAccount {
						balance: (123_456_789_000_000_000_000_090 as Balance).into(),
						..Default::default()
					},
				);
			}

			map
		};

		GenesisConfig {
			system: SystemConfig {
				code: wasm_binary_unwrap().to_vec(),
				changes_trie_config: Default::default(),
			},
			babe: BabeConfig {
				authorities: vec![],
				epoch_config: Some(BABE_GENESIS_EPOCH_CONFIG)
			},
			beefy_gadget: Default::default(),
			balances: BalancesConfig {
				balances: endowed_accounts
					.clone()
					.into_iter()
					.map(|a| (a, MANY_COINS))
					.collect()
			},
			kton: KtonConfig {
				balances: endowed_accounts
					.clone()
					.into_iter()
					.map(|a| (a, A_FEW_COINS))
					.collect()
			},
			staking: StakingConfig {
				minimum_validator_count: 2,
				validator_count: 4,
				stakers: initial_authorities
					.iter()
					.cloned()
					.map(|x| (x.0, x.1, A_FEW_COINS, StakerStatus::Validator))
					.collect(),
				invulnerables: initial_authorities.iter().cloned().map(|x| x.0).collect(),
				force_era: darwinia_staking::Forcing::ForceAlways,
				slash_reward_fraction: Perbill::from_percent(10),
				payout_fraction: Perbill::from_percent(50),
				..Default::default()
			},
			session: SessionConfig {
				keys: initial_authorities
					.iter()
					.cloned()
					.map(|x| (x.0.clone(), x.0, session_keys(x.2, x.3, x.4, x.5, x.6)))
					.collect(),
			},
			grandpa: Default::default(),
			beefy: Default::default(),
			im_online: Default::default(),
			authority_discovery: Default::default(),
			democracy: Default::default(),
			council: Default::default(),
			technical_committee: Default::default(),
			phragmen_election: PhragmenElectionConfig {
				members: collective_members
					.iter()
					.cloned()
					.map(|a| (a, A_FEW_COINS))
					.collect(),
			},
			technical_membership: TechnicalMembershipConfig {
				phantom: PhantomData::<TechnicalMembershipInstance>,
				members: collective_members.clone(),
			},
			treasury: Default::default(),
			kton_treasury: Default::default(),
			claims: ClaimsConfig {
				claims_list: ClaimsList::from_file(
					"bin/res/claims-list.json",
					"CLAIMS_LIST_PATH",
				),
			},
			vesting: Default::default(),
			sudo: SudoConfig { key: root.clone() },
			ethereum_relay: EthereumRelayConfig {
				genesis_header_parcel: r#"{
					"header": {
						"baseFeePerGas": "0xeb",
						"difficulty": "0x4186f54e",
						"extraData": "0xd883010a06846765746888676f312e31352e36856c696e7578",
						"gasLimit": "0x7a1200",
						"gasUsed": "0x5e949",
						"hash": "0x9db735cdbe337477d38b70d96998decb9d8ea1d796cdc6c97546132978db668c",
						"logsBloom": "0x00200000000000000000000080000000000000004000001000010000000000000000000000000000000000000000000000000000000000000000000008000000040000000020400000004008000020200000010000000000004000008000000000000400020000800100000000000800080000000000400000000010000000000000000000000000004000000080000000000081010000080000004000200000000080000020000000000000000000000000200000080000000000000000000000000006000000000000000000000000000000200000001000002000000020000000000000000000000a00000000200000002000000000400000000000000000",
						"miner": "0xfbb61b8b98a59fbc4bd79c23212addbefaeb289f",
						"mixHash": "0xbb166a439393a562d5c71973a7e3f1b87bc6bb65b1b2524e846b021c6c170a16",
						"nonce": "0xee2e3a941040cee1",
						"number": "0xa367a4",
						"parentHash": "0xcaf94fe7cc38a012316dba0cc1296fa2ab3fb401aacef819c39aac934c29ef34",
						"receiptsRoot": "0x27f5405108f65bd36455ddddf2ce32fe2b87851be97fce3e5eff48636ee52f1e",
						"sha3Uncles": "0x1dcc4de8dec75d7aab85b567b6ccd41ad312451b948a7413f0a142fd40d49347",
						"size": "0x794",
						"stateRoot": "0xfcd5f2e0b1a728dbb2112c21c375cdfe425568493dde3bb71d036509c404a236",
						"timestamp": "0x60fe2f75",
						"totalDifficulty": "0x79b2e0d1c5829f",
						"transactions": [],
						"transactionsRoot": "0x2169e889c51cc5605d055a54a3fb095a90a33db18fbcf28e86073fd33288fbb4",
						"uncles": []
					},
					"parent_mmr_root": "0x1183acf36ada5ca93e31e618e7632c3ed23eddf3cebf077eb868873d6212179a"
				}"#.into(),
				dags_merkle_roots_loader: DagsMerkleRootsLoaderR::from_file(
					"bin/res/ethereum/dags-merkle-roots.json",
					"DAG_MERKLE_ROOTS_PATH",
				),
				..Default::default()
			},
			ethereum_backing: EthereumBackingConfig {
				token_redeem_address: array_bytes::hex_into_unchecked(TOKEN_REDEEM_ADDRESS),
				deposit_redeem_address: array_bytes::hex_into_unchecked(DEPOSIT_REDEEM_ADDRESS),
				set_authorities_address: array_bytes::hex_into_unchecked(SET_AUTHORITIES_ADDRESS),
				ring_token_address: array_bytes::hex_into_unchecked(RING_TOKEN_ADDRESS),
				kton_token_address: array_bytes::hex_into_unchecked(KTON_TOKEN_ADDRESS),
				backed_ring: BUNCH_OF_COINS,
				backed_kton: BUNCH_OF_COINS,
			},
			ethereum_issuing: EthereumIssuingConfig {
				mapping_factory_address: array_bytes::hex_into_unchecked(MAPPING_FACTORY_ADDRESS),
				ethereum_backing_address: array_bytes::hex_into_unchecked(ETHEREUM_BACKING_ADDRESS),
			},
			ethereum_relay_authorities: EthereumRelayAuthoritiesConfig {
				authorities: vec![(
					get_account_id_from_seed::<sr25519::Public>("Alice"),
					array_bytes::hex_into_unchecked(ETHEREUM_RELAY_AUTHORITY_SIGNER),
					1
				)]
			},
			tron_backing: TronBackingConfig {
				backed_ring: BUNCH_OF_COINS,
				backed_kton: BUNCH_OF_COINS,
			},
			evm: EVMConfig { accounts: evm_accounts },
			ethereum: Default::default(),
			substrate_2_substrate_issuing: Substrate2SubstrateIssuingConfig {
				mapping_factory_address: array_bytes::hex_into_unchecked(MAPPING_FACTORY_ADDRESS),
			},
		}
	}

	ChainSpec::from_genesis(
		"Pangolin",
		"pangolin_dev",
		ChainType::Development,
		genesis,
		vec![
			"/ip4/127.0.0.1/tcp/30333/p2p/12D3KooWEyoppNCUx8Yx66oV9fJnriXwCcXwDDUA2kj6vnc6iDEp"
				.parse()
				.unwrap(),
			"/ip4/127.0.0.1/tcp/30334/p2p/12D3KooWHdiAxVd8uMQR1hGWXccidmfCwLqcMpGwR6QcTP6QRMuD"
				.parse()
				.unwrap(),
			"/ip4/127.0.0.1/tcp/30335/p2p/12D3KooWSCufgHzV4fCwRijfH2k3abrpAJxTKxEvN1FDuRXA2U9x"
				.parse()
				.unwrap(),
			"/ip4/127.0.0.1/tcp/30336/p2p/12D3KooWSsChzF81YDUKpe9Uk5AHV5oqAaXAcWNSPYgoLauUk4st"
				.parse()
				.unwrap(),
		],
		None,
		Some(DEFAULT_PROTOCOL_ID),
		Some(properties()),
		Default::default(),
	)
}<|MERGE_RESOLUTION|>--- conflicted
+++ resolved
@@ -100,28 +100,7 @@
 			"0x72819fbc1b93196fa230243947c1726cbea7e33044c7eb6f736ff345561f9e4c",
 		));
 		let s2s_relayer = array_bytes::hex_into_unchecked(S2S_RELAYER);
-<<<<<<< HEAD
 		let initial_authorities = AuthorityKeys::testnet_authorities();
-=======
-		let initial_authorities = vec![
-			Keys::new(
-				"0x9c43c00407c0a51e0d88ede9d531f165e370013b648e6b62f4b3bcff4689df02",
-				"0x63e122d962a835020bef656ad5a80dbcc994bb48a659f1af955552f4b3c27b09",
-			),
-			Keys::new(
-				"0x741a9f507722713ec0a5df1558ac375f62469b61d1f60fa60f5dedfc85425b2e",
-				"0x8a50704f41448fca63f608575debb626639ac00ad151a1db08af1368be9ccb1d",
-			),
-			Keys::new(
-				"0x2276a3162f1b63c21b3396c5846d43874c5b8ba69917d756142d460b2d70d036",
-				"0xb28fade2d023f08c0d5a131eac7d64a107a2660f22a0aca09b37a3f321259ef6",
-			),
-			Keys::new(
-				"0x7a8b265c416eab5fdf8e5a1b3c7635131ca7164fbe6f66d8a70feeeba7c4dd7f",
-				"0x305bafd512366e7fd535fdc144c7034b8683e1814d229c84a116f3cb27a97643",
-			),
-		];
->>>>>>> cbc85edf
 		let initial_nominators = <Vec<AccountId>>::new();
 		let collective_members = vec![get_account_id_from_seed::<sr25519::Public>("Alice")];
 		let evm_accounts = {
