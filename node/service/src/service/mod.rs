--- conflicted
+++ resolved
@@ -329,10 +329,6 @@
 			justification_sync_link: network.clone(),
 			create_inherent_data_providers: move |parent, ()| {
 				let client_clone = client_clone.clone();
-<<<<<<< HEAD
-
-=======
->>>>>>> a7d05204
 				async move {
 					let uncles = sc_consensus_uncles::create_uncles_inherent_data_provider(
 						&*client_clone,
