--- conflicted
+++ resolved
@@ -13,15 +13,9 @@
 # crates
 codec       = { package = "parity-scale-codec", version = "1.3.7", features = ["derive"] }
 derive_more = { version = "0.99.11" }
-<<<<<<< HEAD
-futures     = { version = "0.3.12", features = ["compat"] }
-log         = { version = "0.4.13" }
-dvm-db = { path = "../db" }
-=======
-ethereum    = { version = "0.6.0", features = ["with-codec"] }
+dvm-db      = { path = "../db" }
 futures     = { version = "0.3.13", features = ["compat"] }
 log         = { version = "0.4.14" }
->>>>>>> 7521f2ab
 # darwinia
 dvm-consensus-primitives = { path = "../../../primitives/consensus/" }
 dvm-rpc-runtime-api      = { path = "../../../frame/dvm/rpc/runtime-api"}
