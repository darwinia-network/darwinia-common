[package]
authors     = ["Darwinia Network <hello@darwinia.network>"]
description = "Consensus for darwinia dvm"
edition     = "2018"
homepage    = "https://darwinia.network/"
license     = "GPL-3.0"
name        = "dvm-consensus"
readme      = "README.md"
repository  = "https://github.com/darwinia-network/darwinia-common/"
version     = "1.3.0"

[dependencies]
# crates
codec       = { package = "parity-scale-codec", version = "1.3.6", features = ["derive"] }
derive_more = { version = "0.99.11" }
ethereum    = { version = "0.5", features = ["with-codec"] }
<<<<<<< HEAD
futures     = { version = "0.3.12", features = ["compat"] }
=======
futures     = { version = "=0.3.8", features = ["compat"] }
>>>>>>> c832068d
log         = { version = "0.4.13" }
# darwinia
dvm-consensus-primitives = { path = "../../../primitives/consensus/" }
# substrate
prometheus-endpoint = { package = "substrate-prometheus-endpoint", git = "https://github.com/darwinia-network/substrate.git", branch = "common-library-alpha" }
sc-client-api       = { git = "https://github.com/darwinia-network/substrate.git", branch = "common-library-alpha" }
sp-api              = { git = "https://github.com/darwinia-network/substrate.git", branch = "common-library-alpha" }
sp-block-builder    = { git = "https://github.com/darwinia-network/substrate.git", branch = "common-library-alpha" }
sp-blockchain       = { git = "https://github.com/darwinia-network/substrate.git", branch = "common-library-alpha" }
sp-consensus        = { git = "https://github.com/darwinia-network/substrate.git", branch = "common-library-alpha" }
sp-core             = { git = "https://github.com/darwinia-network/substrate.git", branch = "common-library-alpha" }
sp-inherents        = { git = "https://github.com/darwinia-network/substrate.git", branch = "common-library-alpha" }
sp-runtime          = { git = "https://github.com/darwinia-network/substrate.git", branch = "common-library-alpha" }
sp-timestamp        = { git = "https://github.com/darwinia-network/substrate.git", branch = "common-library-alpha" }<|MERGE_RESOLUTION|>--- conflicted
+++ resolved
@@ -13,12 +13,8 @@
 # crates
 codec       = { package = "parity-scale-codec", version = "1.3.6", features = ["derive"] }
 derive_more = { version = "0.99.11" }
-ethereum    = { version = "0.5", features = ["with-codec"] }
-<<<<<<< HEAD
+ethereum    = { version = "=0.5", features = ["with-codec"] }
 futures     = { version = "0.3.12", features = ["compat"] }
-=======
-futures     = { version = "=0.3.8", features = ["compat"] }
->>>>>>> c832068d
 log         = { version = "0.4.13" }
 # darwinia
 dvm-consensus-primitives = { path = "../../../primitives/consensus/" }
