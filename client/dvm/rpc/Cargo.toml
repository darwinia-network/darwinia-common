--- conflicted
+++ resolved
@@ -24,11 +24,8 @@
 rand                = { version = "0.7" }
 rlp                 = { version = "0.5.0" }
 sha3                = { version = "0.8" }
-<<<<<<< HEAD
 dvm-db = { path = "../db" }
-=======
 array-bytes         = { version = "1.1.0" }
->>>>>>> 760ffa18
 # darwinia
 darwinia-evm            = { path = "../../../frame/evm" }
 dvm-consensus           = { path = "../consensus" }
