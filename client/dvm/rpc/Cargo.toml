[package]
authors     = ["Darwinia Network <hello@darwinia.network>"]
description = "Ethereum RPC (web3) compatibility layer for Darwinia."
edition     = "2021"
homepage    = "https://darwinia.network"
license     = "GPL-3.0"
name        = "dc-rpc"
readme      = "README.md"
repository  = "https://github.com/darwinia-network/darwinia-common"
version     = "2.7.2"

[dependencies]
# crates.io
array-bytes         = { version = "1.4" }
codec               = { package = "parity-scale-codec", version = "2.1" }
ethereum            = { version = "0.9", features = ["with-codec"] }
ethereum-types      = { version = "0.12" }
evm                 = { version = "0.30" }
futures             = { version = "0.3", features = ["compat"] }
jsonrpc-core        = { version = "15.1" }
jsonrpc-core-client = { version = "15.1" }
jsonrpc-derive      = { version = "15.1" }
jsonrpc-pubsub      = { version = "15.1" }
libsecp256k1        = { version = "0.3" }
log                 = { version = "0.4" }
rand                = { version = "0.8" }
rlp                 = { version = "0.5" }
sha3                = { version = "0.9" }
tokio               = { version = "0.2.21", features = ["sync", "time"] }
tracing             = { version = "0.1.25" }
# darwinia-network
dc-db               = { path = "../db" }
dc-tracer           = { path = "../tracer" }
dp-consensus        = { path = "../../../primitives/consensus/" }
dp-evm-trace-apis   = { path = "../../../primitives/evm/trace/apis" }
dp-rpc              = { path = "../../../primitives/rpc" }
dp-storage          = { path = "../../../primitives/storage/" }
dvm-ethereum        = { path = "../../../frame/dvm" }
dvm-rpc-core        = { path = "../../../frame/dvm/rpc" }
dvm-rpc-runtime-api = { path = "../../../frame/dvm/rpc/runtime-api" }
<<<<<<< HEAD
evm                 = { git = "https://github.com/darwinia-network/evm", branch = "darwinia-v0.12.0" }
=======
>>>>>>> bb8993cc
# paritytech
sc-client-api           = { git = "https://github.com/darwinia-network/substrate", branch = "darwinia-v0.12.0" }
sc-network              = { git = "https://github.com/darwinia-network/substrate", branch = "darwinia-v0.12.0" }
sc-rpc                  = { git = "https://github.com/darwinia-network/substrate", branch = "darwinia-v0.12.0" }
sc-service              = { git = "https://github.com/darwinia-network/substrate", branch = "darwinia-v0.12.0" }
sc-transaction-pool-api = { git = "https://github.com/darwinia-network/substrate", branch = "darwinia-v0.12.0" }
sc-utils                = { git = "https://github.com/darwinia-network/substrate", branch = "darwinia-v0.12.0" }
sp-api                  = { git = "https://github.com/darwinia-network/substrate", branch = "darwinia-v0.12.0" }
sp-block-builder        = { git = "https://github.com/darwinia-network/substrate", branch = "darwinia-v0.12.0" }
sp-blockchain           = { git = "https://github.com/darwinia-network/substrate", branch = "darwinia-v0.12.0" }
sp-io                   = { git = "https://github.com/darwinia-network/substrate", branch = "darwinia-v0.12.0" }
sp-runtime              = { git = "https://github.com/darwinia-network/substrate", branch = "darwinia-v0.12.0" }
sp-storage              = { git = "https://github.com/darwinia-network/substrate", branch = "darwinia-v0.12.0" }

[features]
rpc_binary_search_estimate = []<|MERGE_RESOLUTION|>--- conflicted
+++ resolved
@@ -38,10 +38,6 @@
 dvm-ethereum        = { path = "../../../frame/dvm" }
 dvm-rpc-core        = { path = "../../../frame/dvm/rpc" }
 dvm-rpc-runtime-api = { path = "../../../frame/dvm/rpc/runtime-api" }
-<<<<<<< HEAD
-evm                 = { git = "https://github.com/darwinia-network/evm", branch = "darwinia-v0.12.0" }
-=======
->>>>>>> bb8993cc
 # paritytech
 sc-client-api           = { git = "https://github.com/darwinia-network/substrate", branch = "darwinia-v0.12.0" }
 sc-network              = { git = "https://github.com/darwinia-network/substrate", branch = "darwinia-v0.12.0" }
