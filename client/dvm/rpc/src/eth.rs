// Copyright 2017-2020 Parity Technologies (UK) Ltd.
// This file is part of Frontier.

// Substrate is free software: you can redistribute it and/or modify
// it under the terms of the GNU General Public License as published by
// the Free Software Foundation, either version 3 of the License, or
// (at your option) any later version.

// Substrate is distributed in the hope that it will be useful,
// but WITHOUT ANY WARRANTY; without even the implied warranty of
// MERCHANTABILITY or FITNESS FOR A PARTICULAR PURPOSE. See the
// GNU General Public License for more details.

// You should have received a copy of the GNU General Public License
// along with Substrate. If not, see <http://www.gnu.org/licenses/>.

pub use dvm_rpc_core::{EthApiServer, EthFilterApiServer, NetApiServer, Web3ApiServer};

// --- std ---
use std::{
	collections::BTreeMap,
	marker::PhantomData,
	sync::{Arc, Mutex},
	time,
};
// --- crates.io ---
use codec::{self, Decode, Encode};
use ethereum::{
	BlockV0 as EthereumBlock, LegacyTransactionMessage, TransactionAction,
	TransactionV0 as EthereumTransaction,
};
use ethereum_types::{H160, H256, H512, H64, U256, U64};
use futures::{future::TryFutureExt, StreamExt};
use jsonrpc_core::{futures::future, BoxFuture, ErrorCode, Result};
use log::warn;
use lru::LruCache;
use sha3::{Digest, Keccak256};
// --- paritytech ---
use fc_rpc_core::types::{
	Block, BlockNumber, BlockTransactions, Bytes, CallRequest, Filter, FilterChanges, FilterPool,
	FilterPoolItem, FilterType, FilteredParams, Header, Index, Log, PeerCount, Receipt, Rich,
	RichBlock, SyncInfo, SyncStatus, Transaction, TransactionRequest, Work,
};
use fp_storage::PALLET_ETHEREUM_SCHEMA;
use sc_client_api::{
	backend::{AuxStore, Backend, StateBackend, StorageProvider},
	client::BlockchainEvents,
};
use sc_network::{ExHashT, NetworkService};
use sc_transaction_pool::{ChainApi, Pool};
use sc_transaction_pool_api::{InPoolTransaction, TransactionPool};
use sp_api::{BlockId, Core, HeaderT, ProvideRuntimeApi};
use sp_blockchain::{Error as BlockChainError, HeaderBackend, HeaderMetadata};
use sp_runtime::{
	traits::{BlakeTwo256, Block as BlockT, NumberFor, One, Saturating, UniqueSaturatedInto, Zero},
	transaction_validity::TransactionSource,
};
use sp_storage::{StorageData, StorageKey};
// --- darwinia-network ---
use crate::{
	error_on_execution_failure, frontier_backend_client, internal_err, overrides::OverrideHandle,
	public_key, EthSigner, StorageOverride,
<<<<<<< HEAD
};
=======
};
use dp_rpc::{
	Block, BlockNumber, BlockTransactions, Bytes, CallRequest, Filter, FilterChanges, FilterPool,
	FilterPoolItem, FilterType, FilteredParams, Header, Index, Log, PeerCount, Receipt, Rich,
	RichBlock, SyncInfo, SyncStatus, Transaction, TransactionRequest, Work,
};
use dp_storage::PALLET_ETHEREUM_SCHEMA;
>>>>>>> 4f5a0561
use dvm_ethereum::EthereumStorageSchema;
use dvm_rpc_core::{
	EthApi as EthApiT, EthFilterApi as EthFilterApiT, NetApi as NetApiT, Web3Api as Web3ApiT,
};
use dvm_rpc_runtime_api::{ConvertTransaction, EthereumRuntimeRPCApi, TransactionStatus};

pub struct EthApi<B: BlockT, C, P, CT, BE, H: ExHashT, A: ChainApi> {
	pool: Arc<P>,
	graph: Arc<Pool<A>>,
	client: Arc<C>,
	convert_transaction: CT,
	network: Arc<NetworkService<B, H>>,
	overrides: Arc<OverrideHandle<B>>,
	backend: Arc<dc_db::Backend<B>>,
	is_authority: bool,
	signers: Vec<Box<dyn EthSigner>>,
	max_past_logs: u32,
	block_data_cache: Arc<EthBlockDataCache<B>>,
	_marker: PhantomData<(B, BE)>,
}

impl<B: BlockT, C, P, CT, BE, H: ExHashT, A: ChainApi> EthApi<B, C, P, CT, BE, H, A>
where
	C: ProvideRuntimeApi<B>,
	C::Api: EthereumRuntimeRPCApi<B>,
	B: BlockT<Hash = H256> + Send + Sync + 'static,
	A: ChainApi<Block = B> + 'static,
	C: Send + Sync + 'static,
{
	pub fn new(
		client: Arc<C>,
		pool: Arc<P>,
		graph: Arc<Pool<A>>,
		convert_transaction: CT,
		network: Arc<NetworkService<B, H>>,
		overrides: Arc<OverrideHandle<B>>,
		backend: Arc<dc_db::Backend<B>>,
		is_authority: bool,
		signers: Vec<Box<dyn EthSigner>>,
		max_past_logs: u32,
		block_data_cache: Arc<EthBlockDataCache<B>>,
	) -> Self {
		Self {
			client,
			pool,
			graph,
			convert_transaction,
			network,
			overrides,
			backend,
			is_authority,
			signers,
			max_past_logs,
			block_data_cache,
			_marker: PhantomData,
		}
	}
}

fn rich_block_build(
	block: EthereumBlock,
	statuses: Vec<Option<TransactionStatus>>,
	hash: Option<H256>,
	full_transactions: bool,
) -> RichBlock {
	Rich {
		inner: Block {
			header: Header {
				hash: Some(hash.unwrap_or_else(|| {
					H256::from_slice(Keccak256::digest(&rlp::encode(&block.header)).as_slice())
				})),
				parent_hash: block.header.parent_hash,
				uncles_hash: block.header.ommers_hash,
				author: block.header.beneficiary,
				miner: block.header.beneficiary,
				state_root: block.header.state_root,
				transactions_root: block.header.transactions_root,
				receipts_root: block.header.receipts_root,
				number: Some(block.header.number),
				gas_used: block.header.gas_used,
				gas_limit: block.header.gas_limit,
				extra_data: Bytes(block.header.extra_data.clone()),
				logs_bloom: block.header.logs_bloom,
				timestamp: U256::from(block.header.timestamp / 1000),
				difficulty: block.header.difficulty,
				seal_fields: vec![
					Bytes(block.header.mix_hash.as_bytes().to_vec()),
					Bytes(block.header.nonce.as_bytes().to_vec()),
				],
				size: Some(U256::from(rlp::encode(&block.header).len() as u32)),
			},
			total_difficulty: U256::zero(),
			uncles: vec![],
			transactions: {
				if full_transactions {
					BlockTransactions::Full(
						block
							.transactions
							.iter()
							.enumerate()
							.map(|(index, transaction)| {
								transaction_build(
									transaction.clone(),
									Some(block.clone()),
									Some(statuses[index].clone().unwrap_or_default()),
								)
							})
							.collect(),
					)
				} else {
					BlockTransactions::Hashes(
						block
							.transactions
							.iter()
							.map(|transaction| {
								H256::from_slice(
									Keccak256::digest(&rlp::encode(&transaction.clone()))
										.as_slice(),
								)
							})
							.collect(),
					)
				}
			},
			size: Some(U256::from(rlp::encode(&block).len() as u32)),
		},
		extra_info: BTreeMap::new(),
	}
}

fn transaction_build(
	transaction: EthereumTransaction,
	block: Option<EthereumBlock>,
	status: Option<TransactionStatus>,
) -> Transaction {
	let pubkey = match public_key(&transaction) {
		Ok(p) => Some(p),
		Err(_e) => None,
	};

	Transaction {
		hash: H256::from_slice(Keccak256::digest(&rlp::encode(&transaction)).as_slice()),
		nonce: transaction.nonce,
		block_hash: block.as_ref().map_or(None, |block| {
			Some(H256::from_slice(
				Keccak256::digest(&rlp::encode(&block.header)).as_slice(),
			))
		}),
		block_number: block.as_ref().map(|block| block.header.number),
		transaction_index: status.as_ref().map(|status| {
			U256::from(UniqueSaturatedInto::<u32>::unique_saturated_into(
				status.transaction_index,
			))
		}),
		from: status.as_ref().map_or(
			{
				match pubkey {
					Some(pk) => H160::from(H256::from_slice(Keccak256::digest(&pk).as_slice())),
					_ => H160::default(),
				}
			},
			|status| status.from,
		),
		to: status.as_ref().map_or(
			{
				match transaction.action {
					TransactionAction::Call(to) => Some(to),
					_ => None,
				}
			},
			|status| status.to,
		),
		value: transaction.value,
		gas_price: transaction.gas_price,
		gas: transaction.gas_limit,
		input: Bytes(transaction.clone().input),
		creates: status
			.as_ref()
			.map_or(None, |status| status.contract_address),
		raw: Bytes(rlp::encode(&transaction).to_vec()),
		public_key: pubkey.as_ref().map(|pk| H512::from(pk)),
		chain_id: transaction.signature.chain_id().map(U64::from),
		standard_v: U256::from(transaction.signature.standard_v()),
		v: U256::from(transaction.signature.v()),
		r: U256::from(transaction.signature.r().as_bytes()),
		s: U256::from(transaction.signature.s().as_bytes()),
	}
}
fn filter_range_logs<B: BlockT, C, BE>(
	client: &C,
	backend: &dc_db::Backend<B>,
	overrides: &OverrideHandle<B>,
	block_data_cache: &EthBlockDataCache<B>,
	ret: &mut Vec<Log>,
	max_past_logs: u32,
	filter: &Filter,
	from: NumberFor<B>,
	to: NumberFor<B>,
) -> Result<()>
where
	C: ProvideRuntimeApi<B> + StorageProvider<B, BE>,
	C: HeaderBackend<B> + HeaderMetadata<B, Error = BlockChainError> + 'static,
	C::Api: EthereumRuntimeRPCApi<B>,
	BE: Backend<B> + 'static,
	BE::State: StateBackend<BlakeTwo256>,
	B: BlockT<Hash = H256> + Send + Sync + 'static,
	C: Send + Sync + 'static,
{
	// Max request duration of 10 seconds.
	let max_duration = time::Duration::from_secs(10);
	let begin_request = time::Instant::now();

	let mut current_number = to;

	// Pre-calculate BloomInput for reuse.
	let topics_input = if let Some(_) = &filter.topics {
		let filtered_params = FilteredParams::new(Some(filter.clone()));
		Some(filtered_params.flat_topics)
	} else {
		None
	};
	let address_bloom_filter = FilteredParams::adresses_bloom_filter(&filter.address);
	let topics_bloom_filter = FilteredParams::topics_bloom_filter(&topics_input);

	// Get schema cache. A single AuxStore read before the block range iteration.
	// This prevents having to do an extra DB read per block range iteration to get the actual schema.
	let mut local_cache: BTreeMap<NumberFor<B>, EthereumStorageSchema> = BTreeMap::new();
	if let Ok(Some(schema_cache)) = frontier_backend_client::load_cached_schema::<B>(backend) {
		for (schema, hash) in schema_cache {
			if let Ok(Some(header)) = client.header(BlockId::Hash(hash)) {
				let number = *header.number();
				local_cache.insert(number, schema);
			}
		}
	}
	let cache_keys: Vec<NumberFor<B>> = local_cache.keys().cloned().collect();
	let mut default_schema: Option<&EthereumStorageSchema> = None;
	if cache_keys.len() == 1 {
		// There is only one schema and that's the one we use.
		default_schema = local_cache.get(&cache_keys[0]);
	}

	while current_number >= from {
		let id = BlockId::Number(current_number);
		let substrate_hash = client
			.expect_block_hash_from_id(&id)
			.map_err(|_| internal_err(format!("Expect block number from id: {}", id)))?;
		let schema = match default_schema {
			// If there is a single schema, we just assign.
			Some(default_schema) => *default_schema,
			_ => {
				// If there are multiple schemas, we iterate over the - hopefully short - list
				// of keys and assign the one belonging to the current_number.
				// Because there are more than 1 schema, and current_number cannot be < 0,
				// (i - 1) will always be >= 0.
				let mut default_schema: Option<&EthereumStorageSchema> = None;
				for (i, k) in cache_keys.iter().enumerate() {
					if &current_number < k {
						default_schema = local_cache.get(&cache_keys[i - 1]);
					}
				}
				match default_schema {
					Some(schema) => *schema,
					// Fallback to DB read. This will happen i.e. when there is no cache
					// task configured at service level.
					_ => frontier_backend_client::onchain_storage_schema::<B, C, BE>(client, id),
				}
			}
		};
		let handler = overrides
			.schemas
			.get(&schema)
			.unwrap_or(&overrides.fallback);

		let block = block_data_cache.current_block(handler, substrate_hash);

		if let Some(block) = block {
			if FilteredParams::address_in_bloom(block.header.logs_bloom, &address_bloom_filter)
				&& FilteredParams::topics_in_bloom(block.header.logs_bloom, &topics_bloom_filter)
			{
				let statuses =
					block_data_cache.current_transaction_statuses(handler, substrate_hash);
				if let Some(statuses) = statuses {
					filter_block_logs(ret, filter, block, statuses);
				}
			}
		}
		// Check for restrictions
		if ret.len() as u32 > max_past_logs {
			return Err(internal_err(format!(
				"query returned more than {} results",
				max_past_logs
			)));
		}
		if begin_request.elapsed() > max_duration {
			return Err(internal_err(format!(
				"query timeout of {} seconds exceeded",
				max_duration.as_secs()
			)));
		}
		if current_number == Zero::zero() {
			break;
		} else {
			current_number = current_number.saturating_sub(One::one());
		}
	}
	Ok(())
}

fn filter_block_logs<'a>(
	ret: &'a mut Vec<Log>,
	filter: &'a Filter,
	block: EthereumBlock,
	transaction_statuses: Vec<TransactionStatus>,
) -> &'a Vec<Log> {
	let params = FilteredParams::new(Some(filter.clone()));

	let mut block_log_index: u32 = 0;
	let block_hash = H256::from_slice(Keccak256::digest(&rlp::encode(&block.header)).as_slice());
	for status in transaction_statuses.iter() {
		let logs = status.logs.clone();
		let mut transaction_log_index: u32 = 0;
		let transaction_hash = status.transaction_hash;
		for ethereum_log in logs {
			let mut log = Log {
				address: ethereum_log.address.clone(),
				topics: ethereum_log.topics.clone(),
				data: Bytes(ethereum_log.data.clone()),
				block_hash: None,
				block_number: None,
				transaction_hash: None,
				transaction_index: None,
				log_index: None,
				transaction_log_index: None,
				removed: false,
			};
			let mut add: bool = true;
			if let (Some(_), Some(_)) = (filter.address.clone(), filter.topics.clone()) {
				if !params.filter_address(&log) || !params.filter_topics(&log) {
					add = false;
				}
			} else if let Some(_) = filter.address {
				if !params.filter_address(&log) {
					add = false;
				}
			} else if let Some(_) = &filter.topics {
				if !params.filter_topics(&log) {
					add = false;
				}
			}
			if add {
				log.block_hash = Some(block_hash);
				log.block_number = Some(block.header.number.clone());
				log.transaction_hash = Some(transaction_hash);
				log.transaction_index = Some(U256::from(status.transaction_index));
				log.log_index = Some(U256::from(block_log_index));
				log.transaction_log_index = Some(U256::from(transaction_log_index));
				ret.push(log);
			}
			transaction_log_index += 1;
			block_log_index += 1;
		}
	}
	ret
}

impl<B, C, P, CT, BE, H: ExHashT, A> EthApiT for EthApi<B, C, P, CT, BE, H, A>
where
	C: ProvideRuntimeApi<B> + StorageProvider<B, BE> + AuxStore,
	C: HeaderBackend<B> + HeaderMetadata<B, Error = BlockChainError> + 'static,
	C::Api: EthereumRuntimeRPCApi<B>,
	BE: Backend<B> + 'static,
	BE::State: StateBackend<BlakeTwo256>,
	B: BlockT<Hash = H256> + Send + Sync + 'static,
	C: Send + Sync + 'static,
	P: TransactionPool<Block = B> + Send + Sync + 'static,
	A: ChainApi<Block = B> + 'static,
	CT: ConvertTransaction<<B as BlockT>::Extrinsic> + Send + Sync + 'static,
{
	fn protocol_version(&self) -> Result<u64> {
		Ok(1)
	}

	fn syncing(&self) -> Result<SyncStatus> {
		if self.network.is_major_syncing() {
			let block_number = U256::from(UniqueSaturatedInto::<u128>::unique_saturated_into(
				self.client.info().best_number.clone(),
			));
			Ok(SyncStatus::Info(SyncInfo {
				starting_block: U256::zero(),
				current_block: block_number,
				// TODO `highest_block` is not correct, should load `best_seen_block` from NetworkWorker,
				// but afaik that is not currently possible in Substrate:
				// https://github.com/paritytech/substrate/issues/7311
				highest_block: block_number,
				warp_chunks_amount: None,
				warp_chunks_processed: None,
			}))
		} else {
			Ok(SyncStatus::None)
		}
	}

	fn hashrate(&self) -> Result<U256> {
		Ok(U256::zero())
	}

	fn author(&self) -> Result<H160> {
		let block = BlockId::Hash(self.client.info().best_hash);
		let schema = frontier_backend_client::onchain_storage_schema::<B, C, BE>(
			self.client.as_ref(),
			block,
		);

		Ok(self
			.overrides
			.schemas
			.get(&schema)
			.unwrap_or(&self.overrides.fallback)
			.current_block(&block)
			.ok_or(internal_err("fetching author through override failed"))?
			.header
			.beneficiary)
	}

	fn is_mining(&self) -> Result<bool> {
		Ok(self.is_authority)
	}

	fn chain_id(&self) -> Result<Option<U64>> {
		let hash = self.client.info().best_hash;
		Ok(Some(
			self.client
				.runtime_api()
				.chain_id(&BlockId::Hash(hash))
				.map_err(|err| internal_err(format!("fetch runtime chain id failed: {:?}", err)))?
				.into(),
		))
	}

	fn gas_price(&self) -> Result<U256> {
		let block = BlockId::Hash(self.client.info().best_hash);
		Ok(self
			.client
			.runtime_api()
			.gas_price(&block)
			.map_err(|err| internal_err(format!("fetch runtime chain id failed: {:?}", err)))?
			.into())
	}

	fn accounts(&self) -> Result<Vec<H160>> {
		let mut accounts = Vec::new();
		for signer in &self.signers {
			accounts.append(&mut signer.accounts());
		}
		Ok(accounts)
	}

	fn block_number(&self) -> Result<U256> {
		Ok(U256::from(
			UniqueSaturatedInto::<u128>::unique_saturated_into(
				self.client.info().best_number.clone(),
			),
		))
	}

	fn balance(&self, address: H160, number: Option<BlockNumber>) -> Result<U256> {
		if let Ok(Some(id)) = frontier_backend_client::native_block_id::<B, C>(
			self.client.as_ref(),
			self.backend.as_ref(),
			number,
		) {
			return Ok(self
				.client
				.runtime_api()
				.account_basic(&id, address)
				.map_err(|err| internal_err(format!("fetch runtime chain id failed: {:?}", err)))?
				.balance
				.into());
		}
		Ok(U256::zero())
	}

	fn storage_at(&self, address: H160, index: U256, number: Option<BlockNumber>) -> Result<H256> {
		if let Ok(Some(id)) = frontier_backend_client::native_block_id::<B, C>(
			self.client.as_ref(),
			self.backend.as_ref(),
			number,
		) {
			let schema = frontier_backend_client::onchain_storage_schema::<B, C, BE>(
				self.client.as_ref(),
				id,
			);
			return Ok(self
				.overrides
				.schemas
				.get(&schema)
				.unwrap_or(&self.overrides.fallback)
				.storage_at(&id, address, index)
				.unwrap_or_default());
		}
		Ok(H256::default())
	}

	fn block_by_hash(&self, hash: H256, full: bool) -> Result<Option<RichBlock>> {
		let id = match frontier_backend_client::load_hash::<B>(self.backend.as_ref(), hash)
			.map_err(|err| internal_err(format!("{:?}", err)))?
		{
			Some(hash) => hash,
			_ => return Ok(None),
		};
		let substrate_hash = self
			.client
			.expect_block_hash_from_id(&id)
			.map_err(|_| internal_err(format!("Expect block number from id: {}", id)))?;

		let schema =
			frontier_backend_client::onchain_storage_schema::<B, C, BE>(self.client.as_ref(), id);
		let handler = self
			.overrides
			.schemas
			.get(&schema)
			.unwrap_or(&self.overrides.fallback);

		let block = self.block_data_cache.current_block(handler, substrate_hash);
		let statuses = self
			.block_data_cache
			.current_transaction_statuses(handler, substrate_hash);
		match (block, statuses) {
			(Some(block), Some(statuses)) => Ok(Some(rich_block_build(
				block,
				statuses.into_iter().map(|s| Some(s)).collect(),
				Some(hash),
				full,
			))),
			_ => Ok(None),
		}
	}

	fn block_by_number(&self, number: BlockNumber, full: bool) -> Result<Option<RichBlock>> {
		let id = match frontier_backend_client::native_block_id::<B, C>(
			self.client.as_ref(),
			self.backend.as_ref(),
			Some(number),
		)? {
			Some(id) => id,
			None => return Ok(None),
		};
		let substrate_hash = self
			.client
			.expect_block_hash_from_id(&id)
			.map_err(|_| internal_err(format!("Expect block number from id: {}", id)))?;

		let schema =
			frontier_backend_client::onchain_storage_schema::<B, C, BE>(self.client.as_ref(), id);
		let handler = self
			.overrides
			.schemas
			.get(&schema)
			.unwrap_or(&self.overrides.fallback);

		let block = self.block_data_cache.current_block(handler, substrate_hash);
		let statuses = self
			.block_data_cache
			.current_transaction_statuses(handler, substrate_hash);

		match (block, statuses) {
			(Some(block), Some(statuses)) => {
				let hash =
					H256::from_slice(Keccak256::digest(&rlp::encode(&block.header)).as_slice());

				Ok(Some(rich_block_build(
					block,
					statuses.into_iter().map(|s| Some(s)).collect(),
					Some(hash),
					full,
				)))
			}
			_ => Ok(None),
		}
	}

	fn transaction_count(&self, address: H160, number: Option<BlockNumber>) -> Result<U256> {
		if let Some(BlockNumber::Pending) = number {
			let block = BlockId::Hash(self.client.info().best_hash);
			let nonce = self
				.client
				.runtime_api()
				.account_basic(&block, address)
				.map_err(|err| {
					internal_err(format!("fetch runtime account basic failed: {:?}", err))
				})?
				.nonce;

			let mut current_nonce = nonce;
			let mut current_tag = (address, nonce).encode();
			for tx in self.pool.ready() {
				// since transactions in `ready()` need to be ordered by nonce
				// it's fine to continue with current iterator.
				if tx.provides().get(0) == Some(&current_tag) {
					current_nonce = current_nonce.saturating_add(1.into());
					current_tag = (address, current_nonce).encode();
				}
			}

			return Ok(current_nonce);
		}

		let id = match frontier_backend_client::native_block_id::<B, C>(
			self.client.as_ref(),
			self.backend.as_ref(),
			number,
		)? {
			Some(id) => id,
			None => return Ok(U256::zero()),
		};

		let nonce = self
			.client
			.runtime_api()
			.account_basic(&id, address)
			.map_err(|err| internal_err(format!("fetch runtime account basic failed: {:?}", err)))?
			.nonce
			.into();

		Ok(nonce)
	}

	fn block_transaction_count_by_hash(&self, hash: H256) -> Result<Option<U256>> {
		let id = match frontier_backend_client::load_hash::<B>(self.backend.as_ref(), hash)
			.map_err(|err| internal_err(format!("{:?}", err)))?
		{
			Some(hash) => hash,
			_ => return Ok(None),
		};

		let schema =
			frontier_backend_client::onchain_storage_schema::<B, C, BE>(self.client.as_ref(), id);
		let block = self
			.overrides
			.schemas
			.get(&schema)
			.unwrap_or(&self.overrides.fallback)
			.current_block(&id);

		match block {
			Some(block) => Ok(Some(U256::from(block.transactions.len()))),
			None => Ok(None),
		}
	}

	fn block_transaction_count_by_number(&self, number: BlockNumber) -> Result<Option<U256>> {
		let id = match frontier_backend_client::native_block_id::<B, C>(
			self.client.as_ref(),
			self.backend.as_ref(),
			Some(number),
		)? {
			Some(id) => id,
			None => return Ok(None),
		};

		let schema =
			frontier_backend_client::onchain_storage_schema::<B, C, BE>(self.client.as_ref(), id);
		let block = self
			.overrides
			.schemas
			.get(&schema)
			.unwrap_or(&self.overrides.fallback)
			.current_block(&id);

		match block {
			Some(block) => Ok(Some(U256::from(block.transactions.len()))),
			None => Ok(None),
		}
	}

	fn block_uncles_count_by_hash(&self, _: H256) -> Result<U256> {
		Ok(U256::zero())
	}

	fn block_uncles_count_by_number(&self, _: BlockNumber) -> Result<U256> {
		Ok(U256::zero())
	}

	fn code_at(&self, address: H160, number: Option<BlockNumber>) -> Result<Bytes> {
		if let Ok(Some(id)) = frontier_backend_client::native_block_id::<B, C>(
			self.client.as_ref(),
			self.backend.as_ref(),
			number,
		) {
			let schema = frontier_backend_client::onchain_storage_schema::<B, C, BE>(
				self.client.as_ref(),
				id,
			);
			return Ok(self
				.overrides
				.schemas
				.get(&schema)
				.unwrap_or(&self.overrides.fallback)
				.account_code_at(&id, address)
				.unwrap_or(vec![])
				.into());
		}
		Ok(Bytes(vec![]))
	}

	fn send_transaction(&self, request: TransactionRequest) -> BoxFuture<Result<H256>> {
		let from = match request.from {
			Some(from) => from,
			None => {
				let accounts = match self.accounts() {
					Ok(accounts) => accounts,
					Err(e) => return Box::pin(future::err(e)),
				};

				match accounts.get(0) {
					Some(account) => account.clone(),
					None => return Box::pin(future::err(internal_err("no signer available"))),
				}
			}
		};

		let nonce = match request.nonce {
			Some(nonce) => nonce,
			None => match self.transaction_count(from, None) {
				Ok(nonce) => nonce,
				Err(e) => return Box::pin(future::err(e)),
			},
		};

		let chain_id = match self.chain_id() {
<<<<<<< HEAD
			Ok(Some(chain_id)) => chain_id.as_u64(),
			// TODO: check it later
			Ok(None) => return Box::pin(future::err(internal_err("chain id not available"))),
=======
			Ok(chain_id) => chain_id,
>>>>>>> 4f5a0561
			Err(e) => return Box::pin(future::err(e)),
		};

		let message = LegacyTransactionMessage {
			nonce,
			gas_price: request.gas_price.unwrap_or(U256::from(1u32)),
			gas_limit: request.gas.unwrap_or(U256::max_value()),
			value: request.value.unwrap_or(U256::zero()),
			input: request.data.map(|s| s.into_vec()).unwrap_or_default(),
			action: match request.to {
				Some(to) => TransactionAction::Call(to),
				None => TransactionAction::Create,
			},
			chain_id: Some(chain_id),
		};

		let mut transaction = None;

		for signer in &self.signers {
			if signer.accounts().contains(&from) {
				match signer.sign(message, &from) {
					Ok(t) => transaction = Some(t),
					Err(e) => return Box::pin(future::err(e)),
				}
				break;
			}
		}

		let transaction = match transaction {
			Some(transaction) => transaction,
			None => return Box::pin(future::err(internal_err("no signer available"))),
		};
		let transaction_hash =
			H256::from_slice(Keccak256::digest(&rlp::encode(&transaction)).as_slice());
		let hash = self.client.info().best_hash;
		Box::pin(
			self.pool
				.submit_one(
					&BlockId::hash(hash),
					TransactionSource::Local,
					self.convert_transaction
						.convert_transaction(transaction.clone()),
				)
				.map_ok(move |_| transaction_hash)
				.map_err(|err| {
					internal_err(format!("submit transaction to pool failed: {:?}", err))
				}),
		)
	}

	fn send_raw_transaction(&self, bytes: Bytes) -> BoxFuture<Result<H256>> {
		let transaction = match rlp::decode::<EthereumTransaction>(&bytes.0[..]) {
			Ok(transaction) => transaction,
			Err(_) => return Box::pin(future::err(internal_err("decode transaction failed"))),
		};
		let transaction_hash =
			H256::from_slice(Keccak256::digest(&rlp::encode(&transaction)).as_slice());
		let hash = self.client.info().best_hash;
		Box::pin(
			self.pool
				.submit_one(
					&BlockId::hash(hash),
					TransactionSource::Local,
					self.convert_transaction
						.convert_transaction(transaction.clone()),
				)
				.map_ok(move |_| transaction_hash)
				.map_err(|err| {
					internal_err(format!("submit transaction to pool failed: {:?}", err))
				}),
		)
	}

	fn call(&self, request: CallRequest, _: Option<BlockNumber>) -> Result<Bytes> {
		let hash = self.client.info().best_hash;

		let CallRequest {
			from,
			to,
			gas_price,
			gas,
			value,
			data,
			nonce,
		} = request;

		// use given gas limit or query current block's limit
		let gas_limit = match gas {
			Some(amount) => amount,
			None => {
				let block = self
					.client
					.runtime_api()
					.current_block(&BlockId::Hash(hash))
					.map_err(|err| internal_err(format!("runtime error: {:?}", err)))?;
				if let Some(block) = block {
					block.header.gas_limit
				} else {
					return Err(internal_err(format!(
						"block unavailable, cannot query gas limit"
					)));
				}
			}
		};
		let data = data.map(|d| d.0).unwrap_or_default();

		match to {
			Some(to) => {
				let info = self
					.client
					.runtime_api()
					.call(
						&BlockId::Hash(hash),
						from.unwrap_or_default(),
						to,
						data,
						value.unwrap_or_default(),
						gas_limit,
						gas_price,
						nonce,
						false,
					)
					.map_err(|err| internal_err(format!("runtime error: {:?}", err)))?
					.map_err(|err| internal_err(format!("execution fatal: {:?}", err)))?;
				error_on_execution_failure(&info.exit_reason, &info.value)?;
				Ok(Bytes(info.value))
			}
			None => {
				let info = self
					.client
					.runtime_api()
					.create(
						&BlockId::Hash(hash),
						from.unwrap_or_default(),
						data,
						value.unwrap_or_default(),
						gas_limit,
						gas_price,
						nonce,
						false,
					)
					.map_err(|err| internal_err(format!("runtime error: {:?}", err)))?
					.map_err(|err| internal_err(format!("execution fatal: {:?}", err)))?;

				error_on_execution_failure(&info.exit_reason, &[])?;

				Ok(Bytes(info.value[..].to_vec()))
			}
		}
	}

	fn estimate_gas(&self, request: CallRequest, _: Option<BlockNumber>) -> Result<U256> {
		let gas_limit = {
			// query current block's gas limit
			let substrate_hash = self.client.info().best_hash;
			let id = BlockId::Hash(substrate_hash);
			let schema =
				frontier_backend_client::onchain_storage_schema::<B, C, BE>(&self.client, id);
			let handler = self
				.overrides
				.schemas
				.get(&schema)
				.unwrap_or(&self.overrides.fallback);

			let block = self.block_data_cache.current_block(handler, substrate_hash);
			if let Some(block) = block {
				block.header.gas_limit
			} else {
				return Err(internal_err("block unavailable, cannot query gas limit"));
			}
		};

		let calculate_gas_used = |request, gas_limit| -> Result<U256> {
			let hash = self.client.info().best_hash;

			let CallRequest {
				from,
				to,
				gas_price,
				gas,
				value,
				data,
				nonce,
			} = request;
			// Use request gas limit only if it less than gas_limit parameter
			let gas_limit = core::cmp::min(gas.unwrap_or(gas_limit), gas_limit);
			let data = data.map(|d| d.0).unwrap_or_default();

			let used_gas = match to {
				Some(to) => {
					let info = self
						.client
						.runtime_api()
						.call(
							&BlockId::Hash(hash),
							from.unwrap_or_default(),
							to,
							data,
							value.unwrap_or_default(),
							gas_limit,
							gas_price,
							nonce,
							true,
						)
						.map_err(|err| internal_err(format!("runtime error: {:?}", err)))?
						.map_err(|err| internal_err(format!("execution fatal: {:?}", err)))?;

					error_on_execution_failure(&info.exit_reason, &info.value)?;

					info.used_gas
				}
				None => {
					let info = self
						.client
						.runtime_api()
						.create(
							&BlockId::Hash(hash),
							from.unwrap_or_default(),
							data,
							value.unwrap_or_default(),
							gas_limit,
							gas_price,
							nonce,
							true,
						)
						.map_err(|err| internal_err(format!("runtime error: {:?}", err)))?
						.map_err(|err| internal_err(format!("execution fatal: {:?}", err)))?;

					error_on_execution_failure(&info.exit_reason, &[])?;

					info.used_gas
				}
			};
			Ok(used_gas)
		};

		if cfg!(feature = "rpc_binary_search_estimate") {
			const MAX_OOG_PER_ESTIMATE_QUERY: u32 = 2;
			let mut lower = U256::from(21_000);
			let mut upper = U256::from(gas_limit);
			let mut mid = upper;
			let mut best = mid;
			let mut old_best: U256;
			let mut num_oog = 0;

			// if the gas estimation depends on the gas limit, then we want to binary
			// search until the change is under some threshold. but if not dependent,
			// we want to stop immediately.
			let mut change_pct = U256::from(100);
			let threshold_pct = U256::from(10);

			// invariant: lower <= mid <= upper
			while change_pct > threshold_pct {
				let mut test_request = request.clone();
				test_request.gas = Some(mid);
				match calculate_gas_used(test_request, gas_limit) {
					// if Ok -- try to reduce the gas used
					Ok(used_gas) => {
						old_best = best;
						best = used_gas;
						change_pct = (U256::from(100) * (old_best - best)) / old_best;
						upper = mid;
						mid = (lower + upper + 1) / 2;
					}
					// if Err -- we need more gas
					Err(err) => {
						// if Err == OutofGas, we need more gas
						if err.code == ErrorCode::ServerError(0) {
							num_oog += 1;
							// don't try more than twice if we oog
							if num_oog >= MAX_OOG_PER_ESTIMATE_QUERY {
								return Err(err);
							}

							lower = mid;
							mid = (lower + upper + 1) / 2;
							if mid == lower {
								break;
							}
						} else {
							// Other errors, return directly
							return Err(err);
						}
					}
				}
			}
			Ok(best)
		} else {
			calculate_gas_used(request, gas_limit)
		}
	}

	fn transaction_by_hash(&self, hash: H256) -> Result<Option<Transaction>> {
		let mut xts: Vec<<B as BlockT>::Extrinsic> = Vec::new();
		// Collect transactions in the ready validated pool.
		xts.extend(
			self.graph
				.validated_pool()
				.ready()
				.map(|in_pool_tx| in_pool_tx.data().clone())
				.collect::<Vec<<B as BlockT>::Extrinsic>>(),
		);

		// Collect transactions in the future validated pool.
		xts.extend(
			self.graph
				.validated_pool()
				.futures()
				.iter()
				.map(|(_hash, extrinsic)| extrinsic.clone())
				.collect::<Vec<<B as BlockT>::Extrinsic>>(),
		);

		let best_block: BlockId<B> = BlockId::Hash(self.client.info().best_hash);
		let ethereum_transactions: Vec<ethereum::TransactionV0> = self
			.client
			.runtime_api()
			.extrinsic_filter(&best_block, xts)
			.map_err(|err| {
				internal_err(format!("fetch runtime extrinsic filter failed: {:?}", err))
			})?;

		for txn in ethereum_transactions {
			let inner_hash = H256::from_slice(Keccak256::digest(&rlp::encode(&txn)).as_slice());
			if hash == inner_hash {
				return Ok(Some(transaction_build(txn, None, None)));
			}
		}

		let (hash, index) = match frontier_backend_client::load_transactions::<B, C>(
			self.client.as_ref(),
			self.backend.as_ref(),
			hash,
			true,
		)
		.map_err(|err| internal_err(format!("{:?}", err)))?
		{
			Some((hash, index)) => (hash, index as usize),
			None => return Ok(None),
		};

		let id = match frontier_backend_client::load_hash::<B>(self.backend.as_ref(), hash)
			.map_err(|err| internal_err(format!("{:?}", err)))?
		{
			Some(hash) => hash,
			_ => return Ok(None),
		};
		let substrate_hash = self
			.client
			.expect_block_hash_from_id(&id)
			.map_err(|_| internal_err(format!("Expect block number from id: {}", id)))?;
		let schema =
			frontier_backend_client::onchain_storage_schema::<B, C, BE>(self.client.as_ref(), id);
		let handler = self
			.overrides
			.schemas
			.get(&schema)
			.unwrap_or(&self.overrides.fallback);

		let block = self.block_data_cache.current_block(handler, substrate_hash);
		let statuses = self
			.block_data_cache
			.current_transaction_statuses(handler, substrate_hash);

		match (block, statuses) {
			(Some(block), Some(statuses)) => Ok(Some(transaction_build(
				block.transactions[index].clone(),
				Some(block),
				Some(statuses[index].clone()),
			))),
			_ => Ok(None),
		}
	}

	fn transaction_by_block_hash_and_index(
		&self,
		hash: H256,
		index: Index,
	) -> Result<Option<Transaction>> {
		let id = match frontier_backend_client::load_hash::<B>(self.backend.as_ref(), hash)
			.map_err(|err| internal_err(format!("{:?}", err)))?
		{
			Some(hash) => hash,
			_ => return Ok(None),
		};
		let substrate_hash = self
			.client
			.expect_block_hash_from_id(&id)
			.map_err(|_| internal_err(format!("Expect block number from id: {}", id)))?;
		let index = index.value();

		let schema =
			frontier_backend_client::onchain_storage_schema::<B, C, BE>(self.client.as_ref(), id);
		let handler = self
			.overrides
			.schemas
			.get(&schema)
			.unwrap_or(&self.overrides.fallback);

		let block = self.block_data_cache.current_block(handler, substrate_hash);
		let statuses = self
			.block_data_cache
			.current_transaction_statuses(handler, substrate_hash);

		match (block, statuses) {
			(Some(block), Some(statuses)) => Ok(Some(transaction_build(
				block.transactions[index].clone(),
				Some(block),
				Some(statuses[index].clone()),
			))),
			_ => Ok(None),
		}
	}

	fn transaction_by_block_number_and_index(
		&self,
		number: BlockNumber,
		index: Index,
	) -> Result<Option<Transaction>> {
		let id = match frontier_backend_client::native_block_id::<B, C>(
			self.client.as_ref(),
			self.backend.as_ref(),
			Some(number),
		)? {
			Some(id) => id,
			None => return Ok(None),
		};
		let substrate_hash = self
			.client
			.expect_block_hash_from_id(&id)
			.map_err(|_| internal_err(format!("Expect block number from id: {}", id)))?;
		let index = index.value();
		let schema =
			frontier_backend_client::onchain_storage_schema::<B, C, BE>(self.client.as_ref(), id);
		let handler = self
			.overrides
			.schemas
			.get(&schema)
			.unwrap_or(&self.overrides.fallback);

		let block = self.block_data_cache.current_block(handler, substrate_hash);
		let statuses = self
			.block_data_cache
			.current_transaction_statuses(handler, substrate_hash);

		match (block, statuses) {
			(Some(block), Some(statuses)) => Ok(Some(transaction_build(
				block.transactions[index].clone(),
				Some(block),
				Some(statuses[index].clone()),
			))),
			_ => Ok(None),
		}
	}

	fn transaction_receipt(&self, hash: H256) -> Result<Option<Receipt>> {
		let (hash, index) = match frontier_backend_client::load_transactions::<B, C>(
			self.client.as_ref(),
			self.backend.as_ref(),
			hash,
			true,
		)
		.map_err(|err| internal_err(format!("{:?}", err)))?
		{
			Some((hash, index)) => (hash, index as usize),
			None => return Ok(None),
		};

		let id = match frontier_backend_client::load_hash::<B>(self.backend.as_ref(), hash)
			.map_err(|err| internal_err(format!("{:?}", err)))?
		{
			Some(hash) => hash,
			_ => return Ok(None),
		};
		let substrate_hash = self
			.client
			.expect_block_hash_from_id(&id)
			.map_err(|_| internal_err(format!("Expect block number from id: {}", id)))?;

		let schema =
			frontier_backend_client::onchain_storage_schema::<B, C, BE>(self.client.as_ref(), id);
		let handler = self
			.overrides
			.schemas
			.get(&schema)
			.unwrap_or(&self.overrides.fallback);

		let block = self.block_data_cache.current_block(handler, substrate_hash);
		let statuses = self
			.block_data_cache
			.current_transaction_statuses(handler, substrate_hash);
		let receipts = handler.current_receipts(&id);

		match (block, statuses, receipts) {
			(Some(block), Some(statuses), Some(receipts)) => {
				let block_hash =
					H256::from_slice(Keccak256::digest(&rlp::encode(&block.header)).as_slice());
				let receipt = receipts[index].clone();
				let status = statuses[index].clone();
				let mut cumulative_receipts = receipts.clone();
				cumulative_receipts.truncate((status.transaction_index + 1) as usize);

				return Ok(Some(Receipt {
					transaction_hash: Some(status.transaction_hash),
					transaction_index: Some(status.transaction_index.into()),
					block_hash: Some(block_hash),
					from: Some(status.from),
					to: status.to,
					block_number: Some(block.header.number),
					cumulative_gas_used: {
						let cumulative_gas: u32 = cumulative_receipts
							.iter()
							.map(|r| r.used_gas.as_u32())
							.sum();
						U256::from(cumulative_gas)
					},
					gas_used: Some(receipt.used_gas),
					contract_address: status.contract_address,
					logs: {
						let mut pre_receipts_log_index = None;
						if cumulative_receipts.len() > 0 {
							cumulative_receipts.truncate(cumulative_receipts.len() - 1);
							pre_receipts_log_index = Some(
								cumulative_receipts
									.iter()
									.map(|r| r.logs.len() as u32)
									.sum::<u32>(),
							);
						}
						receipt
							.logs
							.iter()
							.enumerate()
							.map(|(i, log)| Log {
								address: log.address,
								topics: log.topics.clone(),
								data: Bytes(log.data.clone()),
								block_hash: Some(block_hash),
								block_number: Some(block.header.number),
								transaction_hash: Some(status.transaction_hash),
								transaction_index: Some(status.transaction_index.into()),
								log_index: Some(U256::from(
									(pre_receipts_log_index.unwrap_or(0)) + i as u32,
								)),
								transaction_log_index: Some(U256::from(i)),
								removed: false,
							})
							.collect()
					},
					status_code: Some(U64::from(receipt.state_root.to_low_u64_be())),
					logs_bloom: receipt.logs_bloom,
					state_root: None,
				}));
			}
			_ => Ok(None),
		}
	}

	fn uncle_by_block_hash_and_index(&self, _: H256, _: Index) -> Result<Option<RichBlock>> {
		Ok(None)
	}

	fn uncle_by_block_number_and_index(
		&self,
		_: BlockNumber,
		_: Index,
	) -> Result<Option<RichBlock>> {
		Ok(None)
	}

	fn logs(&self, filter: Filter) -> Result<Vec<Log>> {
		let mut ret: Vec<Log> = Vec::new();
		if let Some(hash) = filter.block_hash.clone() {
			let id = match frontier_backend_client::load_hash::<B>(self.backend.as_ref(), hash)
				.map_err(|err| internal_err(format!("{:?}", err)))?
			{
				Some(hash) => hash,
				_ => return Ok(Vec::new()),
			};
			let substrate_hash = self
				.client
				.expect_block_hash_from_id(&id)
				.map_err(|_| internal_err(format!("Expect block number from id: {}", id)))?;

			let schema = frontier_backend_client::onchain_storage_schema::<B, C, BE>(
				self.client.as_ref(),
				id,
			);
			let handler = self
				.overrides
				.schemas
				.get(&schema)
				.unwrap_or(&self.overrides.fallback);

			let block = self.block_data_cache.current_block(handler, substrate_hash);
			let statuses = self
				.block_data_cache
				.current_transaction_statuses(handler, substrate_hash);
			if let (Some(block), Some(statuses)) = (block, statuses) {
				filter_block_logs(&mut ret, &filter, block, statuses);
			}
		} else {
			let best_number = self.client.info().best_number;
			let mut current_number = filter
				.to_block
				.clone()
				.and_then(|v| v.to_min_block_num())
				.map(|s| s.unique_saturated_into())
				.unwrap_or(best_number);
			if current_number > best_number {
				current_number = best_number;
			}

			let from_number = filter
				.from_block
				.clone()
				.and_then(|v| v.to_min_block_num())
				.map(|s| s.unique_saturated_into())
				.unwrap_or(self.client.info().best_number);
			let _ = filter_range_logs(
				self.client.as_ref(),
				self.backend.as_ref(),
				&self.overrides,
				&self.block_data_cache,
				&mut ret,
				self.max_past_logs,
				&filter,
				from_number,
				current_number,
			)?;
		}

		Ok(ret)
	}

	fn work(&self) -> Result<Work> {
		Ok(Work {
			pow_hash: H256::default(),
			seed_hash: H256::default(),
			target: H256::default(),
			number: None,
		})
	}

	fn submit_work(&self, _: H64, _: H256, _: H256) -> Result<bool> {
		Ok(false)
	}

	fn submit_hashrate(&self, _: U256, _: H256) -> Result<bool> {
		Ok(false)
	}
}

pub struct NetApi<B: BlockT, BE, C, H: ExHashT> {
	client: Arc<C>,
	network: Arc<NetworkService<B, H>>,
	peer_count_as_hex: bool,
	_marker: PhantomData<BE>,
}

impl<B: BlockT, BE, C, H: ExHashT> NetApi<B, BE, C, H> {
	pub fn new(
		client: Arc<C>,
		network: Arc<NetworkService<B, H>>,
		peer_count_as_hex: bool,
	) -> Self {
		Self {
			client,
			network,
			peer_count_as_hex,
			_marker: PhantomData,
		}
	}
}

// impl<B, BE, C> NetApiT for NetApi<B, BE, C>
impl<B: BlockT, BE, C, H: ExHashT> NetApiT for NetApi<B, BE, C, H>
where
	C: ProvideRuntimeApi<B> + StorageProvider<B, BE> + AuxStore,
	C: HeaderBackend<B> + HeaderMetadata<B, Error = BlockChainError> + 'static,
	C::Api: EthereumRuntimeRPCApi<B>,
	BE: Backend<B> + 'static,
	BE::State: StateBackend<BlakeTwo256>,
	C: Send + Sync + 'static,
	B: BlockT<Hash = H256> + Send + Sync + 'static,
{
	fn is_listening(&self) -> Result<bool> {
		Ok(true)
	}

	fn peer_count(&self) -> Result<PeerCount> {
		let peer_count = self.network.num_connected();
		Ok(match self.peer_count_as_hex {
			true => PeerCount::String(format!("0x{:x}", peer_count)),
			false => PeerCount::U32(peer_count as u32),
		})
	}

	fn version(&self) -> Result<String> {
		let hash = self.client.info().best_hash;
		Ok(self
			.client
			.runtime_api()
			.chain_id(&BlockId::Hash(hash))
			.map_err(|_| internal_err("fetch runtime chain id failed"))?
			.to_string())
	}
}

pub struct Web3Api<B, C> {
	client: Arc<C>,
	_marker: PhantomData<B>,
}

impl<B, C> Web3Api<B, C> {
	pub fn new(client: Arc<C>) -> Self {
		Self {
			client,
			_marker: PhantomData,
		}
	}
}

impl<B, C> Web3ApiT for Web3Api<B, C>
where
	C: ProvideRuntimeApi<B> + AuxStore,
	C::Api: EthereumRuntimeRPCApi<B>,
	C: HeaderBackend<B> + HeaderMetadata<B, Error = BlockChainError> + 'static,
	C: Send + Sync + 'static,
	B: BlockT<Hash = H256> + Send + Sync + 'static,
{
	fn client_version(&self) -> Result<String> {
		let hash = self.client.info().best_hash;
		let version = self
			.client
			.runtime_api()
			.version(&BlockId::Hash(hash))
			.map_err(|err| internal_err(format!("fetch runtime version failed: {:?}", err)))?;
		Ok(format!(
			"{spec_name}/v{spec_version}.{impl_version}/{pkg_name}-{pkg_version}",
			spec_name = version.spec_name,
			spec_version = version.spec_version,
			impl_version = version.impl_version,
			pkg_name = env!("CARGO_PKG_NAME"),
			pkg_version = env!("CARGO_PKG_VERSION")
		))
	}

	fn sha3(&self, input: Bytes) -> Result<H256> {
		Ok(H256::from_slice(
			Keccak256::digest(&input.into_vec()).as_slice(),
		))
	}
}

pub struct EthFilterApi<B: BlockT, C, BE> {
	client: Arc<C>,
	backend: Arc<dc_db::Backend<B>>,
	filter_pool: FilterPool,
	max_stored_filters: usize,
	overrides: Arc<OverrideHandle<B>>,
	max_past_logs: u32,
	block_data_cache: Arc<EthBlockDataCache<B>>,
	_marker: PhantomData<(B, BE)>,
}

impl<B: BlockT, C, BE> EthFilterApi<B, C, BE>
where
	C: ProvideRuntimeApi<B> + StorageProvider<B, BE>,
	C::Api: EthereumRuntimeRPCApi<B>,
	B: BlockT<Hash = H256> + Send + Sync + 'static,
	BE: Backend<B> + 'static,
	BE::State: StateBackend<BlakeTwo256>,
	C: Send + Sync + 'static,
{
	pub fn new(
		client: Arc<C>,
		backend: Arc<dc_db::Backend<B>>,
		filter_pool: FilterPool,
		max_stored_filters: usize,
		overrides: Arc<OverrideHandle<B>>,
		max_past_logs: u32,
		block_data_cache: Arc<EthBlockDataCache<B>>,
	) -> Self {
		Self {
			client,
			backend,
			filter_pool,
			max_stored_filters,
			overrides,
			max_past_logs,
			block_data_cache,
			_marker: PhantomData,
		}
	}
}

impl<B, C, BE> EthFilterApi<B, C, BE>
where
	C: ProvideRuntimeApi<B> + StorageProvider<B, BE>,
	C::Api: EthereumRuntimeRPCApi<B>,
	C: HeaderBackend<B> + HeaderMetadata<B, Error = BlockChainError> + 'static,
	C: Send + Sync + 'static,
	B: BlockT<Hash = H256> + Send + Sync + 'static,
	BE: Backend<B> + 'static,
	BE::State: StateBackend<BlakeTwo256>,
{
	fn create_filter(&self, filter_type: FilterType) -> Result<U256> {
		let block_number =
			UniqueSaturatedInto::<u64>::unique_saturated_into(self.client.info().best_number);
		let pool = self.filter_pool.clone();
		let response = if let Ok(locked) = &mut pool.lock() {
			if locked.len() >= self.max_stored_filters {
				return Err(internal_err(format!(
					"Filter pool is full (limit {:?}).",
					self.max_stored_filters
				)));
			}
			let last_key = match locked.iter().next_back() {
				Some((k, _)) => *k,
				None => U256::zero(),
			};
			// Assume `max_stored_filters` is always < U256::max.
			let key = last_key.checked_add(U256::one()).unwrap();
			locked.insert(
				key,
				FilterPoolItem {
					last_poll: BlockNumber::Num(block_number),
					filter_type,
					at_block: block_number,
				},
			);
			Ok(key)
		} else {
			Err(internal_err("Filter pool is not available."))
		};
		response
	}
}

impl<B, C, BE> EthFilterApiT for EthFilterApi<B, C, BE>
where
	C: ProvideRuntimeApi<B> + StorageProvider<B, BE>,
	C::Api: EthereumRuntimeRPCApi<B>,
	C: HeaderBackend<B> + HeaderMetadata<B, Error = BlockChainError> + 'static,
	C: Send + Sync + 'static,
	B: BlockT<Hash = H256> + Send + Sync + 'static,
	BE: Backend<B> + 'static,
	BE::State: StateBackend<BlakeTwo256>,
{
	fn new_filter(&self, filter: Filter) -> Result<U256> {
		self.create_filter(FilterType::Log(filter))
	}

	fn new_block_filter(&self) -> Result<U256> {
		self.create_filter(FilterType::Block)
	}

	fn new_pending_transaction_filter(&self) -> Result<U256> {
		Err(internal_err("Method not available."))
	}

	fn filter_changes(&self, index: Index) -> Result<FilterChanges> {
		let key = U256::from(index.value());
		let block_number =
			UniqueSaturatedInto::<u64>::unique_saturated_into(self.client.info().best_number);
		let pool = self.filter_pool.clone();
		// Try to lock.
		let response = if let Ok(locked) = &mut pool.lock() {
			// Try to get key.
			if let Some(pool_item) = locked.clone().get(&key) {
				match &pool_item.filter_type {
					// For each block created since last poll, get a vector of ethereum hashes.
					FilterType::Block => {
						let last = pool_item.last_poll.to_min_block_num().unwrap();
						let next = block_number + 1;
						let mut ethereum_hashes: Vec<H256> = Vec::new();
						for n in last..next {
							let id = BlockId::Number(n.unique_saturated_into());
							let substrate_hash =
								self.client.expect_block_hash_from_id(&id).map_err(|_| {
									internal_err(format!("Expect block number from id: {}", id))
								})?;
							let schema = frontier_backend_client::onchain_storage_schema::<B, C, BE>(
								self.client.as_ref(),
								id,
							);
							let handler = self
								.overrides
								.schemas
								.get(&schema)
								.unwrap_or(&self.overrides.fallback);

							let block =
								self.block_data_cache.current_block(handler, substrate_hash);
							if let Some(block) = block {
								ethereum_hashes.push(block.header.hash())
							}
						}
						// Update filter `last_poll`.
						locked.insert(
							key,
							FilterPoolItem {
								last_poll: BlockNumber::Num(next),
								filter_type: pool_item.clone().filter_type,
								at_block: pool_item.at_block,
							},
						);
						Ok(FilterChanges::Hashes(ethereum_hashes))
					}
					// For each event since last poll, get a vector of ethereum logs.
					FilterType::Log(filter) => {
						// Either the filter-specific `to` block or best block.
						let best_number = self.client.info().best_number;
						let mut current_number = filter
							.to_block
							.clone()
							.and_then(|v| v.to_min_block_num())
							.map(|s| s.unique_saturated_into())
							.unwrap_or(best_number);

						if current_number > best_number {
							current_number = best_number;
						}

						// The from clause is the max(last_poll, filter_from).
						let last_poll = pool_item
							.last_poll
							.to_min_block_num()
							.unwrap()
							.unique_saturated_into();

						let filter_from = filter
							.from_block
							.clone()
							.and_then(|v| v.to_min_block_num())
							.map(|s| s.unique_saturated_into())
							.unwrap_or(last_poll);

						let from_number = std::cmp::max(last_poll, filter_from);
						// Build the response.
						let mut ret: Vec<Log> = Vec::new();
						let _ = filter_range_logs(
							self.client.as_ref(),
							self.backend.as_ref(),
							&self.overrides,
							&self.block_data_cache,
							&mut ret,
							self.max_past_logs,
							&filter,
							from_number,
							current_number,
						)?;
						// Update filter `last_poll`.
						locked.insert(
							key,
							FilterPoolItem {
								last_poll: BlockNumber::Num(block_number + 1),
								filter_type: pool_item.clone().filter_type,
								at_block: pool_item.at_block,
							},
						);
						Ok(FilterChanges::Logs(ret))
					}
					// Should never reach here.
					_ => Err(internal_err("Method not available.")),
				}
			} else {
				Err(internal_err(format!("Filter id {:?} does not exist.", key)))
			}
		} else {
			Err(internal_err("Filter pool is not available."))
		};
		response
	}

	fn filter_logs(&self, index: Index) -> Result<Vec<Log>> {
		let key = U256::from(index.value());
		let pool = self.filter_pool.clone();
		// Try to lock.
		let response = if let Ok(locked) = &mut pool.lock() {
			// Try to get key.
			if let Some(pool_item) = locked.clone().get(&key) {
				match &pool_item.filter_type {
					FilterType::Log(filter) => {
						let best_number = self.client.info().best_number;
						let mut current_number = filter
							.to_block
							.clone()
							.and_then(|v| v.to_min_block_num())
							.map(|s| s.unique_saturated_into())
							.unwrap_or(best_number);

						if current_number > best_number {
							current_number = best_number;
						}

						if current_number > self.client.info().best_number {
							current_number = self.client.info().best_number;
						}

						let from_number = filter
							.from_block
							.clone()
							.and_then(|v| v.to_min_block_num())
							.map(|s| s.unique_saturated_into())
							.unwrap_or(self.client.info().best_number);

						let mut ret: Vec<Log> = Vec::new();
						let _ = filter_range_logs(
							self.client.as_ref(),
							self.backend.as_ref(),
							&self.overrides,
							&self.block_data_cache,
							&mut ret,
							self.max_past_logs,
							&filter,
							from_number,
							current_number,
						)?;
						Ok(ret)
					}
					_ => Err(internal_err(format!(
						"Filter id {:?} is not a Log filter.",
						key
					))),
				}
			} else {
				Err(internal_err(format!("Filter id {:?} does not exist.", key)))
			}
		} else {
			Err(internal_err("Filter pool is not available."))
		};
		response
	}

	fn uninstall_filter(&self, index: Index) -> Result<bool> {
		let key = U256::from(index.value());
		let pool = self.filter_pool.clone();
		// Try to lock.
		let response = if let Ok(locked) = &mut pool.lock() {
			if let Some(_) = locked.remove(&key) {
				Ok(true)
			} else {
				Err(internal_err(format!("Filter id {:?} does not exist.", key)))
			}
		} else {
			Err(internal_err("Filter pool is not available."))
		};
		response
	}
}

pub struct EthTask<B, C>(PhantomData<(B, C)>);

impl<B, C> EthTask<B, C>
where
	C: ProvideRuntimeApi<B> + BlockchainEvents<B> + HeaderBackend<B>,
	B: BlockT<Hash = H256>,
{
	/// Task that caches at which best hash a new EthereumStorageSchema was inserted in the Runtime Storage.
	pub async fn ethereum_schema_cache_task(client: Arc<C>, backend: Arc<dc_db::Backend<B>>) {
		if let Ok(None) = frontier_backend_client::load_cached_schema::<B>(backend.as_ref()) {
			let mut cache: Vec<(EthereumStorageSchema, H256)> = Vec::new();
			if let Ok(Some(header)) = client.header(BlockId::Number(Zero::zero())) {
				cache.push((EthereumStorageSchema::V1, header.hash()));
				let _ = frontier_backend_client::write_cached_schema::<B>(backend.as_ref(), cache)
					.map_err(|err| {
						warn!("Error schema cache insert for genesis: {:?}", err);
					});
			} else {
				warn!("Error genesis header unreachable");
			}
		}

		// Subscribe to changes for the dvm-ethereum Schema.
		if let Ok(mut stream) = client.storage_changes_notification_stream(
			Some(&[StorageKey(PALLET_ETHEREUM_SCHEMA.to_vec())]),
			None,
		) {
			while let Some((hash, changes)) = stream.next().await {
				// Make sure only block hashes marked as best are referencing cache checkpoints.
				if hash == client.info().best_hash {
					// Just map the change set to the actual data.
					let storage: Vec<Option<StorageData>> = changes
						.iter()
						.filter_map(|(o_sk, _k, v)| {
							if o_sk.is_none() {
								Some(v.cloned())
							} else {
								None
							}
						})
						.collect();
					for change in storage {
						if let Some(data) = change {
							// Decode the wrapped blob which's type is known.
							let new_schema: EthereumStorageSchema =
								Decode::decode(&mut &data.0[..]).unwrap();
							// Cache new entry and overwrite the AuxStore value.
							if let Ok(Some(old_cache)) =
								frontier_backend_client::load_cached_schema::<B>(backend.as_ref())
							{
								let mut new_cache: Vec<(EthereumStorageSchema, H256)> = old_cache;
								match &new_cache[..] {
									[.., (schema, _)] if *schema == new_schema => {
										warn!(
											"Schema version already in AuxStore, ignoring: {:?}",
											new_schema
										);
									}
									_ => {
										new_cache.push((new_schema, hash));
										let _ = frontier_backend_client::write_cached_schema::<B>(
											backend.as_ref(),
											new_cache,
										)
										.map_err(|err| {
											warn!(
												"Error schema cache insert for genesis: {:?}",
												err
											);
										});
									}
								}
							} else {
								warn!("Error schema cache is corrupted");
							}
						}
					}
				}
			}
		}
	}

	pub async fn filter_pool_task(
		client: Arc<C>,
		filter_pool: Arc<Mutex<BTreeMap<U256, FilterPoolItem>>>,
		retain_threshold: u64,
	) {
		let mut notification_st = client.import_notification_stream();

		while let Some(notification) = notification_st.next().await {
			if let Ok(filter_pool) = &mut filter_pool.lock() {
				let imported_number: u64 = UniqueSaturatedInto::<u64>::unique_saturated_into(
					*notification.header.number(),
				);

				// BTreeMap::retain is unstable :c.
				// 1. We collect all keys to remove.
				// 2. We remove them.
				let remove_list: Vec<_> = filter_pool
					.iter()
					.filter_map(|(&k, v)| {
						let lifespan_limit = v.at_block + retain_threshold;
						if lifespan_limit <= imported_number {
							Some(k)
						} else {
							None
						}
					})
					.collect();

				for key in remove_list {
					filter_pool.remove(&key);
				}
			}
		}
	}
}

/// Stores an LRU cache for block data and their transaction statuses.
/// These are large and take a lot of time to fetch from the database.
/// Storing them in an LRU cache will allow to reduce database accesses
/// when many subsequent requests are related to the same blocks.
pub struct EthBlockDataCache<B: BlockT> {
	blocks: parking_lot::Mutex<LruCache<B::Hash, EthereumBlock>>,
	statuses: parking_lot::Mutex<LruCache<B::Hash, Vec<TransactionStatus>>>,
}

impl<B: BlockT> EthBlockDataCache<B> {
	/// Create a new cache with provided cache sizes.
	pub fn new(blocks_cache_size: usize, statuses_cache_size: usize) -> Self {
		Self {
			blocks: parking_lot::Mutex::new(LruCache::new(blocks_cache_size)),
			statuses: parking_lot::Mutex::new(LruCache::new(statuses_cache_size)),
		}
	}

	/// Cache for `handler.current_block`.
	pub fn current_block(
		&self,
		handler: &Box<dyn StorageOverride<B> + Send + Sync>,
		substrate_block_hash: B::Hash,
	) -> Option<EthereumBlock> {
		{
			let mut cache = self.blocks.lock();
			if let Some(block) = cache.get(&substrate_block_hash).cloned() {
				return Some(block);
			}
		}

		if let Some(block) = handler.current_block(&BlockId::Hash(substrate_block_hash)) {
			let mut cache = self.blocks.lock();
			cache.put(substrate_block_hash, block.clone());

			return Some(block);
		}

		None
	}

	/// Cache for `handler.current_transaction_statuses`.
	pub fn current_transaction_statuses(
		&self,
		handler: &Box<dyn StorageOverride<B> + Send + Sync>,
		substrate_block_hash: B::Hash,
	) -> Option<Vec<TransactionStatus>> {
		{
			let mut cache = self.statuses.lock();
			if let Some(statuses) = cache.get(&substrate_block_hash).cloned() {
				return Some(statuses);
			}
		}

		if let Some(statuses) =
			handler.current_transaction_statuses(&BlockId::Hash(substrate_block_hash))
		{
			let mut cache = self.statuses.lock();
			cache.put(substrate_block_hash, statuses.clone());

			return Some(statuses);
		}

		None
	}
}<|MERGE_RESOLUTION|>--- conflicted
+++ resolved
@@ -60,17 +60,7 @@
 use crate::{
 	error_on_execution_failure, frontier_backend_client, internal_err, overrides::OverrideHandle,
 	public_key, EthSigner, StorageOverride,
-<<<<<<< HEAD
 };
-=======
-};
-use dp_rpc::{
-	Block, BlockNumber, BlockTransactions, Bytes, CallRequest, Filter, FilterChanges, FilterPool,
-	FilterPoolItem, FilterType, FilteredParams, Header, Index, Log, PeerCount, Receipt, Rich,
-	RichBlock, SyncInfo, SyncStatus, Transaction, TransactionRequest, Work,
-};
-use dp_storage::PALLET_ETHEREUM_SCHEMA;
->>>>>>> 4f5a0561
 use dvm_ethereum::EthereumStorageSchema;
 use dvm_rpc_core::{
 	EthApi as EthApiT, EthFilterApi as EthFilterApiT, NetApi as NetApiT, Web3Api as Web3ApiT,
@@ -802,13 +792,7 @@
 		};
 
 		let chain_id = match self.chain_id() {
-<<<<<<< HEAD
-			Ok(Some(chain_id)) => chain_id.as_u64(),
-			// TODO: check it later
-			Ok(None) => return Box::pin(future::err(internal_err("chain id not available"))),
-=======
 			Ok(chain_id) => chain_id,
->>>>>>> 4f5a0561
 			Err(e) => return Box::pin(future::err(e)),
 		};
 
@@ -822,7 +806,7 @@
 				Some(to) => TransactionAction::Call(to),
 				None => TransactionAction::Create,
 			},
-			chain_id: Some(chain_id),
+			chain_id: chain_id.map(|s| s.as_u64()),
 		};
 
 		let mut transaction = None;
